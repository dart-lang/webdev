// Copyright 2020 The Dart Authors. All rights reserved.
// Use of this source code is governed by a BSD-style license that can be
// found in the LICENSE file.

// Note: this is a copy from flutter tools, updated to work with dwds tests

import 'package:dwds/asset_reader.dart';
import 'package:file/file.dart';
import 'package:path/path.dart' as p;
import 'package:test_common/test_sdk_layout.dart';

import 'asset_server.dart';
import 'bootstrap.dart';
import 'frontend_server_client.dart';

class WebDevFS {
  WebDevFS({
    required this.fileSystem,
    required this.hostname,
    required this.port,
    required this.projectDirectory,
    required this.packageUriMapper,
    required this.index,
    required this.soundNullSafety,
    this.urlTunneler,
    required this.sdkLayout,
  });

  final FileSystem fileSystem;
  late final TestAssetServer assetServer;
  final String hostname;
  final int port;
  final Uri projectDirectory;
  final PackageUriMapper packageUriMapper;
  final String index;
  final UrlEncoder? urlTunneler;
  final bool soundNullSafety;
  final TestSdkLayout sdkLayout;
  late final Directory _savedCurrentDirectory;

  Future<Uri> create() async {
    _savedCurrentDirectory = fileSystem.currentDirectory;

    fileSystem.currentDirectory = projectDirectory.toFilePath();

    assetServer = await TestAssetServer.start(sdkLayout.sdkDirectory,
        fileSystem, index, hostname, port, urlTunneler, packageUriMapper);
    return Uri.parse('http://$hostname:$port');
  }

  Future<void> dispose() {
    fileSystem.currentDirectory = _savedCurrentDirectory;
    return assetServer.close();
  }

  Future<UpdateFSReport> update({
    required Uri mainUri,
    required String dillOutputPath,
    required ResidentCompiler generator,
    required List<Uri> invalidatedFiles,
  }) async {
    final mainPath = mainUri.toFilePath();
    final outputDirectoryPath = fileSystem.file(mainPath).parent.path;
    final entryPoint = mainUri.toString();

<<<<<<< HEAD
    final directory = p.dirname(entryPoint);

    assetServer.writeFile(
        entryPoint, fileSystem.file(mainPath).readAsStringSync());
    assetServer.writeFile(
        p.join(directory, 'require.js'), requireJS.readAsStringSync());
    assetServer.writeFile(p.join(directory, 'stack_trace_mapper.js'),
        stackTraceMapper.readAsStringSync());
    assetServer.writeFile(
      p.join(directory, 'main.dart.js'),
=======
    var require = 'require.js';
    var stackMapper = 'stack_trace_mapper.js';
    var main = 'main.dart.js';
    var bootstrap = 'main_module.bootstrap.js';

    // If base path is not overwritten, use main's subdirectory
    // to store all files, so the paths match the requests.
    if (assetServer.basePath.isEmpty) {
      final directory = p.dirname(entryPoint);
      require = '$directory/require.js';
      stackMapper = '$directory/stack_trace_mapper.js';
      main = '$directory/main.dart.js';
      bootstrap = '$directory/main_module.bootstrap.js';
    }

    assetServer.writeFile(
        entryPoint, fileSystem.file(mainPath).readAsStringSync());
    assetServer.writeFile(require, requireJS.readAsStringSync());
    assetServer.writeFile(stackMapper, stackTraceMapper.readAsStringSync());
    assetServer.writeFile(
      main,
>>>>>>> 2fcc1ba9
      generateBootstrapScript(
        requireUrl: 'require.js',
        mapperUrl: 'stack_trace_mapper.js',
        entrypoint: entryPoint,
      ),
    );
    assetServer.writeFile(
<<<<<<< HEAD
      p.join(directory, 'main_module.bootstrap.js'),
=======
      bootstrap,
>>>>>>> 2fcc1ba9
      generateMainModule(
        entrypoint: entryPoint,
      ),
    );

    assetServer.writeFile('main_module.digests', '{}');

    var sdk = soundNullSafety ? dartSdk : dartSdkWeak;
    var sdkSourceMap =
        soundNullSafety ? dartSdkSourcemap : dartSdkSourcemapWeak;
    assetServer.writeFile('dart_sdk.js', sdk.readAsStringSync());
    assetServer.writeFile('dart_sdk.js.map', sdkSourceMap.readAsStringSync());

    generator.reset();
    var compilerOutput = await generator.recompile(
      Uri.parse('org-dartlang-app:///$mainUri'),
      invalidatedFiles,
      outputPath: p.join(dillOutputPath, 'app.dill'),
      packageConfig: packageUriMapper.packageConfig,
    );
    if (compilerOutput == null || compilerOutput.errorCount > 0) {
      return UpdateFSReport(success: false);
    }

    File codeFile;
    File manifestFile;
    File sourcemapFile;
    File metadataFile;
    List<String> modules;
    try {
      var parentDirectory = fileSystem.directory(outputDirectoryPath);
      codeFile =
          parentDirectory.childFile('${compilerOutput.outputFilename}.sources');
      manifestFile =
          parentDirectory.childFile('${compilerOutput.outputFilename}.json');
      sourcemapFile =
          parentDirectory.childFile('${compilerOutput.outputFilename}.map');
      metadataFile = parentDirectory
          .childFile('${compilerOutput.outputFilename}.metadata');
      modules = assetServer.write(
          codeFile, manifestFile, sourcemapFile, metadataFile);
    } on FileSystemException catch (err) {
      throw Exception('Failed to load recompiled sources:\n$err');
    }
    return UpdateFSReport(
      success: true,
      syncedBytes: codeFile.lengthSync(),
      invalidatedSourcesCount: invalidatedFiles.length,
    )..invalidatedModules = modules;
  }

  File get requireJS => fileSystem.file(sdkLayout.requireJsPath);
  File get dartSdkWeak => fileSystem.file(sdkLayout.weakJsPath);
  File get dartSdk => fileSystem.file(sdkLayout.soundJsPath);
  File get dartSdkSourcemapWeak => fileSystem.file(sdkLayout.weakJsMapPath);
  File get dartSdkSourcemap => fileSystem.file(sdkLayout.soundJsMapPath);
  File get stackTraceMapper => fileSystem.file(sdkLayout.stackTraceMapperPath);
}

class UpdateFSReport {
  final bool _success;
  final int _invalidatedSourcesCount;
  final int _syncedBytes;

  UpdateFSReport({
    bool success = false,
    int invalidatedSourcesCount = 0,
    int syncedBytes = 0,
  })  : _success = success,
        _invalidatedSourcesCount = invalidatedSourcesCount,
        _syncedBytes = syncedBytes;

  bool get success => _success;
  int get invalidatedSourcesCount => _invalidatedSourcesCount;
  int get syncedBytes => _syncedBytes;

  /// JavaScript modules produced by the incremental compiler in `dartdevc`
  /// mode.
  ///
  /// Only used for JavaScript compilation.
  List<String>? invalidatedModules;
}<|MERGE_RESOLUTION|>--- conflicted
+++ resolved
@@ -63,18 +63,6 @@
     final outputDirectoryPath = fileSystem.file(mainPath).parent.path;
     final entryPoint = mainUri.toString();
 
-<<<<<<< HEAD
-    final directory = p.dirname(entryPoint);
-
-    assetServer.writeFile(
-        entryPoint, fileSystem.file(mainPath).readAsStringSync());
-    assetServer.writeFile(
-        p.join(directory, 'require.js'), requireJS.readAsStringSync());
-    assetServer.writeFile(p.join(directory, 'stack_trace_mapper.js'),
-        stackTraceMapper.readAsStringSync());
-    assetServer.writeFile(
-      p.join(directory, 'main.dart.js'),
-=======
     var require = 'require.js';
     var stackMapper = 'stack_trace_mapper.js';
     var main = 'main.dart.js';
@@ -96,7 +84,6 @@
     assetServer.writeFile(stackMapper, stackTraceMapper.readAsStringSync());
     assetServer.writeFile(
       main,
->>>>>>> 2fcc1ba9
       generateBootstrapScript(
         requireUrl: 'require.js',
         mapperUrl: 'stack_trace_mapper.js',
@@ -104,11 +91,7 @@
       ),
     );
     assetServer.writeFile(
-<<<<<<< HEAD
-      p.join(directory, 'main_module.bootstrap.js'),
-=======
       bootstrap,
->>>>>>> 2fcc1ba9
       generateMainModule(
         entrypoint: entryPoint,
       ),
