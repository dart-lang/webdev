--- conflicted
+++ resolved
@@ -20,28 +20,18 @@
 
 class WebDevFS {
   WebDevFS({
-<<<<<<< HEAD
     required this.fileSystem,
     required this.hostname,
     required this.port,
-    required this.packageConfigPath,
-    required this.root,
+    required this.projectDirectory,
+    required this.packageConfigFile,
+    required this.index,
     required this.urlTunneller,
     required this.soundNullSafety,
-=======
-    this.fileSystem,
-    this.hostname,
-    this.port,
-    this.projectDirectory,
-    this.packageConfigFile,
-    this.index,
-    this.urlTunneller,
-    this.soundNullSafety,
->>>>>>> 66f7aec5
   });
 
   final FileSystem fileSystem;
-  late TestAssetServer assetServer;
+  late final TestAssetServer assetServer;
   final String hostname;
   final int port;
   final Uri projectDirectory;
@@ -49,9 +39,8 @@
   final String index;
   final UrlEncoder urlTunneller;
   final bool soundNullSafety;
-  late Directory _savedCurrentDirectory;
-  List<Uri>? sources;
-  late PackageConfig _packageConfig;
+  late final Directory _savedCurrentDirectory;
+  late final PackageConfig _packageConfig;
 
   Future<Uri> create() async {
     _savedCurrentDirectory = fileSystem.currentDirectory;
@@ -72,25 +61,14 @@
   }
 
   Future<UpdateFSReport> update({
-<<<<<<< HEAD
-    required String mainPath,
+    required Uri mainUri,
     required String dillOutputPath,
     required ResidentCompiler generator,
     required List<Uri> invalidatedFiles,
   }) async {
-    var outputDirectoryPath = fileSystem.file(mainPath).parent.path;
-    var entryPoint = mainPath;
-=======
-    Uri mainUri,
-    String dillOutputPath,
-    @required ResidentCompiler generator,
-    List<Uri> invalidatedFiles,
-  }) async {
-    assert(generator != null);
     final mainPath = mainUri.toFilePath();
     final outputDirectoryPath = fileSystem.file(mainPath).parent.path;
     final entryPoint = mainUri.toString();
->>>>>>> 66f7aec5
 
     assetServer.writeFile(
       '/main.dart.js',
@@ -125,8 +103,6 @@
       return UpdateFSReport(success: false);
     }
 
-    // list of sources that needs to be monitored are in [compilerOutput.sources]
-    sources = compilerOutput.sources;
     File codeFile;
     File manifestFile;
     File sourcemapFile;
