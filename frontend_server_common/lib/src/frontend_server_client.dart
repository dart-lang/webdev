// Copyright 2020 The Dart Authors. All rights reserved.
// Use of this source code is governed by a BSD-style license that can be
// found in the LICENSE file.

// Note: this is a copy from flutter tools, updated to work with dwds tests

import 'dart:async';
import 'dart:convert';
import 'dart:io';

import 'package:dwds/expression_compiler.dart';
import 'package:logging/logging.dart';
import 'package:package_config/package_config.dart';
import 'package:test_common/test_sdk_layout.dart';
import 'package:usage/uuid/uuid.dart';

import 'utilities.dart';

Logger _logger = Logger('FrontendServerClient');
Logger _serverLogger = Logger('FrontendServer');

void defaultConsumer(String message, {StackTrace? stackTrace}) =>
    stackTrace == null
        ? _serverLogger.info(message)
        : _serverLogger.severe(message, null, stackTrace);

typedef CompilerMessageConsumer = void Function(String message,
    {StackTrace stackTrace});

class CompilerOutput {
  const CompilerOutput(this.outputFilename, this.errorCount, this.sources);

  final String outputFilename;
  final int errorCount;
  final List<Uri> sources;
}

enum StdoutState { collectDiagnostic, collectDependencies }

/// Handles stdin/stdout communication with the frontend server.
class StdoutHandler {
  StdoutHandler({required this.consumer}) {
    reset();
  }

  final CompilerMessageConsumer consumer;
  late Completer<CompilerOutput?> compilerOutput;

  final List<Uri> _sources = <Uri>[];

  bool _compilerMessageReceived = false;
  String? _boundaryKey;
  StdoutState _state = StdoutState.collectDiagnostic;
  late bool _suppressCompilerMessages;
  late bool _expectSources;
  bool _badState = false;

  void handler(String message) {
    if (message.startsWith('Observatory listening')) {
      stderr.writeln(message);
      return;
    }
    if (message.startsWith('Observatory server failed')) {
      throw Exception(message);
    }
    if (_badState) {
      return;
    }
    var kResultPrefix = 'result ';
    if (_boundaryKey == null && message.startsWith(kResultPrefix)) {
      _boundaryKey = message.substring(kResultPrefix.length);
      return;
    }
    // Invalid state, see commented issue below for more information.
    // NB: both the completeError and _badState flags are required to avoid
    // filling the console with exceptions.
    if (_boundaryKey == null) {
      // Throwing a synchronous exception via throwToolExit will fail to cancel
      // the stream. Instead use completeError so that the error is returned
      // from the awaited future that the compiler consumers are expecting.
      compilerOutput.completeError(
          'Frontend server tests encountered an internal problem. '
          'This can be caused by printing to stdout into the stream that is '
          'used for communication between frontend server (in sdk) or '
          'frontend server client (in dwds tests).'
          '\n\n'
          'Additional debugging information:\n'
          '  StdoutState: $_state\n'
          '  compilerMessageReceived: $_compilerMessageReceived\n'
          '  message: $message\n'
          '  _expectSources: $_expectSources\n'
          '  sources: $_sources\n');
      // There are several event turns before the tool actually exits from a
      // tool exception. Normally, the stream should be cancelled to prevent
      // more events from entering the bad state, but because the error
      // is coming from handler itself, there is no clean way to pipe this
      // through. Instead, we set a flag to prevent more messages from
      // registering.
      _badState = true;
      return;
    }
    final boundaryKey = _boundaryKey!;
    if (message.startsWith(boundaryKey)) {
      if (_expectSources) {
        if (_state == StdoutState.collectDiagnostic) {
          _state = StdoutState.collectDependencies;
          return;
        }
      }
      if (message.length <= boundaryKey.length) {
        compilerOutput.complete(null);
        return;
      }
      var spaceDelimiter = message.lastIndexOf(' ');
      compilerOutput.complete(CompilerOutput(
          message.substring(boundaryKey.length + 1, spaceDelimiter),
          int.parse(message.substring(spaceDelimiter + 1).trim()),
          _sources));
      return;
    }
    if (_state == StdoutState.collectDiagnostic) {
      if (!_suppressCompilerMessages) {
        if (_compilerMessageReceived == false) {
          consumer('\nCompiler message:');
          _compilerMessageReceived = true;
        }
        consumer(message);
      }
    } else {
      assert(_state == StdoutState.collectDependencies);
      switch (message[0]) {
        case '+':
          _sources.add(Uri.parse(message.substring(1)));
          break;
        case '-':
          _sources.remove(Uri.parse(message.substring(1)));
          break;
        default:
          _logger.warning('Unexpected prefix for $message uri - ignoring');
      }
    }
  }

  // This is needed to get ready to process next compilation result output,
  // with its own boundary key and new completer.
  void reset(
      {bool suppressCompilerMessages = false, bool expectSources = true}) {
    _boundaryKey = null;
    _compilerMessageReceived = false;
    compilerOutput = Completer<CompilerOutput?>();
    _suppressCompilerMessages = suppressCompilerMessages;
    _expectSources = expectSources;
    _state = StdoutState.collectDiagnostic;
  }
}

/// Class that allows to serialize compilation requests to the compiler.
abstract class _CompilationRequest {
  _CompilationRequest(this.completer);

  Completer<CompilerOutput?> completer;

  Future<CompilerOutput?> _run(ResidentCompiler compiler);

  Future<void> run(ResidentCompiler compiler) async {
    completer.complete(await _run(compiler));
  }
}

class _RecompileRequest extends _CompilationRequest {
  _RecompileRequest(
    Completer<CompilerOutput?> completer,
    this.mainUri,
    this.invalidatedFiles,
    this.outputPath,
    this.packageConfig,
  ) : super(completer);

  Uri mainUri;
  List<Uri> invalidatedFiles;
  String outputPath;
  PackageConfig packageConfig;

  @override
  Future<CompilerOutput?> _run(ResidentCompiler compiler) async =>
      compiler._recompile(this);
}

class _CompileExpressionRequest extends _CompilationRequest {
  _CompileExpressionRequest(
    Completer<CompilerOutput?> completer,
    this.expression,
    this.definitions,
    this.typeDefinitions,
    this.libraryUri,
    this.klass,
    this.isStatic,
  ) : super(completer);

  String expression;
  List<String> definitions;
  List<String> typeDefinitions;
  String? libraryUri;
  String? klass;
  bool? isStatic;

  @override
  Future<CompilerOutput?> _run(ResidentCompiler compiler) async =>
      compiler._compileExpression(this);
}

class _CompileExpressionToJsRequest extends _CompilationRequest {
  _CompileExpressionToJsRequest(
      Completer<CompilerOutput?> completer,
      this.libraryUri,
      this.line,
      this.column,
      this.jsModules,
      this.jsFrameValues,
      this.moduleName,
      this.expression)
      : super(completer);

  String libraryUri;
  int line;
  int column;
  Map<String, String> jsModules;
  Map<String, String> jsFrameValues;
  String moduleName;
  String expression;

  @override
  Future<CompilerOutput?> _run(ResidentCompiler compiler) async =>
      compiler._compileExpressionToJs(this);
}

class _RejectRequest extends _CompilationRequest {
  _RejectRequest(Completer<CompilerOutput?> completer) : super(completer);

  @override
  Future<CompilerOutput?> _run(ResidentCompiler compiler) async =>
      compiler._reject();
}

/// Wrapper around incremental frontend server compiler, that communicates with
/// server via stdin/stdout.
///
/// The wrapper is intended to stay resident in memory as user changes, reloads,
/// restarts the Flutter app.
class ResidentCompiler {
  ResidentCompiler(
    this.sdkRoot, {
    required this.projectDirectory,
    required this.packageConfigFile,
    required this.useDebuggerModuleNames,
    required this.fileSystemRoots,
    required this.fileSystemScheme,
    required this.platformDill,
    required this.soundNullSafety,
    this.experiments = const <String>[],
    this.canaryFeatures = false,
    required this.sdkLayout,
    this.verbose = false,
    CompilerMessageConsumer compilerMessageConsumer = defaultConsumer,
  }) : _stdoutHandler = StdoutHandler(consumer: compilerMessageConsumer);

  final Uri projectDirectory;
  final Uri packageConfigFile;
  final bool useDebuggerModuleNames;
  final List<Uri> fileSystemRoots;
  final String fileSystemScheme;
  final String platformDill;
  final bool soundNullSafety;
  final List<String> experiments;
  final bool canaryFeatures;
  final TestSdkLayout sdkLayout;
  final bool verbose;

  /// The path to the root of the Dart SDK used to compile.
  final String sdkRoot;

  Process? _server;
  final StdoutHandler _stdoutHandler;
  bool _compileRequestNeedsConfirmation = false;

  final StreamController<_CompilationRequest> _controller =
      StreamController<_CompilationRequest>();

  /// If invoked for the first time, it compiles Dart script identified by
  /// [mainUri], [invalidatedFiles] list is ignored.
  /// On successive runs [invalidatedFiles] indicates which files need to be
  /// recompiled. If [mainUri] is null, previously used [mainUri] entry
  /// point that is used for recompilation.
  /// Binary file name is returned if compilation was successful, otherwise
  /// null is returned.
  Future<CompilerOutput?> recompile(
    Uri mainUri,
    List<Uri> invalidatedFiles, {
    required String outputPath,
    required PackageConfig packageConfig,
  }) async {
    if (!_controller.hasListener) {
      _controller.stream.listen(_handleCompilationRequest);
    }

    var completer = Completer<CompilerOutput?>();
    _controller.add(_RecompileRequest(
        completer, mainUri, invalidatedFiles, outputPath, packageConfig));
    return completer.future;
  }

  Future<CompilerOutput?> _recompile(_RecompileRequest request) async {
    _stdoutHandler.reset();

    final mainUri = request.packageConfig
            .toPackageUri(request.mainUri)
            ?.toString() ??
        _toMultiRootPath(request.mainUri, fileSystemScheme, fileSystemRoots);

    _compileRequestNeedsConfirmation = true;

    if (_server == null) {
      return _compile(mainUri, request.outputPath);
    }
    var server = _server!;

    var inputKey = Uuid().generateV4();
    server.stdin.writeln('recompile $mainUri$inputKey');
    _logger.info('<- recompile $mainUri$inputKey');
    for (var fileUri in request.invalidatedFiles) {
      String message;
      if (fileUri.scheme == 'package') {
        message = fileUri.toString();
      } else {
        message = request.packageConfig.toPackageUri(fileUri)?.toString() ??
            _toMultiRootPath(fileUri, fileSystemScheme, fileSystemRoots);
      }
      server.stdin.writeln(message);
      _logger.info(message);
    }
    server.stdin.writeln(inputKey);
    _logger.info('<- $inputKey');

    return _stdoutHandler.compilerOutput.future;
  }

  final List<_CompilationRequest> _compilationQueue = <_CompilationRequest>[];

  Future<void> _handleCompilationRequest(_CompilationRequest request) async {
    var isEmpty = _compilationQueue.isEmpty;
    _compilationQueue.add(request);
    // Only trigger processing if queue was empty - i.e. no other requests
    // are currently being processed. This effectively enforces "one
    // compilation request at a time".
    if (isEmpty) {
      while (_compilationQueue.isNotEmpty) {
        var request = _compilationQueue.first;
        await request.run(this);
        _compilationQueue.removeAt(0);
      }
    }
  }

  Future<CompilerOutput?> _compile(
      String scriptUri, String outputFilePath) async {
    var frontendServer = sdkLayout.frontendServerSnapshotPath;
    var args = <String>[
      frontendServer,
      '--sdk-root',
      sdkRoot,
      '--incremental',
      '--target=dartdevc',
      '-Ddart.developer.causal_async_stacks=true',
      '--output-dill',
      outputFilePath,
      ...<String>[
        '--packages',
        '$packageConfigFile',
      ],
      for (final root in fileSystemRoots) ...<String>[
        '--filesystem-root',
        '$root',
      ],
      ...<String>[
        '--filesystem-scheme',
        fileSystemScheme,
      ],
      ...<String>[
        '--platform',
        platformDill,
      ],
      if (useDebuggerModuleNames) '--debugger-module-names',
      '--experimental-emit-debug-metadata',
      soundNullSafety ? '--sound-null-safety' : '--no-sound-null-safety',
      for (final experiment in experiments) '--enable-experiment=$experiment',
<<<<<<< HEAD
      if (canaryFeatures) '--canary',
=======
      if (canaryFeatures) '--dartdevc-canary',
>>>>>>> 2fcc1ba9
      if (verbose) '--verbose',
    ];

    _logger.info(args.join(' '));
    final workingDirectory = projectDirectory.toFilePath();
    _server = await Process.start(sdkLayout.dartPath, args,
        workingDirectory: workingDirectory);

    var server = _server!;
    server.stdout
        .transform<String>(utf8.decoder)
        .transform<String>(const LineSplitter())
        .listen(_stdoutHandler.handler, onDone: () {
      // when outputFilename future is not completed, but stdout is closed
      // process has died unexpectedly.
      if (!_stdoutHandler.compilerOutput.isCompleted) {
        _stdoutHandler.compilerOutput.complete(null);
        throw Exception('the Dart compiler exited unexpectedly.');
      }
    });

    server.stderr
        .transform<String>(utf8.decoder)
        .transform<String>(const LineSplitter())
        .listen(_logger.info);

    unawaited(server.exitCode.then((int code) {
      if (code != 0) {
        throw Exception('the Dart compiler exited unexpectedly.');
      }
    }));

    server.stdin.writeln('compile $scriptUri');
    _logger.info('<- compile $scriptUri');

    return _stdoutHandler.compilerOutput.future;
  }

  /// Compile dart expression to kernel.
  Future<CompilerOutput?> compileExpression(
    String expression,
    List<String> definitions,
    List<String> typeDefinitions,
    String libraryUri,
    String klass,
    bool isStatic,
  ) {
    if (!_controller.hasListener) {
      _controller.stream.listen(_handleCompilationRequest);
    }

    var completer = Completer<CompilerOutput?>();
    _controller.add(_CompileExpressionRequest(completer, expression,
        definitions, typeDefinitions, libraryUri, klass, isStatic));
    return completer.future;
  }

  Future<CompilerOutput?> _compileExpression(
      _CompileExpressionRequest request) async {
    _stdoutHandler.reset(suppressCompilerMessages: true, expectSources: false);

    // 'compile-expression' should be invoked after compiler has been started,
    // program was compiled.
    if (_server == null) {
      return null;
    }
    var server = _server!;

    var inputKey = Uuid().generateV4();
    server.stdin.writeln('compile-expression $inputKey');
    server.stdin.writeln(request.expression);
    request.definitions.forEach(server.stdin.writeln);
    server.stdin.writeln(inputKey);
    request.typeDefinitions.forEach(server.stdin.writeln);
    server.stdin.writeln(inputKey);
    server.stdin.writeln(request.libraryUri ?? '');
    server.stdin.writeln(request.klass ?? '');
    server.stdin.writeln(request.isStatic ?? false);

    return _stdoutHandler.compilerOutput.future;
  }

  /// Compiles dart expression to JavaScript.
  Future<CompilerOutput?> compileExpressionToJs(
      String libraryUri,
      int line,
      int column,
      Map<String, String> jsModules,
      Map<String, String> jsFrameValues,
      String moduleName,
      String expression) {
    if (!_controller.hasListener) {
      _controller.stream.listen(_handleCompilationRequest);
    }

    var completer = Completer<CompilerOutput?>();
    _controller.add(_CompileExpressionToJsRequest(completer, libraryUri, line,
        column, jsModules, jsFrameValues, moduleName, expression));
    return completer.future;
  }

  Future<CompilerOutput?> _compileExpressionToJs(
      _CompileExpressionToJsRequest request) async {
    _stdoutHandler.reset(
        suppressCompilerMessages: !verbose, expectSources: false);

    // 'compile-expression-to-js' should be invoked after compiler has been started,
    // program was compiled.
    if (_server == null) {
      return null;
    }
    var server = _server!;

    var inputKey = Uuid().generateV4();
    server.stdin.writeln('compile-expression-to-js $inputKey');
    server.stdin.writeln(request.libraryUri);
    server.stdin.writeln(request.line);
    server.stdin.writeln(request.column);
    request.jsModules.forEach((k, v) {
      server.stdin.writeln('$k:$v');
    });
    server.stdin.writeln(inputKey);
    request.jsFrameValues.forEach((k, v) {
      server.stdin.writeln('$k:$v');
    });
    server.stdin.writeln(inputKey);
    server.stdin.writeln(request.moduleName);
    server.stdin.writeln(request.expression);

    return _stdoutHandler.compilerOutput.future;
  }

  /// Should be invoked when results of compilation are accepted by the client.
  ///
  /// Either [accept] or [reject] should be called after every [recompile] call.
  void accept() {
    if (_compileRequestNeedsConfirmation) {
      _server!.stdin.writeln('accept');
      _logger.info('<- accept');
    }
    _compileRequestNeedsConfirmation = false;
  }

  /// Should be invoked when results of compilation are rejected by the client.
  ///
  /// Either [accept] or [reject] should be called after every [recompile] call.
  Future<CompilerOutput?> reject() {
    if (!_controller.hasListener) {
      _controller.stream.listen(_handleCompilationRequest);
    }

    var completer = Completer<CompilerOutput?>();
    _controller.add(_RejectRequest(completer));
    return completer.future;
  }

  Future<CompilerOutput?> _reject() {
    if (!_compileRequestNeedsConfirmation) {
      return Future<CompilerOutput?>.value(null);
    }
    _stdoutHandler.reset(expectSources: false);
    _server!.stdin.writeln('reject');
    _logger.info('<- reject');
    _compileRequestNeedsConfirmation = false;
    return _stdoutHandler.compilerOutput.future;
  }

  /// Should be invoked when frontend server compiler should forget what was
  /// accepted previously so that next call to [recompile] produces complete
  /// kernel file.
  void reset() {
    // TODO(annagrin): make sure this works when we support hot restart in
    // tests using frontend server - for example, throw an error if the
    // server is not available.
    _server?.stdin.writeln('reset');
    _logger.info('<- reset');
  }

  Future<int> quit() async {
    _server?.stdin.writeln('quit');
    _logger.info('<- quit');

    if (_server == null) {
      return 0;
    }
    return _server!.exitCode;
  }

  /// stop the service normally
  Future<dynamic> shutdown() async {
    // Server was never successfully created.
    if (_server == null) {
      return 0;
    }
    return quit();
  }

  /// kill the service
  Future<dynamic> kill() async {
    if (_server == null) {
      return 0;
    }

    var server = _server!;
    _logger.info('killing pid ${server.pid}');
    server.kill();
    return server.exitCode;
  }
}

class TestExpressionCompiler implements ExpressionCompiler {
  final ResidentCompiler _generator;
  TestExpressionCompiler(this._generator);

  @override
  Future<ExpressionCompilationResult> compileExpressionToJs(
      String isolateId,
      String libraryUri,
      int line,
      int column,
      Map<String, String> jsModules,
      Map<String, String> jsFrameValues,
      String moduleName,
      String expression) async {
    var compilerOutput = await _generator.compileExpressionToJs(libraryUri,
        line, column, jsModules, jsFrameValues, moduleName, expression);

    if (compilerOutput != null) {
      var content = utf8.decode(localFileSystem
          .file(compilerOutput.outputFilename)
          .readAsBytesSync());
      return ExpressionCompilationResult(
          content, compilerOutput.errorCount > 0);
    }

    throw Exception('Failed to compile $expression');
  }

  @override
  Future<bool> updateDependencies(Map<String, ModuleInfo> modules) async =>
      true;

  @override
  Future<void> initialize(
      {required String moduleFormat, bool soundNullSafety = false}) async {}
}

/// Convert a file URI into a multi-root scheme URI if provided, otherwise
/// return unmodified.
String _toMultiRootPath(
    Uri fileUri, String? scheme, List<Uri> fileSystemRoots) {
  if (scheme == null || fileSystemRoots.isEmpty || fileUri.scheme != 'file') {
    return fileUri.toString();
  }
  final filePath = fileUri.toFilePath(windows: Platform.isWindows);
  for (final fileSystemRoot in fileSystemRoots) {
    final rootPath = fileSystemRoot.toFilePath(windows: Platform.isWindows);
    if (filePath.startsWith(rootPath)) {
      return '$scheme://${filePath.substring(rootPath.length)}';
    }
  }
  return fileUri.toString();
}<|MERGE_RESOLUTION|>--- conflicted
+++ resolved
@@ -393,11 +393,7 @@
       '--experimental-emit-debug-metadata',
       soundNullSafety ? '--sound-null-safety' : '--no-sound-null-safety',
       for (final experiment in experiments) '--enable-experiment=$experiment',
-<<<<<<< HEAD
-      if (canaryFeatures) '--canary',
-=======
       if (canaryFeatures) '--dartdevc-canary',
->>>>>>> 2fcc1ba9
       if (verbose) '--verbose',
     ];
 
