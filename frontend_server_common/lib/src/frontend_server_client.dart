--- conflicted
+++ resolved
@@ -616,15 +616,8 @@
       true;
 
   @override
-<<<<<<< HEAD
-  Future<void> initialize({
-    required String moduleFormat,
-    bool soundNullSafety = false,
-  }) async {}
-=======
   Future<void> initialize(
-      {String moduleFormat, bool soundNullSafety = false}) async {}
->>>>>>> 36561ffe
+      {required String moduleFormat, bool soundNullSafety = false}) async {}
 }
 
 /// Convert a file URI into a multi-root scheme URI if provided, otherwise
