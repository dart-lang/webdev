--- conflicted
+++ resolved
@@ -250,29 +250,15 @@
 /// restarts the Flutter app.
 class ResidentCompiler {
   ResidentCompiler(
-<<<<<<< HEAD
-    String sdkRoot, {
-    required this.packageConfigPath,
+    this.sdkRoot, {
+    required this.projectDirectory,
+    required this.packageConfigFile,
     required this.fileSystemRoots,
     required this.fileSystemScheme,
     required this.platformDill,
     this.verbose = false,
     CompilerMessageConsumer compilerMessageConsumer = defaultConsumer,
-  })  : _stdoutHandler = StdoutHandler(consumer: compilerMessageConsumer),
-        // This is a URI, not a file path, so the forward slash is correct even on Windows.
-        sdkRoot = sdkRoot.endsWith('/') ? sdkRoot : '$sdkRoot/';
-=======
-    this.sdkRoot, {
-    this.projectDirectory,
-    this.packageConfigFile,
-    this.fileSystemRoots,
-    this.fileSystemScheme,
-    this.platformDill,
-    this.verbose,
-    CompilerMessageConsumer compilerMessageConsumer = defaultConsumer,
-  })  : assert(sdkRoot != null),
-        _stdoutHandler = StdoutHandler(consumer: compilerMessageConsumer);
->>>>>>> 66f7aec5
+  }) : _stdoutHandler = StdoutHandler(consumer: compilerMessageConsumer);
 
   final Uri projectDirectory;
   final Uri packageConfigFile;
@@ -317,9 +303,10 @@
   Future<CompilerOutput?> _recompile(_RecompileRequest request) async {
     _stdoutHandler.reset();
 
-    final mainUri =
-        request.packageConfig.toPackageUri(request.mainUri)?.toString() ??
-            toMultiRootPath(request.mainUri, fileSystemScheme, fileSystemRoots);
+    final mainUri = request.packageConfig
+            .toPackageUri(request.mainUri)
+            ?.toString() ??
+        _toMultiRootPath(request.mainUri, fileSystemScheme, fileSystemRoots);
 
     _compileRequestNeedsConfirmation = true;
 
@@ -336,7 +323,7 @@
         message = fileUri.toString();
       } else {
         message = request.packageConfig.toPackageUri(fileUri)?.toString() ??
-            toMultiRootPath(fileUri, fileSystemScheme, fileSystemRoots);
+            _toMultiRootPath(fileUri, fileSystemScheme, fileSystemRoots);
       }
       _server!.stdin.writeln(message);
       _logger.info(message);
@@ -376,28 +363,15 @@
       '-Ddart.developer.causal_async_stacks=true',
       '--output-dill',
       outputFilePath,
-<<<<<<< HEAD
       ...<String>[
-=======
-      if (packageConfigFile != null) ...<String>[
->>>>>>> 66f7aec5
         '--packages',
         '$packageConfigFile',
       ],
-<<<<<<< HEAD
-      for (final String root in fileSystemRoots) ...<String>[
+      for (final root in fileSystemRoots) ...<String>[
         '--filesystem-root',
-        root,
+        '$root',
       ],
       ...<String>[
-=======
-      if (fileSystemRoots != null)
-        for (final root in fileSystemRoots) ...<String>[
-          '--filesystem-root',
-          '$root',
-        ],
-      if (fileSystemScheme != null) ...<String>[
->>>>>>> 66f7aec5
         '--filesystem-scheme',
         fileSystemScheme,
       ],
@@ -413,13 +387,8 @@
     _logger.info(args.join(' '));
     final workingDirectory = projectDirectory.toFilePath();
     _server = await Process.start(Platform.resolvedExecutable, args,
-<<<<<<< HEAD
-        workingDirectory: projectDirectory);
+        workingDirectory: workingDirectory);
     _server!.stdout
-=======
-        workingDirectory: workingDirectory);
-    _server.stdout
->>>>>>> 66f7aec5
         .transform<String>(utf8.decoder)
         .transform<String>(const LineSplitter())
         .listen(_stdoutHandler.handler, onDone: () {
@@ -654,13 +623,8 @@
 
 /// Convert a file URI into a multi-root scheme URI if provided, otherwise
 /// return unmodified.
-<<<<<<< HEAD
-String toMultiRootPath(
-    Uri fileUri, String? scheme, List<String> fileSystemRoots) {
-=======
-@visibleForTesting
-String toMultiRootPath(Uri fileUri, String scheme, List<Uri> fileSystemRoots) {
->>>>>>> 66f7aec5
+String _toMultiRootPath(
+    Uri fileUri, String? scheme, List<Uri> fileSystemRoots) {
   if (scheme == null || fileSystemRoots.isEmpty || fileUri.scheme != 'file') {
     return fileUri.toString();
   }
