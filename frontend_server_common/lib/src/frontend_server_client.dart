--- conflicted
+++ resolved
@@ -393,11 +393,7 @@
       if (soundNullSafety) '--sound-null-safety',
       if (!soundNullSafety) '--no-sound-null-safety',
       if (verbose) '--verbose',
-<<<<<<< HEAD
-      for (var experiment in experiments) '--enable-experiment=$experiment',
-=======
       for (final experiment in experiments) '--enable-experiment=$experiment',
->>>>>>> 2cad786f
     ];
 
     _logger.info(args.join(' '));
