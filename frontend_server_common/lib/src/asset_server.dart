// Copyright 2020 The Dart Authors. All rights reserved.
// Use of this source code is governed by a BSD-style license that can be
// found in the LICENSE file.

// Note: this is a copy from flutter tools, updated to work with dwds tests

import 'dart:async';
import 'dart:convert';
import 'dart:io';
import 'dart:typed_data';

import 'package:dwds/asset_reader.dart';
import 'package:file/file.dart';
import 'package:logging/logging.dart';
import 'package:mime/mime.dart' as mime;
import 'package:package_config/package_config.dart'; // ignore: deprecated_member_use
import 'package:path/path.dart' as p;
import 'package:shelf/shelf.dart' as shelf;

import 'utilities.dart';

class TestAssetServer implements AssetReader {
  final String basePath;
  final String index;

  final _logger = Logger('TestAssetServer');

  // Fallback to "application/octet-stream" on null which
  // makes no claims as to the structure of the data.
  static const String _defaultMimeType = 'application/octet-stream';
  final FileSystem _fileSystem;
<<<<<<< HEAD
  final String _root;
  final HttpServer _httpServer;
  final Map<String, Uint8List> _files = {};
  final Map<String, Uint8List> _sourcemaps = {};
  final Map<String, Uint8List> _metadata = {};
  String? _mergedMetadata;
  final PackageConfig _packageConfig;
  final InternetAddress internetAddress;

  bool hasFile(String path) => _files.containsKey(path);
  Uint8List getFile(String path) => _files[path]!;

  bool hasSourceMap(String path) => _sourcemaps.containsKey(path);
  Uint8List getSourceMap(String path) => _sourcemaps[path]!;

  bool hasMetadata(String path) => _metadata.containsKey(path);
  Uint8List getMetadata(String path) => _metadata[path]!;
=======
  final HttpServer _httpServer;
  final Map<String, Uint8List> _files = <String, Uint8List>{};
  final Map<String, Uint8List> _sourcemaps = <String, Uint8List>{};
  final Map<String, Uint8List> _metadata = <String, Uint8List>{};
  String _mergedMetadata;
  final PackageConfig _packageConfig;
  final InternetAddress internetAddress;

  TestAssetServer(
    this.index,
    this._httpServer,
    this._packageConfig,
    this.internetAddress,
    this._fileSystem,
  ) : basePath = _parseBasePathFromIndexHtml(index);
>>>>>>> 66f7aec5

  /// Start the web asset server on a [hostname] and [port].
  ///
  /// Unhandled exceptions will throw a exception with the error and stack
  /// trace.
  static Future<TestAssetServer> start(
    FileSystem fileSystem,
    String index,
    String hostname,
    int port,
    UrlEncoder urlTunneller,
    PackageConfig packageConfig,
  ) async {
    var address = (await InternetAddress.lookup(hostname)).first;
    var httpServer = await HttpServer.bind(address, port);
    var server =
        TestAssetServer(index, httpServer, packageConfig, address, fileSystem);
    return server;
  }

<<<<<<< HEAD
=======
  Uint8List getFile(String path) => _files[path];

  Uint8List getSourceMap(String path) => _sourcemaps[path];

>>>>>>> 66f7aec5
  // handle requests for JavaScript source, dart sources maps, or asset files.
  Future<shelf.Response> handleRequest(shelf.Request request) async {
    var headers = <String, String>{};

    if (request.url.path.endsWith('index.html')) {
      var indexFile = _fileSystem.file(index);
      if (indexFile.existsSync()) {
        headers[HttpHeaders.contentTypeHeader] = 'text/html';
        headers[HttpHeaders.contentLengthHeader] =
            indexFile.lengthSync().toString();
        return shelf.Response.ok(indexFile.openRead(), headers: headers);
      }
      return shelf.Response.notFound('');
    }

    // NOTE: shelf removes leading `/` for some reason.
<<<<<<< HEAD
    var requestPath = request.url.path.startsWith('/')
        ? request.url.path
        : '/${request.url.path}';

    // If this is a JavaScript file, it must be in the in-memory cache.
    // Attempt to look up the file by URI.
    if (hasFile(requestPath)) {
      final bytes = getFile(requestPath);
      headers[HttpHeaders.contentLengthHeader] = bytes.length.toString();
      headers[HttpHeaders.contentTypeHeader] = 'application/javascript';
      return shelf.Response.ok(bytes, headers: headers);
    }
    // If this is a sourcemap file, then it might be in the in-memory cache.
    // Attempt to lookup the file by URI.
    if (hasSourceMap(requestPath)) {
      final bytes = getSourceMap(requestPath);
      headers[HttpHeaders.contentLengthHeader] = bytes.length.toString();
      headers[HttpHeaders.contentTypeHeader] = 'application/json';
      return shelf.Response.ok(bytes, headers: headers);
    }
=======
    var requestPath = request.url.path;
    requestPath = requestPath.startsWith('/') ? requestPath : '/$requestPath';

    if (!request.url.path.endsWith('/require.js') &&
        !request.url.path.endsWith('/dart_stack_trace_mapper.js')) {
      requestPath = _stripBasePath(requestPath, basePath) ?? requestPath;

      requestPath = requestPath.startsWith('/') ? requestPath : '/$requestPath';
      if (requestPath == null) {
        return shelf.Response.notFound('');
      }
>>>>>>> 66f7aec5

      // If this is a JavaScript file, it must be in the in-memory cache.
      // Attempt to look up the file by URI.
      if (_files.containsKey(requestPath)) {
        final List<int> bytes = getFile(requestPath);
        headers[HttpHeaders.contentLengthHeader] = bytes.length.toString();
        headers[HttpHeaders.contentTypeHeader] = 'application/javascript';
        return shelf.Response.ok(bytes, headers: headers);
      }
      // If this is a sourcemap file, then it might be in the in-memory cache.
      // Attempt to lookup the file by URI.
      if (_sourcemaps.containsKey(requestPath)) {
        final List<int> bytes = getSourceMap(requestPath);
        headers[HttpHeaders.contentLengthHeader] = bytes.length.toString();
        headers[HttpHeaders.contentTypeHeader] = 'application/json';
        return shelf.Response.ok(bytes, headers: headers);
      }
    }
    var file = _resolveDartFile(requestPath);
    if (!file.existsSync()) {
      return shelf.Response.notFound('');
    }

    var length = file.lengthSync();
    // Attempt to determine the file's mime type. if this is not provided some
    // browsers will refuse to render images/show video et cetera. If the tool
    // cannot determine a mime type, fall back to application/octet-stream.
    String? mimeType;
    if (length >= 12) {
      mimeType = mime.lookupMimeType(
        file.path,
        headerBytes: await file.openRead(0, 12).first,
      );
    }
    mimeType ??= _defaultMimeType;
    headers[HttpHeaders.contentLengthHeader] = length.toString();
    headers[HttpHeaders.contentTypeHeader] = mimeType;
    return shelf.Response.ok(file.openRead(), headers: headers);
  }

  /// Tear down the http server running.
  @override
  Future<void> close() {
    return _httpServer.close();
  }

  /// Write a single file into the in-memory cache.
  void writeFile(String filePath, String contents) {
    _files[filePath] = Uint8List.fromList(utf8.encode(contents));
  }

  /// Update the in-memory asset server with the provided source and manifest files.
  ///
  /// Returns a list of updated modules.
  List<String> write(
      File codeFile, File manifestFile, File sourcemapFile, File metadataFile) {
    var modules = <String>[];
    var codeBytes = codeFile.readAsBytesSync();
    var sourcemapBytes = sourcemapFile.readAsBytesSync();
    var metadataBytes = metadataFile.readAsBytesSync();
    var manifest =
        _castStringKeyedMap(json.decode(manifestFile.readAsStringSync()));
    for (var filePath in manifest.keys) {
<<<<<<< HEAD
      var offsets = castStringKeyedMap(manifest[filePath]);
=======
      if (filePath == null) {
        _logger.severe('Invalid manfiest file: $filePath');
        continue;
      }
      var offsets = _castStringKeyedMap(manifest[filePath]);
>>>>>>> 66f7aec5
      var codeOffsets = (offsets['code'] as List<dynamic>).cast<int>();
      var sourcemapOffsets =
          (offsets['sourcemap'] as List<dynamic>).cast<int>();
      var metadataOffsets = (offsets['metadata'] as List<dynamic>).cast<int>();
      if (codeOffsets.length != 2 ||
          sourcemapOffsets.length != 2 ||
          metadataOffsets.length != 2) {
        _logger.severe('Invalid manifest byte offsets: $offsets');
        continue;
      }

      var codeStart = codeOffsets[0];
      var codeEnd = codeOffsets[1];
      if (codeStart < 0 || codeEnd > codeBytes.lengthInBytes) {
        _logger.severe('Invalid byte index: [$codeStart, $codeEnd]');
        continue;
      }
      var byteView = Uint8List.view(
        codeBytes.buffer,
        codeStart,
        codeEnd - codeStart,
      );
      _files[filePath] = byteView;

      var sourcemapStart = sourcemapOffsets[0];
      var sourcemapEnd = sourcemapOffsets[1];
      if (sourcemapStart < 0 || sourcemapEnd > sourcemapBytes.lengthInBytes) {
        _logger.severe('Invalid byte index: [$sourcemapStart, $sourcemapEnd]');
        continue;
      }
      var sourcemapView = Uint8List.view(
        sourcemapBytes.buffer,
        sourcemapStart,
        sourcemapEnd - sourcemapStart,
      );
      _sourcemaps['$filePath.map'] = sourcemapView;

      var metadataStart = metadataOffsets[0];
      var metadataEnd = metadataOffsets[1];
      if (metadataStart < 0 || metadataEnd > metadataBytes.lengthInBytes) {
        _logger.severe('Invalid byte index: [$metadataStart, $metadataEnd]');
        continue;
      }
      var metadataView = Uint8List.view(
        metadataBytes.buffer,
        metadataStart,
        metadataEnd - metadataStart,
      );
      _metadata['$filePath.metadata'] = metadataView;

      modules.add(filePath);
    }

    _mergedMetadata = _metadata.values
        .map((Uint8List encoded) => utf8.decode(encoded))
        .join('\n');

    return modules;
  }

  // Attempt to resolve `path` to a dart file.
  File _resolveDartFile(String path) {
    // If this is a dart file, it must be on the local file system and is
    // likely coming from a source map request. The tool doesn't currently
    // consider the case of Dart files as assets.
    var dartFile =
        _fileSystem.file(_fileSystem.currentDirectory.uri.resolve(path));
    if (dartFile.existsSync()) {
      return dartFile;
    }

    var segments = p.split(path);
    if (segments.first.isEmpty) {
      segments.removeAt(0);
    }

    // The file might have been a package file which is signaled by a
    // `/packages/<package>/<path>` request.
    if (segments.first == 'packages') {
      var packageFile = _fileSystem.file(_packageConfig
          .resolve(Uri(scheme: 'package', pathSegments: segments.skip(1))));
      if (packageFile.existsSync()) {
        return packageFile;
      }
    }

    // Otherwise it must be a Dart SDK source.
    var dartSdkParent = _fileSystem.directory(dartSdkPath).parent;
    var dartSdkFile = _fileSystem.file(
        _fileSystem.path.joinAll(<String>[dartSdkParent.path, ...segments]));
    return dartSdkFile;
  }

  @override
<<<<<<< HEAD
  Future<String?> dartSourceContents(String serverPath) async {
=======
  Future<String> dartSourceContents(String serverPath) {
    serverPath = _stripBasePath(serverPath, basePath);
>>>>>>> 66f7aec5
    var result = _resolveDartFile(serverPath);
    if (result.existsSync()) {
      return result.readAsString();
    }
    _logger.severe('Source not found: $serverPath');
    return null;
  }

  @override
<<<<<<< HEAD
  Future<String?> sourceMapContents(String serverPath) async {
=======
  Future<String> sourceMapContents(String serverPath) async {
    serverPath = _stripBasePath(serverPath, basePath);
>>>>>>> 66f7aec5
    var path = '/$serverPath';
    if (hasSourceMap(path)) {
      return utf8.decode(getSourceMap(path));
    }
    _logger.severe('Source map not found: $serverPath');
    return null;
  }

  @override
<<<<<<< HEAD
  Future<String?> metadataContents(String serverPath) async {
=======
  Future<String> metadataContents(String serverPath) async {
    serverPath = _stripBasePath(serverPath, basePath);
>>>>>>> 66f7aec5
    if (serverPath.endsWith('.ddc_merged_metadata')) {
      return _mergedMetadata;
    }
    var path = '/$serverPath';
    if (hasMetadata(path)) {
      return utf8.decode(getMetadata(path));
    }
    _logger.severe('Metadata not found: $serverPath');
    return null;
  }
}

/// Given a data structure which is a Map of String to dynamic values, return
/// the same structure (`Map<String, dynamic>`) with the correct runtime types.
Map<String, dynamic> _castStringKeyedMap(dynamic untyped) {
  var map = untyped as Map<dynamic, dynamic>;
<<<<<<< HEAD
  return map.cast<String, dynamic>();
=======
  return map?.cast<String, dynamic>();
}

String _stripLeadingSlashes(String path) {
  while (path.startsWith('/')) {
    path = path.substring(1);
  }
  return path;
}

String _stripBasePath(String path, String basePath) {
  path = _stripLeadingSlashes(path);
  if (path.startsWith(basePath)) {
    path = path.substring(basePath.length);
  } else {
    // The given path isn't under base path, return null to indicate that.
    return null;
  }
  return _stripLeadingSlashes(path);
}

String _parseBasePathFromIndexHtml(String index) {
  final file = fileSystem.file(index);
  if (!file.existsSync()) {
    throw StateError('Index file $index is not found');
  }
  final contents = file.readAsStringSync();
  final matches = RegExp(r'<base href="/([^>]*)/">').allMatches(contents);
  return matches.isEmpty ? '' : matches.first.group(1);
>>>>>>> 66f7aec5
}<|MERGE_RESOLUTION|>--- conflicted
+++ resolved
@@ -29,8 +29,6 @@
   // makes no claims as to the structure of the data.
   static const String _defaultMimeType = 'application/octet-stream';
   final FileSystem _fileSystem;
-<<<<<<< HEAD
-  final String _root;
   final HttpServer _httpServer;
   final Map<String, Uint8List> _files = {};
   final Map<String, Uint8List> _sourcemaps = {};
@@ -39,23 +37,6 @@
   final PackageConfig _packageConfig;
   final InternetAddress internetAddress;
 
-  bool hasFile(String path) => _files.containsKey(path);
-  Uint8List getFile(String path) => _files[path]!;
-
-  bool hasSourceMap(String path) => _sourcemaps.containsKey(path);
-  Uint8List getSourceMap(String path) => _sourcemaps[path]!;
-
-  bool hasMetadata(String path) => _metadata.containsKey(path);
-  Uint8List getMetadata(String path) => _metadata[path]!;
-=======
-  final HttpServer _httpServer;
-  final Map<String, Uint8List> _files = <String, Uint8List>{};
-  final Map<String, Uint8List> _sourcemaps = <String, Uint8List>{};
-  final Map<String, Uint8List> _metadata = <String, Uint8List>{};
-  String _mergedMetadata;
-  final PackageConfig _packageConfig;
-  final InternetAddress internetAddress;
-
   TestAssetServer(
     this.index,
     this._httpServer,
@@ -63,7 +44,15 @@
     this.internetAddress,
     this._fileSystem,
   ) : basePath = _parseBasePathFromIndexHtml(index);
->>>>>>> 66f7aec5
+
+  bool hasFile(String path) => _files.containsKey(path);
+  Uint8List getFile(String path) => _files[path]!;
+
+  bool hasSourceMap(String path) => _sourcemaps.containsKey(path);
+  Uint8List getSourceMap(String path) => _sourcemaps[path]!;
+
+  bool hasMetadata(String path) => _metadata.containsKey(path);
+  Uint8List getMetadata(String path) => _metadata[path]!;
 
   /// Start the web asset server on a [hostname] and [port].
   ///
@@ -84,13 +73,6 @@
     return server;
   }
 
-<<<<<<< HEAD
-=======
-  Uint8List getFile(String path) => _files[path];
-
-  Uint8List getSourceMap(String path) => _sourcemaps[path];
-
->>>>>>> 66f7aec5
   // handle requests for JavaScript source, dart sources maps, or asset files.
   Future<shelf.Response> handleRequest(shelf.Request request) async {
     var headers = <String, String>{};
@@ -107,28 +89,6 @@
     }
 
     // NOTE: shelf removes leading `/` for some reason.
-<<<<<<< HEAD
-    var requestPath = request.url.path.startsWith('/')
-        ? request.url.path
-        : '/${request.url.path}';
-
-    // If this is a JavaScript file, it must be in the in-memory cache.
-    // Attempt to look up the file by URI.
-    if (hasFile(requestPath)) {
-      final bytes = getFile(requestPath);
-      headers[HttpHeaders.contentLengthHeader] = bytes.length.toString();
-      headers[HttpHeaders.contentTypeHeader] = 'application/javascript';
-      return shelf.Response.ok(bytes, headers: headers);
-    }
-    // If this is a sourcemap file, then it might be in the in-memory cache.
-    // Attempt to lookup the file by URI.
-    if (hasSourceMap(requestPath)) {
-      final bytes = getSourceMap(requestPath);
-      headers[HttpHeaders.contentLengthHeader] = bytes.length.toString();
-      headers[HttpHeaders.contentTypeHeader] = 'application/json';
-      return shelf.Response.ok(bytes, headers: headers);
-    }
-=======
     var requestPath = request.url.path;
     requestPath = requestPath.startsWith('/') ? requestPath : '/$requestPath';
 
@@ -137,14 +97,10 @@
       requestPath = _stripBasePath(requestPath, basePath) ?? requestPath;
 
       requestPath = requestPath.startsWith('/') ? requestPath : '/$requestPath';
-      if (requestPath == null) {
-        return shelf.Response.notFound('');
-      }
->>>>>>> 66f7aec5
 
       // If this is a JavaScript file, it must be in the in-memory cache.
       // Attempt to look up the file by URI.
-      if (_files.containsKey(requestPath)) {
+      if (hasFile(requestPath)) {
         final List<int> bytes = getFile(requestPath);
         headers[HttpHeaders.contentLengthHeader] = bytes.length.toString();
         headers[HttpHeaders.contentTypeHeader] = 'application/javascript';
@@ -152,7 +108,7 @@
       }
       // If this is a sourcemap file, then it might be in the in-memory cache.
       // Attempt to lookup the file by URI.
-      if (_sourcemaps.containsKey(requestPath)) {
+      if (hasSourceMap(requestPath)) {
         final List<int> bytes = getSourceMap(requestPath);
         headers[HttpHeaders.contentLengthHeader] = bytes.length.toString();
         headers[HttpHeaders.contentTypeHeader] = 'application/json';
@@ -204,15 +160,7 @@
     var manifest =
         _castStringKeyedMap(json.decode(manifestFile.readAsStringSync()));
     for (var filePath in manifest.keys) {
-<<<<<<< HEAD
-      var offsets = castStringKeyedMap(manifest[filePath]);
-=======
-      if (filePath == null) {
-        _logger.severe('Invalid manfiest file: $filePath');
-        continue;
-      }
       var offsets = _castStringKeyedMap(manifest[filePath]);
->>>>>>> 66f7aec5
       var codeOffsets = (offsets['code'] as List<dynamic>).cast<int>();
       var sourcemapOffsets =
           (offsets['sourcemap'] as List<dynamic>).cast<int>();
@@ -307,48 +255,42 @@
   }
 
   @override
-<<<<<<< HEAD
   Future<String?> dartSourceContents(String serverPath) async {
-=======
-  Future<String> dartSourceContents(String serverPath) {
-    serverPath = _stripBasePath(serverPath, basePath);
->>>>>>> 66f7aec5
-    var result = _resolveDartFile(serverPath);
-    if (result.existsSync()) {
-      return result.readAsString();
+    final stripped = _stripBasePath(serverPath, basePath);
+    if (stripped != null) {
+      var result = _resolveDartFile(stripped);
+      if (result.existsSync()) {
+        return result.readAsString();
+      }
     }
     _logger.severe('Source not found: $serverPath');
     return null;
   }
 
   @override
-<<<<<<< HEAD
   Future<String?> sourceMapContents(String serverPath) async {
-=======
-  Future<String> sourceMapContents(String serverPath) async {
-    serverPath = _stripBasePath(serverPath, basePath);
->>>>>>> 66f7aec5
-    var path = '/$serverPath';
-    if (hasSourceMap(path)) {
-      return utf8.decode(getSourceMap(path));
+    final stripped = _stripBasePath(serverPath, basePath);
+    if (stripped != null) {
+      var path = '/$stripped';
+      if (hasSourceMap(path)) {
+        return utf8.decode(getSourceMap(path));
+      }
     }
     _logger.severe('Source map not found: $serverPath');
     return null;
   }
 
   @override
-<<<<<<< HEAD
   Future<String?> metadataContents(String serverPath) async {
-=======
-  Future<String> metadataContents(String serverPath) async {
-    serverPath = _stripBasePath(serverPath, basePath);
->>>>>>> 66f7aec5
-    if (serverPath.endsWith('.ddc_merged_metadata')) {
-      return _mergedMetadata;
-    }
-    var path = '/$serverPath';
-    if (hasMetadata(path)) {
-      return utf8.decode(getMetadata(path));
+    final stripped = _stripBasePath(serverPath, basePath);
+    if (stripped != null) {
+      if (stripped.endsWith('.ddc_merged_metadata')) {
+        return _mergedMetadata;
+      }
+      var path = '/$stripped';
+      if (hasMetadata(path)) {
+        return utf8.decode(getMetadata(path));
+      }
     }
     _logger.severe('Metadata not found: $serverPath');
     return null;
@@ -359,10 +301,7 @@
 /// the same structure (`Map<String, dynamic>`) with the correct runtime types.
 Map<String, dynamic> _castStringKeyedMap(dynamic untyped) {
   var map = untyped as Map<dynamic, dynamic>;
-<<<<<<< HEAD
   return map.cast<String, dynamic>();
-=======
-  return map?.cast<String, dynamic>();
 }
 
 String _stripLeadingSlashes(String path) {
@@ -372,7 +311,7 @@
   return path;
 }
 
-String _stripBasePath(String path, String basePath) {
+String? _stripBasePath(String path, String basePath) {
   path = _stripLeadingSlashes(path);
   if (path.startsWith(basePath)) {
     path = path.substring(basePath.length);
@@ -390,6 +329,5 @@
   }
   final contents = file.readAsStringSync();
   final matches = RegExp(r'<base href="/([^>]*)/">').allMatches(contents);
-  return matches.isEmpty ? '' : matches.first.group(1);
->>>>>>> 66f7aec5
+  return (matches.isEmpty ? null : matches.first.group(1)) ?? '';
 }