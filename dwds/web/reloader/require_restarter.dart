--- conflicted
+++ resolved
@@ -143,14 +143,8 @@
     _lastKnownDigests = await _getDigests();
   }
 
-<<<<<<< HEAD
-  List<String> _moduleParents(String module) {
-    return requireLoader.moduleParentsGraph.get(module)?.cast<String>() ?? [];
-  }
-=======
   List<String> _moduleParents(String module) =>
       requireLoader.moduleParentsGraph.get(module)?.cast() ?? [];
->>>>>>> 9c442847
 
   int _moduleTopologicalCompare(String module1, String module2) {
     var topological = 0;
