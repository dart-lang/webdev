// Copyright (c) 2024, the Dart project authors.  Please see the AUTHORS file
// for details. All rights reserved. Use of this source code is governed by a
// BSD-style license that can be found in the LICENSE file.

import 'dart:async';
import 'dart:convert';
import 'dart:js_interop';

import 'package:dwds/src/utilities/shared.dart';

import 'restarter.dart';

@JS('dartDevEmbedder')
external _DartDevEmbedder get _dartDevEmbedder;

extension type _DartDevEmbedder._(JSObject _) implements JSObject {
  external _Debugger get debugger;
  external JSPromise<JSAny?> hotRestart();
  external JSPromise<JSAny?> hotReload(
    JSArray<JSString> filesToLoad,
    JSArray<JSString> librariesToReload,
  );
  external _DartDevEmbedderConfig get config;
}

extension type _DartDevEmbedderConfig._(JSObject _) implements JSObject {
  external JSFunction? capturedMainHandler;
  external JSFunction? capturedHotReloadEndHandler;
}

extension type _Debugger._(JSObject _) implements JSObject {
  external JSPromise<JSString> invokeExtension(String key, String params);
  external JSArray<JSString> get extensionNames;

  Future<void> maybeInvokeFlutterDisassemble() async {
    final method = 'ext.flutter.disassemble';
    if (extensionNames.toDart.contains(method.toJS)) {
      await invokeExtension(method, '{}').toDart;
    }
  }

  Future<void> maybeInvokeFlutterReassemble() async {
    final method = 'ext.flutter.reassemble';
    if (extensionNames.toDart.contains(method.toJS)) {
      await invokeExtension(method, '{}').toDart;
    }
  }
}

@JS('XMLHttpRequest')
extension type _XMLHttpRequest._(JSObject _) implements JSObject {
  external _XMLHttpRequest();
  external set withCredentials(bool value);
  external set onreadystatechange(JSFunction fun);
  external void open(String method, String url, bool async);
  void get(String url, bool async) => open('GET', url, async);
  external void send();
  external int get readyState;
  external int get status;
  external String get responseText;
}

extension on JSArray<JSString> {
  external void push(JSString value);
}

class DdcLibraryBundleRestarter implements Restarter {
  JSFunction? _capturedHotReloadEndCallback;

  Future<void> _runMainWhenReady(
    Future? readyToRunMain,
    JSFunction runMain,
  ) async {
    if (readyToRunMain != null) {
      await readyToRunMain;
    }

    runMain.callAsFunction();
  }

<<<<<<< HEAD
  @override
  Future<bool> restart({String? runId, Future? readyToRunMain}) async {
    await _dartDevEmbedder.debugger.maybeInvokeFlutterDisassemble();
    final mainHandler = (JSFunction runMain) {
      _dartDevEmbedder.config.capturedMainHandler = null;
      safeUnawaited(_runMainWhenReady(readyToRunMain, runMain));
    }.toJS;
    _dartDevEmbedder.config.capturedMainHandler = mainHandler;
    await _dartDevEmbedder.hotRestart().toDart;
    return true;
  }

  @override
  Future<JSArray<JSObject>> hotReloadStart(String hotReloadSourcesPath) async {
    final completer = Completer<String>();
    final xhr = _XMLHttpRequest();
    xhr.withCredentials = true;
    xhr.onreadystatechange = () {
      // If the request has completed and OK, or the response has not
      // changed.
      if (xhr.readyState == 4 && xhr.status == 200 || xhr.status == 304) {
        completer.complete(xhr.responseText);
      }
    }.toJS;
    xhr.get(hotReloadSourcesPath, true);
=======
  Future<List<Map>> _getSrcModuleLibraries(String reloadedSourcesPath) async {
    final completer = Completer<String>();
    final xhr = _XMLHttpRequest();
    xhr.withCredentials = true;
    xhr.onreadystatechange =
        () {
          // If the request has completed and OK, or the response has not
          // changed.
          if (xhr.readyState == 4 && xhr.status == 200 || xhr.status == 304) {
            completer.complete(xhr.responseText);
          }
        }.toJS;
    xhr.get(reloadedSourcesPath, true);
>>>>>>> 23aefebe
    xhr.send();
    final responseText = await completer.future;

    return (json.decode(responseText) as List).cast<Map>();
  }

  @override
  Future<(bool, JSArray<JSObject>?)> restart({
    String? runId,
    Future? readyToRunMain,
    String? reloadedSourcesPath,
  }) async {
    assert(
      reloadedSourcesPath != null,
      "Expected 'reloadedSourcesPath' to not be null in a hot restart.",
    );
    await _dartDevEmbedder.debugger.maybeInvokeFlutterDisassemble();
    final mainHandler =
        (JSFunction runMain) {
          _dartDevEmbedder.config.capturedMainHandler = null;
          safeUnawaited(_runMainWhenReady(readyToRunMain, runMain));
        }.toJS;
    _dartDevEmbedder.config.capturedMainHandler = mainHandler;
    final srcModuleLibraries = await _getSrcModuleLibraries(
      reloadedSourcesPath!,
    );
    await _dartDevEmbedder.hotRestart().toDart;
    return (true, srcModuleLibraries.jsify() as JSArray<JSObject>);
  }

  @override
  Future<JSArray<JSObject>> hotReloadStart(String reloadedSourcesPath) async {
    final filesToLoad = JSArray<JSString>();
    final librariesToReload = JSArray<JSString>();
    final srcModuleLibraries = await _getSrcModuleLibraries(
      reloadedSourcesPath,
    );
    for (final srcModuleLibrary in srcModuleLibraries) {
      final srcModuleLibraryCast = srcModuleLibrary.cast<String, Object>();
      final src = srcModuleLibraryCast['src'] as String;
      final libraries = (srcModuleLibraryCast['libraries'] as List)
          .cast<String>();
      filesToLoad.push(src.toJS);
      for (final library in libraries) {
        librariesToReload.push(library.toJS);
      }
    }
    _dartDevEmbedder.config.capturedHotReloadEndHandler =
        (JSFunction hotReloadEndCallback) {
          _capturedHotReloadEndCallback = hotReloadEndCallback;
        }.toJS;
    await _dartDevEmbedder.hotReload(filesToLoad, librariesToReload).toDart;
    return srcModuleLibraries.jsify() as JSArray<JSObject>;
  }

  @override
  Future<void> hotReloadEnd() async {
    // Requires a previous call to `hotReloadStart`.
    _capturedHotReloadEndCallback!.callAsFunction();
    _dartDevEmbedder.config.capturedHotReloadEndHandler = null;
    _capturedHotReloadEndCallback = null;
  }

  /// Handles service extension requests using the dart dev embedder
  Future<Map<String, dynamic>?> handleServiceExtension(
    String method,
    Map<String, dynamic> args,
  ) async {
    if (method == 'ext.flutter.reassemble') {
      await _dartDevEmbedder.debugger.maybeInvokeFlutterReassemble();
      return {'status': 'reassemble invoked'};
    } else if (method == 'getExtensionRpcs') {
      final rpcs = _dartDevEmbedder.debugger.extensionNames.toDart
          .cast<String>();
      return {'rpcs': rpcs};
    } else {
      // For other extension methods, delegate to the debugger
      final params = args.isNotEmpty ? jsonEncode(args) : '{}';
      final resultJson = await _dartDevEmbedder.debugger
          .invokeExtension(method, params)
          .toDart;
      return jsonDecode(resultJson.toDart) as Map<String, dynamic>;
    }
  }
}<|MERGE_RESOLUTION|>--- conflicted
+++ resolved
@@ -78,33 +78,6 @@
     runMain.callAsFunction();
   }
 
-<<<<<<< HEAD
-  @override
-  Future<bool> restart({String? runId, Future? readyToRunMain}) async {
-    await _dartDevEmbedder.debugger.maybeInvokeFlutterDisassemble();
-    final mainHandler = (JSFunction runMain) {
-      _dartDevEmbedder.config.capturedMainHandler = null;
-      safeUnawaited(_runMainWhenReady(readyToRunMain, runMain));
-    }.toJS;
-    _dartDevEmbedder.config.capturedMainHandler = mainHandler;
-    await _dartDevEmbedder.hotRestart().toDart;
-    return true;
-  }
-
-  @override
-  Future<JSArray<JSObject>> hotReloadStart(String hotReloadSourcesPath) async {
-    final completer = Completer<String>();
-    final xhr = _XMLHttpRequest();
-    xhr.withCredentials = true;
-    xhr.onreadystatechange = () {
-      // If the request has completed and OK, or the response has not
-      // changed.
-      if (xhr.readyState == 4 && xhr.status == 200 || xhr.status == 304) {
-        completer.complete(xhr.responseText);
-      }
-    }.toJS;
-    xhr.get(hotReloadSourcesPath, true);
-=======
   Future<List<Map>> _getSrcModuleLibraries(String reloadedSourcesPath) async {
     final completer = Completer<String>();
     final xhr = _XMLHttpRequest();
@@ -118,7 +91,6 @@
           }
         }.toJS;
     xhr.get(reloadedSourcesPath, true);
->>>>>>> 23aefebe
     xhr.send();
     final responseText = await completer.future;
 
@@ -159,8 +131,8 @@
     for (final srcModuleLibrary in srcModuleLibraries) {
       final srcModuleLibraryCast = srcModuleLibrary.cast<String, Object>();
       final src = srcModuleLibraryCast['src'] as String;
-      final libraries = (srcModuleLibraryCast['libraries'] as List)
-          .cast<String>();
+      final libraries =
+          (srcModuleLibraryCast['libraries'] as List).cast<String>();
       filesToLoad.push(src.toJS);
       for (final library in libraries) {
         librariesToReload.push(library.toJS);
@@ -191,15 +163,16 @@
       await _dartDevEmbedder.debugger.maybeInvokeFlutterReassemble();
       return {'status': 'reassemble invoked'};
     } else if (method == 'getExtensionRpcs') {
-      final rpcs = _dartDevEmbedder.debugger.extensionNames.toDart
-          .cast<String>();
+      final rpcs =
+          _dartDevEmbedder.debugger.extensionNames.toDart.cast<String>();
       return {'rpcs': rpcs};
     } else {
       // For other extension methods, delegate to the debugger
       final params = args.isNotEmpty ? jsonEncode(args) : '{}';
-      final resultJson = await _dartDevEmbedder.debugger
-          .invokeExtension(method, params)
-          .toDart;
+      final resultJson =
+          await _dartDevEmbedder.debugger
+              .invokeExtension(method, params)
+              .toDart;
       return jsonDecode(resultJson.toDart) as Map<String, dynamic>;
     }
   }
