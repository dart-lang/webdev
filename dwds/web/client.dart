--- conflicted
+++ resolved
@@ -2,14 +2,6 @@
 // for details. All rights reserved. Use of this source code is governed by a
 // BSD-style license that can be found in the LICENSE file.
 
-<<<<<<< HEAD
-// @dart = 3.3
-
-@JS()
-library hot_reload_client;
-
-=======
->>>>>>> 0908d977
 import 'dart:async';
 import 'dart:convert';
 import 'dart:js_interop';
@@ -47,31 +39,26 @@
   return runZonedGuarded(() async {
     await runClient();
   }, (error, stackTrace) {
-    print('''
-Unhandled error detected in the injected client.js script.
-
-You can disable this script in webdev by passing --no-injected-client if it
-is preventing your app from loading, but note that this will also prevent
-all debugging and hot reload/restart functionality from working.
-
-The original error is below, please file an issue at
-https://github.com/dart-lang/webdev/issues/new and attach this output:
-
-$error
-$stackTrace
-''');
+    print('Unhandled error detected in the injected client.js script.'
+        '\nYou can disable this script in webdev by passing --no-injected-client if it'
+        '\nis preventing your app from loading, but note that this will also prevent'
+        '\nall debugging and hot reload/restart functionality from working.'
+        '\nThe original error is below, please file an issue at'
+        '\nhttps://github.com/dart-lang/webdev/issues/new and attach this output:'
+        '\n$error'
+        '\n$stackTrace');
   });
 }
 
 Future<void> runClient() async {
   final appInfo = dartAppInfo..appInstanceId = const Uuid().v1();
 
-  // used by tests and tools
+  // Used by tests and tools.
   dartAppInstanceId = appInfo.appInstanceId;
   dartAppId = appInfo.appId;
 
-  // used by require restarter
-  loadModuleConfig = appInfo.loadModuleConfig as Object Function(String);
+  // Used by the require restarter.
+  loadModuleConfig = appInfo.loadModuleConfig;
 
   // print(
   //   'Injected Client $dartAppInstanceId: '
@@ -81,7 +68,7 @@
 
   final dwdsConnection = DevHandlerConnection(appInfo.devHandlerPath);
 
-  registerEntrypoint = allowInterop((String appName, String entrypointPath) {
+  registerEntrypoint = (String appName, String entrypointPath) {
     if (appInfo.dartEntrypoints.contains(entrypointPath)) return;
     appInfo.dartEntrypoints.add(entrypointPath);
 
@@ -93,7 +80,7 @@
       // );
       dwdsConnection.sendRegisterEntrypointRequest(appName, entrypointPath);
     }
-  });
+  }.toJS;
 
   print('Injected Client $dartAppInstanceId: set registerEntrypoint');
 
@@ -104,23 +91,23 @@
     _ => throw StateError('Unknown module strategy: ${appInfo.moduleStrategy}'),
   };
   final manager = ReloadingManager(dwdsConnection.client, restarter);
-  hotRestartJs = allowInterop((String runId) {
-    return toPromise(manager.hotRestart(runId: runId));
-  });
+
+  hotRestartJs = (String runId) {
+    return manager.hotRestart(runId: runId).toJS;
+  }.toJS;
 
   // Setup debug events
-  emitDebugEvent = allowInterop((String kind, String eventData) {
+  emitDebugEvent = (String kind, String eventData) {
     if (appInfo.emitDebugEvents) {
       dwdsConnection.sendDebugEvent(kind, eventData);
     }
-  });
+  }.toJS;
 
   // Setup registerExtension events
-  emitRegisterEvent = allowInterop(dwdsConnection.sendRegisterEvent);
-
-<<<<<<< HEAD
+  emitRegisterEvent = dwdsConnection.sendRegisterEvent.toJS;
+
   // setup launching devtools
-  launchDevToolsJs = allowInterop(() {
+  launchDevToolsJs = () {
     if (!_isChromium) {
       window.alert(
         'Dart DevTools is only supported on Chromium based browsers.',
@@ -128,26 +115,20 @@
       return;
     }
     dwdsConnection.sendDevToolsRequest(appInfo.appId, appInfo.appInstanceId);
-  });
-=======
-    hotRestartJs = (String runId) {
-      return manager.hotRestart(runId: runId).toJS;
-    }.toJS;
->>>>>>> 0908d977
+  }.toJS;
 
   // Listen to commands from dwds dev handler
   dwdsConnection.client.stream.listen(
     (serialized) async {
       final event = serializers.deserialize(jsonDecode(serialized));
       if (event is BuildResult) {
-        if (appInfo.reloadConfiguration == 'ReloadConfiguration.liveReload') {
-          manager.reloadPage();
-        } else if (appInfo.reloadConfiguration ==
-            'ReloadConfiguration.hotRestart') {
-          await manager.hotRestart();
-        } else if (appInfo.reloadConfiguration ==
-            'ReloadConfiguration.hotReload') {
-          print('Hot reload is currently unsupported. Ignoring change.');
+        switch (appInfo.reloadConfiguration) {
+          case 'ReloadConfiguration.liveReload':
+            manager.reloadPage();
+          case 'ReloadConfiguration.hotRestart':
+            await manager.hotRestart();
+          default:
+            print('Hot reload is currently unsupported. Ignoring change.');
         }
       } else if (event is DevToolsResponse) {
         if (!event.success) {
@@ -177,8 +158,6 @@
     },
   );
 
-<<<<<<< HEAD
-  // Launch devtools on key press
   if (appInfo.enableDevToolsLaunch) {
     window.onKeyDown.listen((Event e) {
       if (e is KeyboardEvent &&
@@ -192,7 +171,7 @@
           !e.ctrlKey &&
           !e.metaKey) {
         e.preventDefault();
-        launchDevToolsJs();
+        launchDevToolsJs.callAsFunction();
       }
     });
   }
@@ -262,113 +241,6 @@
         return authUrl.replace(scheme: 'https').toString();
       default:
         return authUrl.toString();
-=======
-    emitDebugEvent = (String kind, String eventData) {
-      if (dartEmitDebugEvents) {
-        _trySendEvent(
-          debugEventController.sink,
-          DebugEvent(
-            (b) => b
-              ..timestamp = (DateTime.now().millisecondsSinceEpoch)
-              ..kind = kind
-              ..eventData = eventData,
-          ),
-        );
-      }
-    }.toJS;
-
-    emitRegisterEvent = (String eventData) {
-      _trySendEvent(
-        client.sink,
-        jsonEncode(
-          serializers.serialize(
-            RegisterEvent(
-              (b) => b
-                ..timestamp = (DateTime.now().millisecondsSinceEpoch)
-                ..eventData = eventData,
-            ),
-          ),
-        ),
-      );
-    }.toJS;
-
-    launchDevToolsJs = () {
-      if (!_isChromium) {
-        window.alert(
-          'Dart DevTools is only supported on Chromium based browsers.',
-        );
-        return;
-      }
-      _trySendEvent(
-        client.sink,
-        jsonEncode(
-          serializers.serialize(
-            DevToolsRequest(
-              (b) => b
-                ..appId = dartAppId
-                ..instanceId = dartAppInstanceId,
-            ),
-          ),
-        ),
-      );
-    }.toJS;
-
-    client.stream.listen(
-      (serialized) async {
-        final event = serializers.deserialize(jsonDecode(serialized));
-        if (event is BuildResult) {
-          if (reloadConfiguration == 'ReloadConfiguration.liveReload') {
-            manager.reloadPage();
-          } else if (reloadConfiguration == 'ReloadConfiguration.hotRestart') {
-            await manager.hotRestart();
-          } else if (reloadConfiguration == 'ReloadConfiguration.hotReload') {
-            print('Hot reload is currently unsupported. Ignoring change.');
-          }
-        } else if (event is DevToolsResponse) {
-          if (!event.success) {
-            final alert = 'DevTools failed to open with:\n${event.error}';
-            if (event.promptExtension && window.confirm(alert)) {
-              window.open('https://goo.gle/dart-debug-extension', '_blank');
-            } else {
-              window.alert(alert);
-            }
-          }
-        } else if (event is RunRequest) {
-          runMain();
-        } else if (event is ErrorResponse) {
-          window.reportError(
-            'Error from backend:\n\n'
-                    'Error: ${event.error}\n\n'
-                    'Stack Trace:\n${event.stackTrace}'
-                .toJS,
-          );
-        }
-      },
-      onError: (error) {
-        // An error is propagated on a full page reload as Chrome presumably
-        // forces the SSE connection to close in a bad state. This does not cause
-        // any adverse effects so simply swallow this error as to not print the
-        // misleading unhandled error message.
-      },
-    );
-
-    if (dwdsEnableDevToolsLaunch) {
-      window.onKeyDown.listen((Event e) {
-        if (e is KeyboardEvent &&
-            const [
-              'd',
-              'D',
-              '∂', // alt-d output on Mac
-              'Î', // shift-alt-D output on Mac
-            ].contains(e.key) &&
-            e.altKey &&
-            !e.ctrlKey &&
-            !e.metaKey) {
-          e.preventDefault();
-          launchDevToolsJs.callAsFunction();
-        }
-      });
->>>>>>> 0908d977
     }
   }
 
@@ -475,7 +347,6 @@
       debugEventController.sink,
       DebugEvent(
         (b) => b
-<<<<<<< HEAD
           ..timestamp = (DateTime.now().millisecondsSinceEpoch)
           ..kind = kind
           ..eventData = eventData,
@@ -535,78 +406,27 @@
     }
     return uri.toString();
   }
-=======
-          ..appEntrypointPath = dartEntrypointPath
-          ..appId = windowContext.$dartAppId
-          ..appInstanceId = dartAppInstanceId
-          ..appOrigin = window.location.origin
-          ..appUrl = window.location.href
-          ..authUrl = _authUrl
-          ..extensionUrl = windowContext.$dartExtensionUri
-          ..isInternalBuild = windowContext.$isInternalBuild
-          ..isFlutterApp = windowContext.$isFlutterApp
-          ..workspaceName = dartWorkspaceName,
-      ),
-    ),
-  );
-  _dispatchEvent('dart-app-ready', debugInfoJson);
 }
 
-void _dispatchEvent(String message, String detail) {
-  final event = CustomEvent(message, CustomEventInit(detail: detail.toJS));
-  document.dispatchEvent(event);
-}
-
-void _listenForDebugExtensionAuthRequest() {
-  window.addEventListener(
-    'message',
-    _handleAuthRequest.toJS,
-  );
-}
-
-void _handleAuthRequest(Event event) {
-  final messageEvent = event as MessageEvent;
-  final data = messageEvent.data;
-
-  if (!data.typeofEquals('string')) return;
-  if ((data as JSString).toDart != 'dart-auth-request') return;
-
-  // Notify the Dart Debug Extension of authentication status:
-  if (_authUrl != null) {
-    _authenticateUser(_authUrl!).then(
-      (isAuthenticated) =>
-          _dispatchEvent('dart-auth-response', '$isAuthenticated'),
-    );
-  }
-}
-
-Future<bool> _authenticateUser(String authUrl) async {
-  final response = await HttpRequest.request(
-    authUrl,
-    method: 'GET',
-    withCredentials: true,
-  );
-  final responseText = response.responseText;
-  return responseText.contains('Dart Debug Authentication Success!');
->>>>>>> 0908d977
-}
-
-// Runtime API. TODO: pull into a separate file.
-
+// Used in extension and tests.
 @JS(r'$dartAppId')
-external String? get dartAppId; // used in extension and tests
-
+external String? get dartAppId;
+
+// Used in extension and tests.
 @JS(r'$dartAppId')
-external set dartAppId(String? id); // used in extension and tests
-
+external set dartAppId(String? id);
+
+// Used in extension and tests.
 @JS(r'$dartAppInstanceId')
-external String? get dartAppInstanceId; // used in extension and tests
-
+external String? get dartAppInstanceId;
+
+// Used in extension and tests.
 @JS(r'$dartAppInstanceId')
-external set dartAppInstanceId(String? id); // used in extension and tests
-
-@JS(r'$loadModuleConfig') // used by require restarter
-external set loadModuleConfig(Object Function(String module) load);
+external set dartAppInstanceId(String? id);
+
+// Used by require restarter.
+@JS(r'$loadModuleConfig')
+external set loadModuleConfig(JSFunction load);
 
 @JS(r'$dartHotRestartDwds')
 external set hotRestartJs(JSFunction cb);
@@ -627,17 +447,17 @@
 external AppInfo get dartAppInfo;
 
 @JS(r'$dartRegisterEntrypoint')
-external set registerEntrypoint(
-  void Function(
-    String appName,
-    String entrypointPath,
-  ) func,
-);
+external set registerEntrypoint(JSFunction func);
 
 bool get _isChromium => window.navigator.vendor.contains('Google');
 
-<<<<<<< HEAD
-extension type AppInfo(JSObject object) {
+@anonymous
+@JS()
+@staticInterop
+class AppInfo {}
+
+/// App registration entry.
+extension AppInfoExtension on AppInfo {
   external String get moduleStrategy;
   external String get reloadConfiguration;
   external JSFunction get loadModuleConfig;
@@ -652,27 +472,8 @@
   external bool get isFlutterApp;
   external String? get extensionUrl;
   external String get devHandlerPath;
-  external StringList get entrypoints;
+  external JSArray get entrypoints;
   external String? get workspaceName;
 
-  List<String> get dartEntrypoints => entrypoints.toDart;
-}
-
-extension type StringList(JSArray array) {
-  List<String> get toDart =>
-      List<String>.from(array.toDart.map((e) => (e as JSString).toDart));
-=======
-String? get _authUrl {
-  final extensionUrl = windowContext.$dartExtensionUri;
-  if (extensionUrl == null) return null;
-  final authUrl = Uri.parse(extensionUrl).replace(path: authenticationPath);
-  switch (authUrl.scheme) {
-    case 'ws':
-      return authUrl.replace(scheme: 'http').toString();
-    case 'wss':
-      return authUrl.replace(scheme: 'https').toString();
-    default:
-      return authUrl.toString();
-  }
->>>>>>> 0908d977
+  List<String> get dartEntrypoints => entrypoints.toDartList();
 }