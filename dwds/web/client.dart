--- conflicted
+++ resolved
@@ -426,13 +426,9 @@
   final response = constructor(requestId, success, errorMessage);
   final encoded = response is HotReloadResponse
       ? ['HotReloadResponse', response.toJson()]
-<<<<<<< HEAD
       : response is HotRestartResponse
-          ? ['HotRestartResponse', response.toJson()]
-          : serializers.serialize(response);
-=======
+      ? ['HotRestartResponse', response.toJson()]
       : serializers.serialize(response);
->>>>>>> 99e445f1
 
   _trySendEvent(clientSink, jsonEncode(encoded));
 }
