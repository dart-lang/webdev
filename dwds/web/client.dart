// Copyright (c) 2019, the Dart project authors.  Please see the AUTHORS file
// for details. All rights reserved. Use of this source code is governed by a
// BSD-style license that can be found in the LICENSE file.

@JS()
library hot_reload_client;

import 'dart:async';
import 'dart:convert';
import 'dart:html';
import 'dart:js';

import 'package:built_collection/built_collection.dart';
import 'package:dwds/data/build_result.dart';
import 'package:dwds/data/connect_request.dart';
import 'package:dwds/data/debug_event.dart';
import 'package:dwds/data/debug_info.dart';
import 'package:dwds/data/devtools_request.dart';
import 'package:dwds/data/error_response.dart';
import 'package:dwds/data/register_event.dart';
import 'package:dwds/data/run_request.dart';
import 'package:dwds/data/serializers.dart';
import 'package:dwds/src/sockets.dart';
// NOTE(annagrin): using 'package:dwds/src/utilities/batched_stream.dart'
// makes dart2js skip creating background.js, so we use a copy instead.
// import 'package:dwds/src/utilities/batched_stream.dart';
// Issue: https://github.com/dart-lang/sdk/issues/49973
import 'package:dwds/src/web_utilities/batched_stream.dart';
import 'package:js/js.dart';
import 'package:sse/client/sse_client.dart';
import 'package:uuid/uuid.dart';
import 'package:web_socket_channel/web_socket_channel.dart';

import 'promise.dart';
import 'reloader/legacy_restarter.dart';
import 'reloader/manager.dart';
import 'reloader/require_restarter.dart';
import 'reloader/restarter.dart';
import 'run_main.dart';

const _batchDelayMilliseconds = 1000;

// GENERATE:
// pub run build_runner build web
Future<void>? main() {
  return runZonedGuarded(() async {
    // Set the unique id for this instance of the app.
    // Test apps may already have this set.
    dartAppInstanceId ??= const Uuid().v1();

    final fixedPath = _fixProtocol(dwdsDevHandlerPath);
    final fixedUri = Uri.parse(fixedPath);
    final client = fixedUri.isScheme('ws') || fixedUri.isScheme('wss')
        ? WebSocketClient(WebSocketChannel.connect(fixedUri))
        : SseSocketClient(SseClient(fixedPath));

    Restarter restarter;
    if (dartModuleStrategy == 'require-js') {
      restarter = await RequireRestarter.create();
    } else if (dartModuleStrategy == 'legacy') {
      restarter = LegacyRestarter();
    } else {
      throw StateError('Unknown module strategy: $dartModuleStrategy');
    }

    final manager = ReloadingManager(client, restarter);

    hotRestartJs = allowInterop((String runId) {
      return toPromise(manager.hotRestart(runId: runId));
    });

    final debugEventController =
        BatchedStreamController<DebugEvent>(delay: _batchDelayMilliseconds);
    debugEventController.stream.listen((events) {
      if (dartEmitDebugEvents) {
        _trySendEvent(
            client.sink,
            jsonEncode(serializers.serialize(BatchedDebugEvents(
                (b) => b.events = ListBuilder<DebugEvent>(events)))));
      }
    });

    emitDebugEvent = allowInterop((String kind, String eventData) {
      if (dartEmitDebugEvents) {
        _trySendEvent(
            debugEventController.sink,
            DebugEvent((b) => b
              ..timestamp = (DateTime.now().millisecondsSinceEpoch)
              ..kind = kind
              ..eventData = eventData));
      }
    });

    emitRegisterEvent = allowInterop((String eventData) {
      _trySendEvent(
          client.sink,
          jsonEncode(serializers.serialize(RegisterEvent((b) => b
            ..timestamp = (DateTime.now().millisecondsSinceEpoch)
            ..eventData = eventData))));
    });

    launchDevToolsJs = allowInterop(() {
      if (!_isChromium) {
        window.alert(
            'Dart DevTools is only supported on Chromium based browsers.');
        return;
      }
      _trySendEvent(
          client.sink,
          jsonEncode(serializers.serialize(DevToolsRequest((b) => b
            ..appId = dartAppId
            ..instanceId = dartAppInstanceId))));
    });

    client.stream.listen((serialized) async {
      final event = serializers.deserialize(jsonDecode(serialized));
      if (event is BuildResult) {
        if (reloadConfiguration == 'ReloadConfiguration.liveReload') {
          manager.reloadPage();
        } else if (reloadConfiguration == 'ReloadConfiguration.hotRestart') {
          await manager.hotRestart();
        } else if (reloadConfiguration == 'ReloadConfiguration.hotReload') {
          print('Hot reload is currently unsupported. Ignoring change.');
        }
      } else if (event is DevToolsResponse) {
        if (!event.success) {
          final alert = 'DevTools failed to open with:\n${event.error}';
          if (event.promptExtension && window.confirm(alert)) {
            window.open('https://goo.gle/dart-debug-extension', '_blank');
          } else {
            window.alert(alert);
          }
        }
      } else if (event is RunRequest) {
        runMain();
      } else if (event is ErrorResponse) {
        window.console.error('Error from backend:\n\nError: ${event.error}\n\n'
            'Stack Trace:\n${event.stackTrace}');
      }
    }, onError: (error) {
      // An error is propagated on a full page reload as Chrome presumably
      // forces the SSE connection to close in a bad state. This does not cause
      // any adverse effects so simply swallow this error as to not print the
      // misleading unhandled error message.
    });

    if (dwdsEnableDevtoolsLaunch) {
      window.onKeyDown.listen((Event e) {
        if (e is KeyboardEvent &&
            const [
              'd',
              'D',
              '∂', // alt-d output on Mac
              'Î', // shift-alt-D output on Mac
            ].contains(e.key) &&
            e.altKey &&
            !e.ctrlKey &&
            !e.metaKey) {
          e.preventDefault();
          launchDevToolsJs();
        }
      });
    }

    if (_isChromium) {
      _trySendEvent(
          client.sink,
          jsonEncode(serializers.serialize(ConnectRequest((b) => b
            ..appId = dartAppId
            ..instanceId = dartAppInstanceId
            ..entrypointPath = dartEntrypointPath))));
    } else {
      // If not Chromium we just invoke main, devtools aren't supported.
      runMain();
    }
    final windowContext = JsObject.fromBrowserObject(window);
    final debugInfoJson = jsonEncode(serializers.serialize(DebugInfo((b) => b
      ..appEntrypointPath = dartEntrypointPath
      ..appId = windowContext['\$dartAppId']
      ..appInstanceId = dartAppInstanceId
      ..appOrigin = window.location.origin
      ..appUrl = window.location.href
      ..extensionUrl = windowContext['\$dartExtensionUri']
<<<<<<< HEAD
      ..isInternalBuild = windowContext['\$isInternalDartBuild']
      ..isFlutterApp = windowContext['\$isFlutterApp'])));
=======
      ..isInternalBuild = windowContext['\$isInternalBuild'])));
>>>>>>> 91b8a193

    dispatchEvent(CustomEvent('dart-app-ready', detail: debugInfoJson));
  }, (error, stackTrace) {
    print('''
Unhandled error detected in the injected client.js script.

You can disable this script in webdev by passing --no-injected-client if it
is preventing your app from loading, but note that this will also prevent
all debugging and hot reload/restart functionality from working.

The original error is below, please file an issue at
https://github.com/dart-lang/webdev/issues/new and attach this output:

$error
$stackTrace
''');
  });
}

void _trySendEvent<T>(StreamSink<T> sink, T serialized) {
  try {
    sink.add(serialized);
  } on StateError catch (_) {
    // An error is propagated on a full page reload as Chrome presumably
    // forces the SSE connection to close in a bad state.
    print('Cannot send event $serialized. '
        'Injected client connection is closed.');
  }
}

/// Returns [url] modified if necessary so that, if the current page is served
/// over `https`, then the URL is converted to `https`.
String _fixProtocol(String url) {
  var uri = Uri.parse(url);
  if (window.location.protocol == 'https:' &&
      uri.scheme == 'http' &&
      // Chrome allows mixed content on localhost. It is not safe to assume the
      // server is also listening on https.
      uri.host != 'localhost') {
    uri = uri.replace(scheme: 'https');
  } else if (window.location.protocol == 'wss:' &&
      uri.scheme == 'ws' &&
      uri.host != 'localhost') {
    uri = uri.replace(scheme: 'wss');
  }
  return uri.toString();
}

@JS(r'$dartAppId')
external String get dartAppId;

@JS(r'$dartAppInstanceId')
external String? get dartAppInstanceId;

@JS(r'$dwdsDevHandlerPath')
external String get dwdsDevHandlerPath;

@JS(r'$dartAppInstanceId')
external set dartAppInstanceId(String? id);

@JS(r'$dartModuleStrategy')
external String get dartModuleStrategy;

@JS(r'$dartHotRestartDwds')
external set hotRestartJs(Promise<bool> Function(String runId) cb);

@JS(r'$launchDevTools')
external void Function() get launchDevToolsJs;

@JS(r'$launchDevTools')
external set launchDevToolsJs(void Function() cb);

@JS(r'$dartReloadConfiguration')
external String get reloadConfiguration;

@JS(r'$dartEntrypointPath')
external String get dartEntrypointPath;

@JS(r'$dwdsEnableDevtoolsLaunch')
external bool get dwdsEnableDevtoolsLaunch;

@JS('window.top.document.dispatchEvent')
external void dispatchEvent(CustomEvent event);

@JS(r'$dartEmitDebugEvents')
external bool get dartEmitDebugEvents;

@JS(r'$emitDebugEvent')
external set emitDebugEvent(void Function(String, String) func);

@JS(r'$emitRegisterEvent')
external set emitRegisterEvent(void Function(String) func);

@JS(r'$isInternalBuild')
external bool get isInternalBuild;

bool get _isChromium => window.navigator.vendor.contains('Google');<|MERGE_RESOLUTION|>--- conflicted
+++ resolved
@@ -181,12 +181,7 @@
       ..appOrigin = window.location.origin
       ..appUrl = window.location.href
       ..extensionUrl = windowContext['\$dartExtensionUri']
-<<<<<<< HEAD
-      ..isInternalBuild = windowContext['\$isInternalDartBuild']
-      ..isFlutterApp = windowContext['\$isFlutterApp'])));
-=======
       ..isInternalBuild = windowContext['\$isInternalBuild'])));
->>>>>>> 91b8a193
 
     dispatchEvent(CustomEvent('dart-app-ready', detail: debugInfoJson));
   }, (error, stackTrace) {
@@ -283,4 +278,7 @@
 @JS(r'$isInternalBuild')
 external bool get isInternalBuild;
 
+@JS(r'$isFlutterApp')
+external bool get isFlutterApp;
+
 bool get _isChromium => window.navigator.vendor.contains('Google');