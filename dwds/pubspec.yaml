--- conflicted
+++ resolved
@@ -36,13 +36,8 @@
   sse: ^3.7.0
   # We pin the version because we implement the interface.
   vm_service: 6.1.0+1
-<<<<<<< HEAD
-  web_socket_channel: ^1.0.0
-  webkit_inspection_protocol: ^0.7.4
-=======
   web_socket_channel: ^2.0.0
   webkit_inspection_protocol: ^1.0.0
->>>>>>> 24f5e788
 
 dev_dependencies:
   args: ^2.0.0
