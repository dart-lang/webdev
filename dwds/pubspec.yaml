name: dwds
# Every time this changes you need to run `dart run build_runner build`.
<<<<<<< HEAD
version: 25.1.1
=======
version: 26.0.0-wip
>>>>>>> cdc5cc3c

description: >-
  A service that proxies between the Chrome debug protocol and the Dart VM
  service protocol.
repository: https://github.com/dart-lang/webdev/tree/main/dwds
environment:
  sdk: ^3.10.0-0.0.dev

dependencies:
  async: ^2.9.0
  built_collection: ^5.1.1
  built_value: ^8.3.0
  collection: ^1.15.0
  crypto: ^3.0.2
  dds: ">=4.2.5 <6.0.0"
  file: ">=6.1.4 <8.0.0"
  http: ^1.0.0
  http_multi_server: ^3.2.0
  logging: ^1.0.2
  meta: ^1.9.1
  package_config: ^2.0.2
  path: ^1.8.1
  pool: ^1.5.0
  pub_semver: ^2.1.1
  shelf: ^1.3.0
  shelf_packages_handler: ^3.0.0
  shelf_proxy: ^1.0.4
  shelf_static: ^1.1.0
  shelf_web_socket: ">=2.0.0 <4.0.0"
  source_maps: ^0.10.10
  stack_trace: ^1.10.0
  stream_channel: ^2.1.2
  sse: ^4.1.2
  uuid: ^4.0.0
  vm_service: ">=14.2.4 <16.0.0"
  vm_service_interface: ^2.0.1
  web_socket_channel: ">=2.2.0 <4.0.0"
  web: ^1.1.0
  webkit_inspection_protocol: ^1.0.1

dev_dependencies:
  analysis_config:
    path: ../_analysis_config
  args: ^2.4.2
  build: ^2.3.1
  build_daemon: ^4.0.0
  build_runner: ^2.4.1
  build_version: ^2.1.1
  build_web_compilers: ^4.0.8
  built_value_generator: ^8.4.2
  graphs: ^2.1.0
  frontend_server_common:
    path: ../frontend_server_common
  io: ^1.0.5
  js: ">=0.6.4 <0.8.0"
  pubspec_parse: ^1.2.0
  puppeteer: ^3.1.1
  test: ^1.21.6
  test_common:
    path: ../test_common
  webdriver: ^3.0.0<|MERGE_RESOLUTION|>--- conflicted
+++ resolved
@@ -1,10 +1,6 @@
 name: dwds
 # Every time this changes you need to run `dart run build_runner build`.
-<<<<<<< HEAD
-version: 25.1.1
-=======
 version: 26.0.0-wip
->>>>>>> cdc5cc3c
 
 description: >-
   A service that proxies between the Chrome debug protocol and the Dart VM
