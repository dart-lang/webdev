name: dwds
# Every time this changes you need to run `dart run build_runner build`.
<<<<<<< HEAD
version: 24.4.0-wip
=======
version: 24.3.11-wip
>>>>>>> 5bf833d0
description: >-
  A service that proxies between the Chrome debug protocol and the Dart VM
  service protocol.
repository: https://github.com/dart-lang/webdev/tree/main/dwds
environment:
  sdk: ^3.7.0

dependencies:
  async: ^2.9.0
  built_collection: ^5.1.1
  built_value: ^8.3.0
  collection: ^1.15.0
  crypto: ^3.0.2
  dds: '>=4.2.5 <6.0.0'
  file: '>=6.1.4 <8.0.0'
  http: ^1.0.0
  http_multi_server: ^3.2.0
  logging: ^1.0.2
  meta: ^1.9.1
  package_config: ^2.0.2
  path: ^1.8.1
  pool: ^1.5.0
  pub_semver: ^2.1.1
  shelf: ^1.3.0
  shelf_packages_handler: ^3.0.0
  shelf_proxy: ^1.0.4
  shelf_static: ^1.1.0
  shelf_web_socket: '>=1.0.0 <3.0.0'
  source_maps: ^0.10.10
  stack_trace: ^1.10.0
  sse: ^4.1.2
  uuid: ^4.0.0
  vm_service: '>=14.2.4 <16.0.0'
  vm_service_interface: ^2.0.1
  web_socket_channel: '>=2.2.0 <4.0.0'
  web: ^1.1.0
  webkit_inspection_protocol: ^1.0.1

dev_dependencies:
  analysis_config:
    path: ../_analysis_config
  args: ^2.4.2
  build: ^2.3.1
  build_daemon: ^4.0.0
  build_runner: ^2.4.1
  build_version: ^2.1.1
  build_web_compilers: ^4.0.8
  built_value_generator: ^8.4.2
  graphs: ^2.1.0
  frontend_server_common:
    path: ../frontend_server_common
  js: '>=0.6.4 <0.8.0'
  pubspec_parse: ^1.2.0
  puppeteer: ^3.1.1
  stream_channel: ^2.1.2
  test: ^1.21.6
  test_common:
    path: ../test_common
  webdriver: ^3.0.0<|MERGE_RESOLUTION|>--- conflicted
+++ resolved
@@ -1,10 +1,7 @@
 name: dwds
 # Every time this changes you need to run `dart run build_runner build`.
-<<<<<<< HEAD
-version: 24.4.0-wip
-=======
 version: 24.3.11-wip
->>>>>>> 5bf833d0
+
 description: >-
   A service that proxies between the Chrome debug protocol and the Dart VM
   service protocol.
