name: dwds
# Every time this changes you need to run `dart run build_runner build`.
<<<<<<< HEAD
version: 12.0.1-dev
=======
version: 12.1.0
>>>>>>> 8f819439

homepage: https://github.com/dart-lang/webdev/tree/master/dwds
description: >-
  A service that proxies between the Chrome debug protocol and the Dart VM
  service protocol.

environment:
  sdk: ">=2.16.0 <3.0.0"

dependencies:
  _fe_analyzer_shared: ^34.0.0
  async: ^2.3.0
  built_collection: ^5.0.0
  built_value: '>=6.7.0 <9.0.0'
  crypto: '>=2.0.6 <4.0.0'
  dds: ^2.2.0
  http: '>=0.12.0 <0.14.0'
  http_multi_server: ^3.0.0
  logging: '>=0.11.3 <2.0.0'
  meta: ^1.1.7
  package_config: ^2.0.0
  path: ^1.6.0
  pool: ^1.4.0
  pub_semver: ^2.0.0
  shelf: '>=0.7.0 <2.0.0'
  shelf_packages_handler: '^3.0.0'
  shelf_proxy: '>=0.1.0+6 <2.0.0'
  shelf_static: ^1.0.0
  shelf_web_socket: ^1.0.0
  source_maps: ^0.10.0
  stack_trace: ^1.10.0
  sse: ^4.1.0
  uuid: '>=2.0.0 <4.0.0'
  vm_service: ^8.1.0
  web_socket_channel: ^2.0.0
  webkit_inspection_protocol: ^1.0.0

dev_dependencies:
  args: ^2.0.0
  build: ^2.0.0
  build_daemon: ^3.0.0
  build_runner: ^2.0.6
  build_version: ^2.0.0
  build_web_compilers: ^3.0.0
  built_value_generator: ^8.0.0
  graphs: ^2.0.0
  frontend_server_common:
    path: ../frontend_server_common
  js: ^0.6.1
  pubspec_parse: ^1.0.0
  stream_channel: ^2.0.0
  test: ^1.6.0
  webdriver: '>=2.0.0 <4.0.0'<|MERGE_RESOLUTION|>--- conflicted
+++ resolved
@@ -1,11 +1,6 @@
 name: dwds
 # Every time this changes you need to run `dart run build_runner build`.
-<<<<<<< HEAD
-version: 12.0.1-dev
-=======
-version: 12.1.0
->>>>>>> 8f819439
-
+version: 12.1.1-dev
 homepage: https://github.com/dart-lang/webdev/tree/master/dwds
 description: >-
   A service that proxies between the Chrome debug protocol and the Dart VM
