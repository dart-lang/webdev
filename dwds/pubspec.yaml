--- conflicted
+++ resolved
@@ -1,11 +1,6 @@
 name: dwds
-<<<<<<< HEAD
-# Every time this changes you need to run `pub run build_runner build`.
-version: 11.5.1-dev
-=======
 # Every time this changes you need to run `dart run build_runner build`.
 version: 11.5.1
->>>>>>> 1db4938a
 homepage: https://github.com/dart-lang/webdev/tree/master/dwds
 description: >-
   A service that proxies between the Chrome debug protocol and the Dart VM
