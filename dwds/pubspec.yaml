name: dwds
# Every time this changes you need to run `dart run build_runner build`.
<<<<<<< HEAD
version: 24.2.1
=======
version: 24.4.0-wip
>>>>>>> 659e1dfc
description: >-
  A service that proxies between the Chrome debug protocol and the Dart VM
  service protocol.
repository: https://github.com/dart-lang/webdev/tree/main/dwds
environment:
  sdk: ^3.4.0

dependencies:
  async: ^2.9.0
  built_collection: ^5.1.1
  built_value: ^8.3.0
  collection: ^1.15.0
  crypto: ^3.0.2
  dds: ^4.2.5
  file: '>=6.1.4 <8.0.0'
  http: ^1.0.0
  http_multi_server: ^3.2.0
  logging: ^1.0.2
  meta: ^1.9.1
  package_config: ^2.0.2
  path: ^1.8.1
  pool: ^1.5.0
  pub_semver: ^2.1.1
  shelf: ^1.3.0
  shelf_packages_handler: ^3.0.0
  shelf_proxy: ^1.0.4
  shelf_static: ^1.1.0
  shelf_web_socket: '>=1.0.0 <3.0.0'
  source_maps: ^0.10.10
  stack_trace: ^1.10.0
  sse: ^4.1.2
  uuid: ^4.0.0
  vm_service: '>=14.2.4 <16.0.0'
  vm_service_interface: ^2.0.1
  web_socket_channel: '>=2.2.0 <4.0.0'
  web: ^1.1.0
  webkit_inspection_protocol: ^1.0.1

dev_dependencies:
  analysis_config:
    path: ../_analysis_config
  args: ^2.4.2
  build: ^2.3.1
  build_daemon: ^4.0.0
  build_runner: ^2.4.1
  build_version: ^2.1.1
  build_web_compilers: ^4.0.8
  built_value_generator: ^8.4.2
  graphs: ^2.1.0
  frontend_server_common:
    path: ../frontend_server_common
  js: '>=0.6.4 <0.8.0'
  lints: ^4.0.0
  pubspec_parse: ^1.2.0
  puppeteer: ^3.1.1
  stream_channel: ^2.1.2
  test: ^1.21.6
  test_common:
    path: ../test_common
  webdriver: ^3.0.0<|MERGE_RESOLUTION|>--- conflicted
+++ resolved
@@ -1,10 +1,6 @@
 name: dwds
 # Every time this changes you need to run `dart run build_runner build`.
-<<<<<<< HEAD
-version: 24.2.1
-=======
-version: 24.4.0-wip
->>>>>>> 659e1dfc
+version: 24.3.1-wip
 description: >-
   A service that proxies between the Chrome debug protocol and the Dart VM
   service protocol.
