name: dwds
# Every time this changes you need to run `dart run build_runner build`.
<<<<<<< HEAD
version: 25.1.1
=======
version: 26.0.0-wip
>>>>>>> 3ab8fca3

description: >-
  A service that proxies between the Chrome debug protocol and the Dart VM
  service protocol.
repository: https://github.com/dart-lang/webdev/tree/main/dwds
environment:
  sdk: ^3.10.0-0.0.dev

dependencies:
  async: ^2.9.0
  built_collection: ^5.1.1
  built_value: ^8.3.0
  collection: ^1.15.0
  crypto: ^3.0.2
  dds: ">=4.2.5 <6.0.0"
  file: ">=6.1.4 <8.0.0"
  http: ^1.0.0
  http_multi_server: ^3.2.0
  logging: ^1.0.2
  meta: ^1.9.1
  package_config: ^2.0.2
  path: ^1.8.1
  pool: ^1.5.0
  pub_semver: ^2.1.1
  shelf: ^1.3.0
  shelf_packages_handler: ^3.0.0
  shelf_proxy: ^1.0.4
  shelf_static: ^1.1.0
  shelf_web_socket: ">=2.0.0 <4.0.0"
  source_maps: ^0.10.10
  stack_trace: ^1.10.0
  stream_channel: ^2.1.2
  sse: ^4.1.2
  uuid: ^4.0.0
  vm_service: ">=14.2.4 <16.0.0"
  vm_service_interface: ^2.0.1
  web_socket_channel: ">=2.2.0 <4.0.0"
  web: ^1.1.0
  webkit_inspection_protocol: ^1.0.1

dev_dependencies:
  analysis_config:
    path: ../_analysis_config
  args: ^2.4.2
  build: ^2.3.1
  build_daemon: ^4.0.0
  build_runner: ^2.4.1
  build_version: ^2.1.1
  build_web_compilers: ^4.0.8
  built_value_generator: ^8.4.2
  graphs: ^2.1.0
  frontend_server_common:
    path: ../frontend_server_common
  io: ^1.0.5
  js: ">=0.6.4 <0.8.0"
  pubspec_parse: ^1.2.0
  puppeteer: ^3.1.1
  test: ^1.21.6
  test_common:
    path: ../test_common
  webdriver: ^3.0.0<|MERGE_RESOLUTION|>--- conflicted
+++ resolved
@@ -1,10 +1,6 @@
 name: dwds
 # Every time this changes you need to run `dart run build_runner build`.
-<<<<<<< HEAD
-version: 25.1.1
-=======
-version: 26.0.0-wip
->>>>>>> 3ab8fca3
+version: 26.0.0
 
 description: >-
   A service that proxies between the Chrome debug protocol and the Dart VM
