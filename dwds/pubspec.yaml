--- conflicted
+++ resolved
@@ -1,10 +1,5 @@
 name: dwds
-<<<<<<< HEAD
 version: 2.0.1
-author: Dart Team <misc@dartlang.org>
-=======
-version: 2.0.0
->>>>>>> 0098db38
 homepage: https://github.com/dart-lang/webdev/tree/master/dwds
 description: >-
   A service that proxies between the Chrome debug protocol and the Dart VM
