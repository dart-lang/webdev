name: dwds
# Every time this changes you need to run `dart run build_runner build`.
<<<<<<< HEAD
version: 15.0.0-dev
=======
version: 16.0.0-dev
>>>>>>> 0fda9d33
description: >-
  A service that proxies between the Chrome debug protocol and the Dart VM
  service protocol.
repository: https://github.com/dart-lang/webdev/tree/master/dwds

environment:
  sdk: ">=2.17.0 <3.0.0"

dependencies:
  async: ^2.9.0
  built_collection: ^5.1.1
  built_value: ^8.3.0
  collection: ^1.15.0
  crypto: ^3.0.2
  dds: ^2.2.5
  file: ^6.1.2
  http: ^0.13.4
  http_multi_server: ^3.2.0
  logging: ^1.0.2
  meta: ^1.7.0
  package_config: ^2.0.2
  path: ^1.8.1
  pool: ^1.5.0
  pub_semver: ^2.1.1
  shelf: ^1.3.0
  shelf_packages_handler: '^3.0.0'
  shelf_proxy: ^1.0.1
  shelf_static: ^1.1.0
  shelf_web_socket: ^1.0.1
  source_maps: ^0.10.10
  stack_trace: ^1.10.0
  sse: ^4.1.0
  uuid: ^3.0.6
  vm_service: ^9.0.0
  web_socket_channel: ^2.2.0
  webkit_inspection_protocol: ^1.0.1

dev_dependencies:
  args: ^2.3.1
  build: ^2.3.0
  build_daemon: ^3.1.0
  build_runner: ^2.1.10
  build_version: ^2.1.1
  build_web_compilers: ^3.2.3
  built_value_generator: ^8.3.0
  graphs: ^2.1.0
  frontend_server_common:
    path: ../frontend_server_common
  js: ^0.6.4
  lints: ^2.0.0
  pubspec_parse: ^1.2.0
  stream_channel: ^2.1.0
  test: ^1.21.1
  webdriver: ^3.0.0<|MERGE_RESOLUTION|>--- conflicted
+++ resolved
@@ -1,10 +1,6 @@
 name: dwds
 # Every time this changes you need to run `dart run build_runner build`.
-<<<<<<< HEAD
-version: 15.0.0-dev
-=======
 version: 16.0.0-dev
->>>>>>> 0fda9d33
 description: >-
   A service that proxies between the Chrome debug protocol and the Dart VM
   service protocol.
