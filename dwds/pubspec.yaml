name: dwds
# Every time this changes you need to run `dart run build_runner build`.
<<<<<<< HEAD
version: 19.0.1-dev
=======
version: 19.0.1-wip
>>>>>>> 941eda5b
description: >-
  A service that proxies between the Chrome debug protocol and the Dart VM
  service protocol.
repository: https://github.com/dart-lang/webdev/tree/master/dwds
environment:
  sdk: ">=3.0.0-188.0.dev <4.0.0"

dependencies:
  async: ^2.9.0
  built_collection: ^5.1.1
  built_value: ^8.3.0
  collection: ^1.15.0
  crypto: ^3.0.2
  dds: ^2.7.1
  file: ^6.1.3
  http: ^0.13.4
  http_multi_server: ^3.2.0
  logging: ^1.0.2
  meta: ^1.7.0
  package_config: ^2.0.2
  path: ^1.8.1
  pool: ^1.5.0
  pub_semver: ^2.1.1
  shelf: ^1.3.0
  shelf_packages_handler: "^3.0.0"
  shelf_proxy: ^1.0.1
  shelf_static: ^1.1.0
  shelf_web_socket: ^1.0.1
  source_maps: ^0.10.10
  stack_trace: ^1.10.0
  sse: ^4.1.2
  uuid: ^3.0.6
  vm_service: ">=10.1.2 <12.0.0"
  web_socket_channel: ^2.2.0
  webkit_inspection_protocol: ^1.0.1

dev_dependencies:
  args: ^2.3.1
  build: ^2.3.0
  build_daemon: ^4.0.0
  build_runner: ^2.4.0
  build_version: ^2.1.1
  build_web_compilers: ^4.0.0
  built_value_generator: ^8.3.0
  dart_code_metrics: ^5.5.0
  graphs: ^2.1.0
  frontend_server_common:
    path: ../frontend_server_common
  js: ^0.6.4
  lints: ^2.0.0
  pubspec_parse: ^1.2.0
  puppeteer: ^2.19.0
  stream_channel: ^2.1.0
  test: ^1.21.1
  test_common:
    path: ../test_common
  webdriver: ^3.0.0<|MERGE_RESOLUTION|>--- conflicted
+++ resolved
@@ -1,10 +1,6 @@
 name: dwds
 # Every time this changes you need to run `dart run build_runner build`.
-<<<<<<< HEAD
-version: 19.0.1-dev
-=======
 version: 19.0.1-wip
->>>>>>> 941eda5b
 description: >-
   A service that proxies between the Chrome debug protocol and the Dart VM
   service protocol.
