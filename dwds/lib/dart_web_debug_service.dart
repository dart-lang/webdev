--- conflicted
+++ resolved
@@ -80,11 +80,7 @@
     UrlEncoder? urlEncoder,
     bool spawnDds = true,
     // TODO(elliette): DevTools is inconsistently capitalized throughout this
-<<<<<<< HEAD
-    // file. Change all occurances of devtools/Devtools to devTools/DevTools.
-=======
     // file. Change all occurrences of devtools/Devtools to devTools/DevTools.
->>>>>>> ef52eda9
     bool enableDevtoolsLaunch = true,
     DevtoolsLauncher? devtoolsLauncher,
     bool launchDevToolsInNewWindow = true,
