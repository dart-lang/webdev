// Copyright (c) 2019, the Dart project authors.  Please see the AUTHORS file
// for details. All rights reserved. Use of this source code is governed by a
// BSD-style license that can be found in the LICENSE file.

import 'dart:async';

import 'package:build_daemon/data/build_status.dart';
import 'package:logging/logging.dart';
import 'package:meta/meta.dart';
import 'package:shelf/shelf.dart';
import 'package:webkit_inspection_protocol/webkit_inspection_protocol.dart';

import 'src/connections/app_connection.dart';
import 'src/connections/debug_connection.dart';
import 'src/handlers/asset_handler.dart';
import 'src/handlers/dev_handler.dart';
import 'src/handlers/injected_handler.dart';
import 'src/servers/devtools.dart';
import 'src/servers/extension_backend.dart';

export 'src/connections/app_connection.dart' show AppConnection;
export 'src/connections/debug_connection.dart' show DebugConnection;

typedef LogWriter = void Function(Level, String);
typedef ConnectionProvider = Future<ChromeConnection> Function();
enum ReloadConfiguration { none, hotReload, hotRestart, liveReload }

/// The Dart Web Debug Service.
class Dwds {
  final Handler handler;
  final DevTools _devTools;
  final DevHandler _devHandler;

  Dwds._(this.handler, this._devTools, this._devHandler);

  Stream<AppConnection> get connectedApps => _devHandler.connectedApps;

  Future<void> stop() async {
    await _devTools?.close();
    await _devHandler.close();
  }

  Future<DebugConnection> debugConnection(AppConnection appConnection) async {
    var appDebugServices = await _devHandler.loadAppServices(
        appConnection.request.appId, appConnection.request.instanceId);
    return DebugConnection(appDebugServices);
  }

  static Future<Dwds> start({
    @required int applicationPort,
    @required int assetServerPort,
    @required String applicationTarget,
    @required Stream<BuildResult> buildResults,
    @required ConnectionProvider chromeConnection,
<<<<<<< HEAD
    @optional String hostname,
    @optional ReloadConfiguration reloadConfiguration,
    @optional bool serveDevTools,
    @optional LogWriter logWriter,
    @optional bool verbose,
  }) async {
    reloadConfiguration ??= ReloadConfiguration.none;
    hostname ??= 'localhost';
    serveDevTools ??= false;
    logWriter ??= (level, message) => print(message);
    verbose ??= false;
=======
    @required bool serveDevTools,
    @required LogWriter logWriter,
    @required bool verbose,
    @optional bool enableDebugExtension,
  }) async {
    String extensionHostname;
    int extensionPort;
    enableDebugExtension ??= false;
>>>>>>> 8378035b
    var assetHandler = AssetHandler(
      assetServerPort,
      applicationTarget,
      hostname,
      applicationPort,
    );
    var cascade = Cascade();
    var pipeline = const Pipeline();

    if (enableDebugExtension) {
      var extensionBackend = await ExtensionBackend.start();
      extensionHostname = extensionBackend.hostname;
      extensionPort = extensionBackend.port;
    }

    pipeline = pipeline.addMiddleware(createInjectedHandler(reloadConfiguration,
        extensionHostname: extensionHostname, extensionPort: extensionPort));

    DevTools devTools;
    if (serveDevTools) {
      devTools = await DevTools.start(hostname);
      logWriter(Level.INFO,
          'Serving DevTools at http://${devTools.hostname}:${devTools.port}\n');
    }
    var devHandler = DevHandler(
      chromeConnection,
      buildResults,
      devTools,
      assetHandler,
      hostname,
      verbose,
      logWriter,
    );
    cascade = cascade.add(devHandler.handler).add(assetHandler.handler);

    return Dwds._(pipeline.addHandler(cascade.handler), devTools, devHandler);
  }
}<|MERGE_RESOLUTION|>--- conflicted
+++ resolved
@@ -52,28 +52,19 @@
     @required String applicationTarget,
     @required Stream<BuildResult> buildResults,
     @required ConnectionProvider chromeConnection,
-<<<<<<< HEAD
     @optional String hostname,
     @optional ReloadConfiguration reloadConfiguration,
     @optional bool serveDevTools,
     @optional LogWriter logWriter,
     @optional bool verbose,
+    @optional bool enableDebugExtension,
   }) async {
+    hostname ??= 'localhost';
     reloadConfiguration ??= ReloadConfiguration.none;
-    hostname ??= 'localhost';
     serveDevTools ??= false;
     logWriter ??= (level, message) => print(message);
     verbose ??= false;
-=======
-    @required bool serveDevTools,
-    @required LogWriter logWriter,
-    @required bool verbose,
-    @optional bool enableDebugExtension,
-  }) async {
-    String extensionHostname;
-    int extensionPort;
     enableDebugExtension ??= false;
->>>>>>> 8378035b
     var assetHandler = AssetHandler(
       assetServerPort,
       applicationTarget,
@@ -83,6 +74,8 @@
     var cascade = Cascade();
     var pipeline = const Pipeline();
 
+    String extensionHostname;
+    int extensionPort;
     if (enableDebugExtension) {
       var extensionBackend = await ExtensionBackend.start();
       extensionHostname = extensionBackend.hostname;
