--- conflicted
+++ resolved
@@ -143,10 +143,6 @@
       devTools,
       assetReader,
       loadStrategy,
-<<<<<<< HEAD
-=======
-      useFileProvider,
->>>>>>> abda1c39
       hostname,
       verbose,
       logWriter,
