// Copyright (c) 2022, the Dart project authors.  Please see the AUTHORS file
// for details. All rights reserved. Use of this source code is governed by a
// BSD-style license that can be found in the LICENSE file.

import 'dart:async';
import 'dart:math';
import 'package:async/async.dart';
import 'package:dwds/src/utilities/shared.dart';

/// Stream controller allowing to batch events.
class BatchedStreamController<T> {
  static const _defaultBatchDelayMilliseconds = 1000;
<<<<<<< HEAD
  final int _checkDelayMilliseconds;
=======
>>>>>>> 6eed300e

  final int _checkDelayMilliseconds;
  final int _batchDelayMilliseconds;

  final StreamController<T> _inputController;
  late StreamQueue<T> _inputQueue;

  final StreamController<List<T>> _outputController;
  final Completer<bool> _completer = Completer<bool>();

  /// Create batched stream controller.
  ///
  /// Collects events from input [sink] and emits them in batches to the
  /// output [stream] every [delay] milliseconds. Keeps the original order.
  BatchedStreamController({
    int delay = _defaultBatchDelayMilliseconds,
  })  : _batchDelayMilliseconds = delay,
        _checkDelayMilliseconds = max(delay ~/ 10, 1),
        _inputController = StreamController<T>(),
        _outputController = StreamController<List<T>>() {
    _inputQueue = StreamQueue<T>(_inputController.stream);
    safeUnawaited(_batchAndSendEvents());
  }

  /// Sink collecting events.
  StreamSink<T> get sink => _inputController.sink;

  /// Output stream of batch events.
  Stream<List<T>> get stream => _outputController.stream;

  /// Close the controller.
  Future<dynamic> close() {
    safeUnawaited(_inputController.close());
    return _completer.future.then((value) => _outputController.close());
  }

  /// Send events to the output in a batch every [_batchDelayMilliseconds].
  Future<void> _batchAndSendEvents() async {
    final duration = Duration(milliseconds: _checkDelayMilliseconds);
    final buffer = <T>[];

    // Batch events every `_batchDelayMilliseconds`.
    //
    // Note that events might arrive at random intervals, so collecting
    // a predetermined number of events to send in a batch might delay
    // the batch indefinitely.  Instead, check for new events every
    // `_checkDelayMilliseconds` to make sure batches are sent in regular
    // intervals.
    var lastSendTime = DateTime.now().millisecondsSinceEpoch;
    while (await _hasEventOrTimeOut(duration)) {
      if (await _hasEventDuring(duration)) {
        buffer.add(await _inputQueue.next);
      }

      final now = DateTime.now().millisecondsSinceEpoch;
      if (now > lastSendTime + _batchDelayMilliseconds) {
        lastSendTime = now;
        if (buffer.isNotEmpty) {
          _outputController.sink.add(List.of(buffer));
          buffer.clear();
        }
      }
    }

    if (buffer.isNotEmpty) {
      _outputController.sink.add(List.of(buffer));
    }
    _completer.complete(true);
  }

  Future<bool> _hasEventOrTimeOut(Duration duration) =>
      _inputQueue.hasNext.timeout(duration, onTimeout: () => true);

  Future<bool> _hasEventDuring(Duration duration) =>
      _inputQueue.hasNext.timeout(duration, onTimeout: () => false);
}<|MERGE_RESOLUTION|>--- conflicted
+++ resolved
@@ -10,10 +10,6 @@
 /// Stream controller allowing to batch events.
 class BatchedStreamController<T> {
   static const _defaultBatchDelayMilliseconds = 1000;
-<<<<<<< HEAD
-  final int _checkDelayMilliseconds;
-=======
->>>>>>> 6eed300e
 
   final int _checkDelayMilliseconds;
   final int _batchDelayMilliseconds;
