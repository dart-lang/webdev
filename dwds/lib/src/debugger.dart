--- conflicted
+++ resolved
@@ -159,19 +159,8 @@
   /// Note that line and column are Dart source locations and one-based.
   Future<Breakpoint> addBreakpoint(String isolateId, String scriptId, int line,
       {int column}) async {
-<<<<<<< HEAD
     var isolate = checkIsolate(isolateId);
-    var dartScript = await _scriptWithId(isolateId, scriptId);
-=======
-    var inspector = _appInspectorProvider();
-    var isolate = inspector.isolate;
-    if (isolateId != isolate.id) {
-      throw ArgumentError.value(
-          isolateId, 'isolateId', 'Unrecognized isolate id');
-    }
-
     var dartScript = await inspector.scriptWithId(scriptId);
->>>>>>> fe0e9c03
     // TODO(401): Remove the additional parameter.
     var dartUri =
         DartUri(dartScript.uri, '${Uri.parse(_root).path}/garbage.dart');
@@ -225,22 +214,6 @@
     return Success();
   }
 
-<<<<<<< HEAD
-  /// Look up the script by id in an isolate.
-  Future<ScriptRef> _scriptWithId(String isolateId, String scriptId) async {
-    // TODO: Reduce duplication with _scriptRefs in mainProxy.
-    if (_scriptRefs == null) {
-      _scriptRefs = {};
-      var scripts = await inspector.scriptRefs(isolateId);
-      for (var script in scripts) {
-        _scriptRefs[script.id] = script;
-      }
-    }
-    return _scriptRefs[scriptId];
-  }
-
-=======
->>>>>>> fe0e9c03
   /// Call the Chrome protocol setBreakpoint and return the breakpoint ID.
   Future<String> _setBreakpoint(Location location) async {
     // Location is 0 based according to:
@@ -371,13 +344,9 @@
 
   /// Handles resume events coming from the Chrome connection.
   Future<void> _resumeHandler(DebuggerResumedEvent e) async {
-<<<<<<< HEAD
-    var isolate = inspector.isolate;
-=======
     // We can receive a resume event in the middle of a reload which will
     // result in a null isolate.
-    var isolate = _appInspectorProvider()?.isolate;
->>>>>>> fe0e9c03
+    var isolate = inspector.isolate;
     if (isolate == null) return;
     _pausedStack = null;
     _streamNotify(
@@ -389,13 +358,11 @@
 }
 
 /// Keeps track of the Dart and JS breakpoint Ids that correspond.
-class _Breakpoints {
+class _Breakpoints extends Domain {
   final Map<String, String> _byJsId = {};
   final Map<String, String> _byDartId = {};
 
-  final AppInspectorProvider _appInspectorProvider;
-
-  _Breakpoints(this._appInspectorProvider);
+  _Breakpoints(AppInspectorProvider provider) : super(provider);
 
   /// Record the breakpoint.
   ///
@@ -403,14 +370,14 @@
   void noteBreakpoint({String js, String dartId, Breakpoint bp}) {
     _byJsId[js] = dartId ?? bp?.id;
     _byDartId[dartId ?? bp?.id] = js;
-    var isolate = _appInspectorProvider().isolate;
+    var isolate = inspector.isolate;
     if (bp != null) {
       isolate?.breakpoints?.add(bp);
     }
   }
 
   Breakpoint removeBreakpoint({String js, String dartId, Breakpoint bp}) {
-    var isolate = _appInspectorProvider().isolate;
+    var isolate = inspector.isolate;
     _byJsId.remove(js);
     _byDartId.remove(dartId ?? bp?.id);
     Breakpoint dartBp;
