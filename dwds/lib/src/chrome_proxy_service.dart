--- conflicted
+++ resolved
@@ -241,14 +241,11 @@
         // TODO: right now we only support the `ServiceExtensionAdded` event for
         // the Isolate stream.
         case 'Isolate':
-<<<<<<< HEAD
         case 'VM':
-=======
         // TODO: https://github.com/dart-lang/webdev/issues/168
         case 'GC':
         // TODO: https://github.com/dart-lang/webdev/issues/168
         case 'Timeline':
->>>>>>> 3f5f8353
         case '_Service':
           return StreamController<Event>.broadcast();
         case 'Debug':
