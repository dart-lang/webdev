--- conflicted
+++ resolved
@@ -154,18 +154,6 @@
         final screen = payload?['screen'] as String?;
         if (screen != null && action == 'pageReady') {
           if (dwdsStats.isFirstDebuggerReady) {
-<<<<<<< HEAD
-            var time = DateTime.now()
-                .difference(dwdsStats.devToolsStart)
-                .inMilliseconds;
-            emitEvent(DwdsEvent.devToolsLoad(time, screen));
-            _logger.fine('DevTools load time: $time ms');
-            time = DateTime.now()
-                .difference(dwdsStats.debuggerStart)
-                .inMilliseconds;
-            emitEvent(DwdsEvent.debuggerReady(time, screen));
-            _logger.fine('Debugger ready time: $time ms');
-=======
             final debuggerReadyTime = DateTime.now()
                 .difference(dwdsStats.devToolsStart)
                 .inMilliseconds;
@@ -176,7 +164,6 @@
                 .inMilliseconds;
             emitEvent(DwdsEvent.debuggerReady(debuggerStartTime, screen));
             _logger.fine('Debugger ready time: $debuggerStartTime ms');
->>>>>>> 9214e05d
           } else {
             _logger
                 .finest('Debugger and DevTools startup times alredy recorded.'
