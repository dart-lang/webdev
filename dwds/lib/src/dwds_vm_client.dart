--- conflicted
+++ resolved
@@ -13,11 +13,7 @@
 import 'package:webkit_inspection_protocol/webkit_inspection_protocol.dart';
 
 import 'events.dart';
-<<<<<<< HEAD
-import 'services/chrome_proxy_service.dart' show ChromeProxyService;
-=======
 import 'services/chrome_proxy_service.dart';
->>>>>>> 9c442847
 import 'services/chrome_debug_exception.dart';
 import 'services/debug_service.dart';
 
@@ -213,15 +209,9 @@
     // Generate run id to hot restart all apps loaded into the tab.
     final runId = const Uuid().v4().toString();
     _logger.info('Issuing \$dartHotRestartDwds request');
-<<<<<<< HEAD
     await chromeProxyService.inspector
         .jsEvaluate('\$dartHotRestartDwds(\'$runId\');', awaitPromise: true);
-=======
-    await chromeProxyService
-        .appInspectorProvider()
-        .jsEvaluate('\$dartHotRestartDwds(\'$runId\');', awaitPromise: true);
     _logger.info('\$dartHotRestartDwds request complete.');
->>>>>>> 9c442847
   } on WipError catch (exception) {
     final code = exception.error['code'];
     // This corresponds to `Execution context was destroyed` which can
