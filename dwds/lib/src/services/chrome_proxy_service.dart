--- conflicted
+++ resolved
@@ -106,13 +106,6 @@
   Stream<bool> get pauseIsolatesOnStartStream =>
       _pauseIsolatesOnStartController.stream;
 
-<<<<<<< HEAD
-  final _streamListenEventsController = StreamController<String>.broadcast();
-
-  /// A global stream of stream IDs that a client has listened to.
-  Stream<String> get streamListenEventsStream =>
-      _streamListenEventsController.stream;
-=======
   final _resumeAfterHotRestartEventsController =
       StreamController<String>.broadcast();
 
@@ -125,7 +118,12 @@
   /// this stream.
   Stream<String> get resumeAfterHotRestartEventsStream =>
       _resumeAfterHotRestartEventsController.stream;
->>>>>>> a8789f39
+
+  final _streamListenEventsController = StreamController<String>.broadcast();
+
+  /// A global stream of stream IDs that a client has listened to.
+  Stream<String> get streamListenEventsStream =>
+      _streamListenEventsController.stream;
 
   final _logger = Logger('ChromeProxyService');
 
