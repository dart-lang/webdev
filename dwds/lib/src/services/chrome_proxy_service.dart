--- conflicted
+++ resolved
@@ -1096,42 +1096,4 @@
 const _stderrTypes = ['error'];
 
 /// The `type`s of [ConsoleAPIEvent]s that are treated as `stdout` logs.
-<<<<<<< HEAD
-const _stdoutTypes = ['log', 'info', 'warning'];
-=======
-const _stdoutTypes = ['log', 'info', 'warning'];
-
-class ChromeDebugException extends ExceptionDetails implements Exception {
-  /// Optional, additional information about the exception.
-  final Object additionalDetails;
-
-  /// Optional, the exact contents of the eval that was attempted.
-  final String evalContents;
-
-  ChromeDebugException(Map<String, dynamic> exceptionDetails,
-      {this.additionalDetails, this.evalContents})
-      : super(exceptionDetails);
-
-  @override
-  String toString() {
-    final description = StringBuffer()
-      ..writeln('Unexpected error from chrome devtools:');
-    if (text != null) {
-      description.writeln('text: $text');
-    }
-    if (exception != null) {
-      description.writeln('exception:');
-      description.writeln('  description: ${exception.description}');
-      description.writeln('  type: ${exception.type}');
-      description.writeln('  value: ${exception.value}');
-    }
-    if (evalContents != null) {
-      description.writeln('attempted JS eval: `$evalContents`');
-    }
-    if (additionalDetails != null) {
-      description.writeln('additional details:\n  $additionalDetails');
-    }
-    return description.toString();
-  }
-}
->>>>>>> 06ea2983
+const _stdoutTypes = ['log', 'info', 'warning'];