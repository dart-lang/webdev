--- conflicted
+++ resolved
@@ -1037,13 +1037,6 @@
           String isolateId, String breakpointId, bool enable) =>
       throw UnimplementedError();
 
-<<<<<<< HEAD
-  /// Prevent DWDS from blocking Dart SDK rolls if changes in
-  /// package:vm_service are unimplemented in DWDS.
-  @override
-  dynamic noSuchMethod(Invocation invocation) {
-    return super.noSuchMethod(invocation);
-=======
   @override
   Future<UriList> lookupPackageUris(String isolateId, List<String> uris) {
     // TODO(https://github.com/dart-lang/webdev/issues/1446): implement.
@@ -1055,7 +1048,13 @@
       String isolateId, List<String> uris) {
     // TODO(https://github.com/dart-lang/webdev/issues/1446): implement.
     throw UnimplementedError();
->>>>>>> e0ffb5ec
+  }
+
+  /// Prevent DWDS from blocking Dart SDK rolls if changes in
+  /// package:vm_service are unimplemented in DWDS.
+  @override
+  dynamic noSuchMethod(Invocation invocation) {
+    return super.noSuchMethod(invocation);
   }
 }
 
