--- conflicted
+++ resolved
@@ -59,12 +59,6 @@
   final RemoteDebugger remoteDebugger;
   final ExecutionContext executionContext;
 
-<<<<<<< HEAD
-  /// Provides debugger-related functionality.
-  Future<Debugger> get debugger => _debuggerCompleter.future;
-
-=======
->>>>>>> 0fda9d33
   final AssetReader _assetReader;
 
   final Locations _locations;
@@ -79,10 +73,6 @@
 
   AppInspector get inspector => _inspector;
   AppInspector _inspector;
-<<<<<<< HEAD
-  AppInspector get inspector => _inspector;
-=======
->>>>>>> 0fda9d33
 
   StreamSubscription<ConsoleAPIEvent> _consoleSubscription;
 
@@ -213,27 +203,19 @@
     // in first `Uri.base` call in the expression compiler service isolate,
     // the expression compiler service will fail to start.
     // Issue: https://github.com/dart-lang/webdev/issues/1282
-<<<<<<< HEAD
-    final currentDebugger = await debugger;
-=======
     final debugger = await debuggerFuture;
->>>>>>> 0fda9d33
     final entrypoint = appConnection.request.entrypointPath;
     await _initializeEntrypoint(entrypoint);
     final sdkConfiguration = await _sdkConfigurationProvider.configuration;
 
-<<<<<<< HEAD
-    currentDebugger.notifyPausedAtStart();
-=======
     debugger.notifyPausedAtStart();
->>>>>>> 0fda9d33
     _inspector = await AppInspector.create(
       appConnection,
       remoteDebugger,
       _assetReader,
       _locations,
       root,
-      currentDebugger,
+      debugger,
       executionContext,
       sdkConfiguration,
     );
@@ -244,22 +226,18 @@
         : ExpressionEvaluator(
             entrypoint,
             _inspector,
-<<<<<<< HEAD
-            currentDebugger,
-=======
             debugger,
->>>>>>> 0fda9d33
             _locations,
             _modules,
             _compiler,
           );
 
-    await currentDebugger.reestablishBreakpoints(
+    await debugger.reestablishBreakpoints(
         _previousBreakpoints, _disabledBreakpoints);
     _disabledBreakpoints.clear();
 
     unawaited(appConnection.onStart.then((_) async {
-      await currentDebugger.resumeFromStart();
+      await debugger.resumeFromStart();
     }));
 
     final isolateRef = _inspector.isolateRef;
@@ -328,11 +306,7 @@
     if (isolate == null) return;
     _disabledBreakpoints.addAll(isolate.breakpoints);
     for (var breakpoint in isolate.breakpoints.toList()) {
-<<<<<<< HEAD
-      await (await debugger).removeBreakpoint(breakpoint.id);
-=======
       await (await debuggerFuture).removeBreakpoint(breakpoint.id);
->>>>>>> 0fda9d33
     }
   }
 
@@ -341,11 +315,7 @@
       {int column}) async {
     await isInitialized;
     _checkIsolate('addBreakpoint', isolateId);
-<<<<<<< HEAD
-    return (await debugger).addBreakpoint(scriptId, line, column: column);
-=======
     return (await debuggerFuture).addBreakpoint(scriptId, line, column: column);
->>>>>>> 0fda9d33
   }
 
   @override
@@ -372,11 +342,7 @@
     }
     final dartUri = DartUri(scriptUri, root);
     final ref = await _inspector.scriptRefFor(dartUri.serverPath);
-<<<<<<< HEAD
-    return (await debugger).addBreakpoint(ref.id, line, column: column);
-=======
     return (await debuggerFuture).addBreakpoint(ref.id, line, column: column);
->>>>>>> 0fda9d33
   }
 
   @override
@@ -614,11 +580,7 @@
   Future<Stack> getStack(String isolateId, {int limit}) async {
     await isInitialized;
     _checkIsolate('getStack', isolateId);
-<<<<<<< HEAD
-    return (await debugger).getStack(limit: limit);
-=======
     return (await debuggerFuture).getStack(limit: limit);
->>>>>>> 0fda9d33
   }
 
   @override
@@ -709,11 +671,7 @@
   Future<Success> pause(String isolateId) async {
     await isInitialized;
     _checkIsolate('pause', isolateId);
-<<<<<<< HEAD
-    return (await debugger).pause();
-=======
     return (await debuggerFuture).pause();
->>>>>>> 0fda9d33
   }
 
   // Note: Ignore the optional local parameter, it is there to keep the method
@@ -755,11 +713,7 @@
     _checkIsolate('removeBreakpoint', isolateId);
     _disabledBreakpoints
         .removeWhere((breakpoint) => breakpoint.id == breakpointId);
-<<<<<<< HEAD
-    return (await debugger).removeBreakpoint(breakpointId);
-=======
     return (await debuggerFuture).removeBreakpoint(breakpointId);
->>>>>>> 0fda9d33
   }
 
   @override
@@ -770,11 +724,7 @@
       return captureElapsedTime(() async {
         await isInitialized;
         _checkIsolate('resume', isolateId);
-<<<<<<< HEAD
-        return await (await debugger)
-=======
         return await (await debuggerFuture)
->>>>>>> 0fda9d33
             .resume(step: step, frameIndex: frameIndex);
       }, (result) => DwdsEvent.resume(step));
     } else {
@@ -795,11 +745,7 @@
   Future<Success> setExceptionPauseMode(String isolateId, String mode) async {
     await isInitialized;
     _checkIsolate('setExceptionPauseMode', isolateId);
-<<<<<<< HEAD
-    return (await debugger).setExceptionPauseMode(mode);
-=======
     return (await debuggerFuture).setExceptionPauseMode(mode);
->>>>>>> 0fda9d33
   }
 
   @override
