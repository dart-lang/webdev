// Copyright (c) 2019, the Dart project authors.  Please see the AUTHORS file
// for details. All rights reserved. Use of this source code is governed by a
// BSD-style license that can be found in the LICENSE file.

import 'dart:async';
import 'dart:convert';
import 'dart:io';

import 'package:dwds/data/debug_event.dart';
import 'package:dwds/data/register_event.dart';
import 'package:dwds/src/config/tool_configuration.dart';
import 'package:dwds/src/connections/app_connection.dart';
import 'package:dwds/src/debugging/debugger.dart';
import 'package:dwds/src/debugging/execution_context.dart';
import 'package:dwds/src/debugging/inspector.dart';
import 'package:dwds/src/debugging/instance.dart';
import 'package:dwds/src/debugging/location.dart';
import 'package:dwds/src/debugging/modules.dart';
import 'package:dwds/src/debugging/remote_debugger.dart';
import 'package:dwds/src/debugging/skip_list.dart';
import 'package:dwds/src/events.dart';
import 'package:dwds/src/readers/asset_reader.dart';
import 'package:dwds/src/services/batched_expression_evaluator.dart';
import 'package:dwds/src/services/expression_compiler.dart';
import 'package:dwds/src/services/expression_evaluator.dart';
import 'package:dwds/src/utilities/dart_uri.dart';
import 'package:dwds/src/utilities/shared.dart';
import 'package:logging/logging.dart' hide LogRecord;
import 'package:pub_semver/pub_semver.dart' as semver;
import 'package:vm_service/vm_service.dart' hide vmServiceVersion;
import 'package:vm_service_interface/vm_service_interface.dart';
import 'package:webkit_inspection_protocol/webkit_inspection_protocol.dart';

/// A proxy from the chrome debug protocol to the dart vm service protocol.
class ChromeProxyService implements VmServiceInterface {
  /// Cache of all existing StreamControllers.
  ///
  /// These are all created through [onEvent].
  final _streamControllers = <String, StreamController<Event>>{};

  /// The root `VM` instance. There can only be one of these, but its isolates
  /// are dynamic and roughly map to chrome tabs.
  final VM _vm;

  /// Signals when isolate is initialized.
  Future<void> get isInitialized => _initializedCompleter.future;
  Completer<void> _initializedCompleter = Completer<void>();

  /// Signals when isolate starts.
  Future<void> get isStarted => _startedCompleter.future;
  Completer<void> _startedCompleter = Completer<void>();

  /// Signals when expression compiler is ready to evaluate.
  Future<void> get isCompilerInitialized => _compilerCompleter.future;
  Completer<void> _compilerCompleter = Completer<void>();

  /// The root at which we're serving.
  final String root;

  final RemoteDebugger remoteDebugger;
  final ExecutionContext executionContext;

  final AssetReader _assetReader;

  final Locations _locations;

  final SkipLists _skipLists;

  final Modules _modules;

  /// Provides debugger-related functionality.
  Future<Debugger> get debuggerFuture => _debuggerCompleter.future;
  final _debuggerCompleter = Completer<Debugger>();

  /// Provides variable inspection functionality.
  AppInspector get inspector {
    if (_inspector == null) {
      throw StateError('No running isolate (inspector is not set).');
    }
    return _inspector!;
  }

  AppInspector? _inspector;

  /// Determines if there an isolate running currently.
  ///
  /// [_inspector] is `null` iff the isolate is not running,
  /// for example, before the first isolate starts or during
  /// a hot restart.
  bool get _isIsolateRunning => _inspector != null;

  StreamSubscription<ConsoleAPIEvent>? _consoleSubscription;

<<<<<<< HEAD
=======
  final _pauseIsolatesOnStartController = StreamController<bool>.broadcast();

  /// A global stream of the value of the [_pauseIsolatesOnStartFlag].
  ///
  /// The flag's value can be updated during runtime.
  Stream<bool> get pauseIsolatesOnStartStream =>
      _pauseIsolatesOnStartController.stream;

  final _disabledBreakpoints = <Breakpoint>{};
  final _previousBreakpoints = <Breakpoint>{};

>>>>>>> 51b54843
  final _logger = Logger('ChromeProxyService');

  final ExpressionCompiler? _compiler;
  ExpressionEvaluator? _expressionEvaluator;

  bool terminatingIsolates = false;

  ChromeProxyService._(
    this._vm,
    this.root,
    this._assetReader,
    this.remoteDebugger,
    this._modules,
    this._locations,
    this._skipLists,
    this.executionContext,
    this._compiler,
  ) {
    final debugger = Debugger.create(
      remoteDebugger,
      _streamNotify,
      _locations,
      _skipLists,
      root,
    );
    debugger.then(_debuggerCompleter.complete);
  }

  static Future<ChromeProxyService> create(
    RemoteDebugger remoteDebugger,
    String root,
    AssetReader assetReader,
    AppConnection appConnection,
    ExecutionContext executionContext,
    ExpressionCompiler? expressionCompiler,
  ) async {
    final vm = VM(
      name: 'ChromeDebugProxy',
      operatingSystem: Platform.operatingSystem,
      startTime: DateTime.now().millisecondsSinceEpoch,
      version: Platform.version,
      isolates: [],
      isolateGroups: [],
      systemIsolates: [],
      systemIsolateGroups: [],
      targetCPU: 'Web',
      hostCPU: 'DWDS',
      architectureBits: -1,
      pid: -1,
    );

    final modules = Modules(root);
    final locations = Locations(assetReader, modules, root);
    final skipLists = SkipLists();
    final service = ChromeProxyService._(
      vm,
      root,
      assetReader,
      remoteDebugger,
      modules,
      locations,
      skipLists,
      executionContext,
      expressionCompiler,
    );
    safeUnawaited(service.createIsolate(appConnection));
    return service;
  }

  /// Initializes metadata in [Locations], [Modules], and [ExpressionCompiler].
  void _initializeEntrypoint(String entrypoint) {
    _locations.initialize(entrypoint);
    _modules.initialize(entrypoint);
    _skipLists.initialize();
    // We do not need to wait for compiler dependencies to be updated as the
    // [ExpressionEvaluator] is robust to evaluation requests during updates.
    safeUnawaited(_updateCompilerDependencies(entrypoint));
  }

  Future<void> _updateCompilerDependencies(String entrypoint) async {
    final loadStrategy = globalToolConfiguration.loadStrategy;
    final moduleFormat = loadStrategy.moduleFormat;
    final canaryFeatures = loadStrategy.buildSettings.canaryFeatures;
    final experiments = loadStrategy.buildSettings.experiments;

    // TODO(annagrin): Read null safety setting from the build settings.
    final metadataProvider = loadStrategy.metadataProviderFor(entrypoint);
    final soundNullSafety = await metadataProvider.soundNullSafety;

    _logger.info('Initializing expression compiler for $entrypoint '
        'with sound null safety: $soundNullSafety');

    final compilerOptions = CompilerOptions(
      moduleFormat: ModuleFormat.values.byName(moduleFormat),
      soundNullSafety: soundNullSafety,
      canaryFeatures: canaryFeatures,
      experiments: experiments,
    );

    final compiler = _compiler;
    if (compiler != null) {
      await compiler.initialize(compilerOptions);
      final dependencies =
          await loadStrategy.moduleInfoForEntrypoint(entrypoint);
      await captureElapsedTime(
        () async {
          final result = await compiler.updateDependencies(dependencies);
          // Expression evaluation is ready after dependencies are updated.
          if (!_compilerCompleter.isCompleted) _compilerCompleter.complete();
          return result;
        },
        (result) => DwdsEvent.compilerUpdateDependencies(entrypoint),
      );
    }
  }

  Future<void> _prewarmExpressionCompilerCache() async {
    // Exit early if the expression evaluation is not enabled.
    if (_compiler == null || _expressionEvaluator == null) {
      return;
    }
    // Wait until the inspector is ready.
    await isInitialized;

    // Pre-warm the flutter framework module cache in the compiler.
    //
    // Flutter inspector relies on evaluations in widget_inspector
    // library, which is a part of the flutter framework module, to
    // produce widget trees, draw the layout explorer, show hover
    // cards etc.
    // Pre-warming the cache while DevTools is still loading helps
    // Flutter Inspector start faster.
    final libraryToCache = await inspector.flutterWidgetInspectorLibrary;
    if (libraryToCache != null) {
      final isolateId = inspector.isolateRef.id;
      final libraryId = libraryToCache.id;
      if (isolateId != null && libraryId != null) {
        _logger.finest(
          'Caching ${libraryToCache.uri} in expression compiler worker',
        );
        await evaluate(isolateId, libraryId, 'true');
      }
    }
  }

  /// Creates a new isolate.
  ///
  /// Only one isolate at a time is supported, but they should be cleaned up
  /// with [destroyIsolate] and recreated with this method there is a hot
  /// restart or full page refresh.
  Future<void> createIsolate(AppConnection appConnection) async {
    // Inspector is null if the previous isolate is destroyed.
    if (_isIsolateRunning) {
      throw UnsupportedError(
        'Cannot create multiple isolates for the same app',
      );
    }
    // Waiting for the debugger to be ready before initializing the entrypoint.
    //
    // Note: moving `await debugger` after the `_initializeEntryPoint` call
    // causes `getcwd` system calls to fail. Since that system call is used
    // in first `Uri.base` call in the expression compiler service isolate,
    // the expression compiler service will fail to start.
    // Issue: https://github.com/dart-lang/webdev/issues/1282
    final debugger = await debuggerFuture;
    final entrypoint = appConnection.request.entrypointPath;
    _initializeEntrypoint(entrypoint);

    debugger.notifyPausedAtStart();
    _inspector = await AppInspector.create(
      appConnection,
      remoteDebugger,
      _assetReader,
      _locations,
      root,
      debugger,
      executionContext,
    );

    final compiler = _compiler;
    _expressionEvaluator = compiler == null
        ? null
        : BatchedExpressionEvaluator(
            entrypoint,
            inspector,
            debugger,
            _locations,
            _modules,
            compiler,
          );

    safeUnawaited(_prewarmExpressionCompilerCache());

    safeUnawaited(
      appConnection.onStart.then((_) {
        debugger.resumeFromStart();
        _startedCompleter.complete();
      }),
    );

    safeUnawaited(appConnection.onDone.then((_) => destroyIsolate()));

    final isolateRef = inspector.isolateRef;
    final timestamp = DateTime.now().millisecondsSinceEpoch;

    // Listen for `registerExtension` and `postEvent` calls.
    _setUpChromeConsoleListeners(isolateRef);

    _vm.isolates?.add(isolateRef);

    _streamNotify(
      'Isolate',
      Event(
        kind: EventKind.kIsolateStart,
        timestamp: timestamp,
        isolate: isolateRef,
      ),
    );
    _streamNotify(
      'Isolate',
      Event(
        kind: EventKind.kIsolateRunnable,
        timestamp: timestamp,
        isolate: isolateRef,
      ),
    );

    // TODO: We shouldn't need to fire these events since they exist on the
    // isolate, but devtools doesn't recognize extensions after a page refresh
    // otherwise.
    for (var extensionRpc in inspector.isolate.extensionRPCs ?? []) {
      _streamNotify(
        'Isolate',
        Event(
          kind: EventKind.kServiceExtensionAdded,
          timestamp: timestamp,
          isolate: isolateRef,
        )..extensionRPC = extensionRpc,
      );
    }

    // The service is considered initialized when the first isolate is created.
    if (!_initializedCompleter.isCompleted) _initializedCompleter.complete();
  }

  /// Should be called when there is a hot restart or full page refresh.
  ///
  /// Clears out the [_inspector] and all related cached information.
  void destroyIsolate() {
    _logger.fine('Destroying isolate');
    if (!_isIsolateRunning) return;

    final isolate = inspector.isolate;
    final isolateRef = inspector.isolateRef;

    _initializedCompleter = Completer<void>();
    _startedCompleter = Completer<void>();
    _compilerCompleter = Completer<void>();
    _streamNotify(
      'Isolate',
      Event(
        kind: EventKind.kIsolateExit,
        timestamp: DateTime.now().millisecondsSinceEpoch,
        isolate: isolateRef,
      ),
    );
    _vm.isolates?.removeWhere((ref) => ref.id == isolate.id);
    _inspector = null;
    _expressionEvaluator?.close();
    _consoleSubscription?.cancel();
    _consoleSubscription = null;
  }

  Future<void> disableBreakpoints() async {
    if (!_isIsolateRunning) return;
    final isolate = inspector.isolate;

    for (var breakpoint in isolate.breakpoints?.toList() ?? []) {
      await (await debuggerFuture).removeBreakpoint(breakpoint.id);
    }
  }

  @override
  Future<Breakpoint> addBreakpoint(
    String isolateId,
    String scriptId,
    int line, {
    int? column,
  }) {
    return wrapInErrorHandlerAsync(
      'addBreakpoint',
      () => _addBreakpoint(isolateId, scriptId, line),
    );
  }

  Future<Breakpoint> _addBreakpoint(
    String isolateId,
    String scriptId,
    int line, {
    int? column,
  }) async {
    await isInitialized;
    _checkIsolate('addBreakpoint', isolateId);
    return (await debuggerFuture).addBreakpoint(scriptId, line, column: column);
  }

  @override
  Future<Breakpoint> addBreakpointAtEntry(String isolateId, String functionId) {
    return _rpcNotSupportedFuture('addBreakpointAtEntry');
  }

  @override
  Future<Breakpoint> addBreakpointWithScriptUri(
    String isolateId,
    String scriptUri,
    int line, {
    int? column,
  }) =>
      wrapInErrorHandlerAsync(
        'addBreakpointWithScriptUri',
        () => _addBreakpointWithScriptUri(
          isolateId,
          scriptUri,
          line,
          column: column,
        ),
      );

  Future<Breakpoint> _addBreakpointWithScriptUri(
    String isolateId,
    String scriptUri,
    int line, {
    int? column,
  }) async {
    await isInitialized;
    _checkIsolate('addBreakpointWithScriptUri', isolateId);
    if (Uri.parse(scriptUri).scheme == 'dart') {
      // TODO(annagrin): Support setting breakpoints in dart SDK locations.
      // Issue: https://github.com/dart-lang/webdev/issues/1584
      throw RPCError(
          'addBreakpoint',
          102,
          'The VM is unable to add a breakpoint '
              'at the specified line or function: $scriptUri:$line:$column: '
              'breakpoints in dart SDK locations are not supported yet.');
    }
    final dartUri = DartUri(scriptUri, root);
    final scriptRef = await inspector.scriptRefFor(dartUri.serverPath);
    final scriptId = scriptRef?.id;
    if (scriptId == null) {
      throw RPCError(
          'addBreakpoint',
          102,
          'The VM is unable to add a breakpoint '
              'at the specified line or function: $scriptUri:$line:$column: '
              'cannot find script ID for ${dartUri.serverPath}');
    }
    return (await debuggerFuture).addBreakpoint(scriptId, line, column: column);
  }

  @override
  Future<Response> callServiceExtension(
    String method, {
    String? isolateId,
    Map? args,
  }) =>
      wrapInErrorHandlerAsync(
        'callServiceExtension',
        () => _callServiceExtension(
          method,
          isolateId: isolateId,
          args: args,
        ),
      );

  Future<Response> _callServiceExtension(
    String method, {
    String? isolateId,
    Map? args,
  }) async {
    await isInitialized;
    isolateId ??= _inspector?.isolate.id;
    _checkIsolate('callServiceExtension', isolateId);
    args ??= <String, String>{};
    final stringArgs = args.map(
      (k, v) => MapEntry(
        k is String ? k : jsonEncode(k),
        v is String ? v : jsonEncode(v),
      ),
    );
    final expression = '''
${globalToolConfiguration.loadStrategy.loadModuleSnippet}("dart_sdk").developer.invokeExtension(
    "$method", JSON.stringify(${jsonEncode(stringArgs)}));
''';
    final result = await inspector.jsEvaluate(expression, awaitPromise: true);
    final decodedResponse =
        jsonDecode(result.value as String) as Map<String, dynamic>;
    if (decodedResponse.containsKey('code') &&
        decodedResponse.containsKey('message') &&
        decodedResponse.containsKey('data')) {
      // ignore: only_throw_errors
      throw RPCError(
        method,
        decodedResponse['code'] as int,
        decodedResponse['message'] as String,
        decodedResponse['data'] as Map,
      );
    } else {
      return Response()..json = decodedResponse;
    }
  }

  @override
  Future<Success> clearVMTimeline() {
    return _rpcNotSupportedFuture('clearVMTimeline');
  }

  Future<Response> _getEvaluationResult(
    String isolateId,
    Future<RemoteObject> Function() evaluation,
    String expression,
  ) async {
    try {
      final result = await evaluation();
      if (!_isIsolateRunning || isolateId != inspector.isolate.id) {
        _logger.fine('Cannot get evaluation result for isolate $isolateId: '
            ' isolate exited.');
        return ErrorRef(
          kind: 'error',
          message: 'Isolate exited',
          id: createId(),
        );
      }

      // Handle compilation errors, internal errors,
      // and reference errors from JavaScript evaluation in chrome.
      if (_hasEvaluationError(result.type)) {
        if (_hasReportableEvaluationError(result.type)) {
          _logger.warning('Failed to evaluate expression \'$expression\': '
              '${result.type}: ${result.value}.');

          _logger.info('Please follow instructions at '
              'https://github.com/dart-lang/webdev/issues/956 '
              'to file a bug.');
        }
        return ErrorRef(
          kind: 'error',
          message: '${result.type}: ${result.value}',
          id: createId(),
        );
      }
      return (await _instanceRef(result));
    } on RPCError catch (_) {
      rethrow;
    } catch (e, s) {
      // Handle errors that throw exceptions, such as invalid JavaScript
      // generated by the expression evaluator.
      _logger.warning('Failed to evaluate expression \'$expression\'. ');
      _logger.info('Please follow instructions at '
          'https://github.com/dart-lang/webdev/issues/956 '
          'to file a bug.');
      _logger.info('$e:$s');
      return ErrorRef(kind: 'error', message: '<unknown>', id: createId());
    }
  }

  bool _hasEvaluationError(String type) => type.contains('Error');

  // Decides if the error is serious enough to be shown to the user
  // to encourage bug reporting.
  bool _hasReportableEvaluationError(String type) {
    if (!_hasEvaluationError(type)) return false;

    if (type == EvaluationErrorKind.compilation ||
        type == EvaluationErrorKind.asyncFrame) {
      return false;
    }
    return true;
  }

  @override
  Future<Response> evaluate(
    String isolateId,
    String targetId,
    String expression, {
    Map<String, String>? scope,
    // TODO(798) - respect disableBreakpoints.
    bool? disableBreakpoints,
  }) =>
      wrapInErrorHandlerAsync(
        'evaluate',
        () => _evaluate(
          isolateId,
          targetId,
          expression,
          scope: scope,
        ),
      );

  Future<Response> _evaluate(
    String isolateId,
    String targetId,
    String expression, {
    Map<String, String>? scope,
  }) {
    // TODO(798) - respect disableBreakpoints.
    return captureElapsedTime(
      () async {
        await isInitialized;
        final evaluator = _expressionEvaluator;
        if (evaluator != null) {
          await isCompilerInitialized;
          _checkIsolate('evaluate', isolateId);

          late Obj object;
          try {
            object = await inspector.getObject(targetId);
          } catch (_) {
            return ErrorRef(
              kind: 'error',
              message: 'Evaluate is called on an unsupported target:'
                  '$targetId',
              id: createId(),
            );
          }

          final library =
              object is Library ? object : inspector.isolate.rootLib;

          if (object is Instance) {
            // Evaluate is called on a target - convert this to a dart
            // expression and scope by adding a target variable to the
            // expression and the scope, for example:
            //
            // Library: 'package:hello_world/main.dart'
            // Expression: 'hashCode' => 'x.hashCode'
            // Scope: {} => { 'x' : targetId }

            final target = _newVariableForScope(scope);
            expression = '$target.$expression';
            scope = (scope ?? {})..addAll({target: targetId});
          }

          return await _getEvaluationResult(
            isolateId,
            () => evaluator.evaluateExpression(
              isolateId,
              library?.uri,
              expression,
              scope,
            ),
            expression,
          );
        }
        throw RPCError(
          'evaluate',
          RPCErrorKind.kInvalidRequest.code,
          'Expression evaluation is not supported for this configuration.',
        );
      },
      (result) => DwdsEvent.evaluate(expression, result),
    );
  }

  String _newVariableForScope(Map<String, String>? scope) {
    // Find a new variable not in scope.
    var candidate = 'x';
    while (scope?.containsKey(candidate) ?? false) {
      candidate += '\$1';
    }
    return candidate;
  }

  @override
  Future<Response> evaluateInFrame(
    String isolateId,
    int frameIndex,
    String expression, {
    Map<String, String>? scope,
    // TODO(798) - respect disableBreakpoints.
    bool? disableBreakpoints,
  }) =>
      wrapInErrorHandlerAsync(
        'evaluateInFrame',
        () => _evaluateInFrame(
          isolateId,
          frameIndex,
          expression,
          scope: scope,
        ),
      );

  Future<Response> _evaluateInFrame(
    String isolateId,
    int frameIndex,
    String expression, {
    Map<String, String>? scope,
  }) {
    // TODO(798) - respect disableBreakpoints.

    return captureElapsedTime(
      () async {
        await isInitialized;
        final evaluator = _expressionEvaluator;
        if (evaluator != null) {
          await isCompilerInitialized;
          _checkIsolate('evaluateInFrame', isolateId);

          return await _getEvaluationResult(
            isolateId,
            () => evaluator.evaluateExpressionInFrame(
              isolateId,
              frameIndex,
              expression,
              scope,
            ),
            expression,
          );
        }
        throw RPCError(
          'evaluateInFrame',
          RPCErrorKind.kInvalidRequest.code,
          'Expression evaluation is not supported for this configuration.',
        );
      },
      (result) => DwdsEvent.evaluateInFrame(expression, result),
    );
  }

  @override
  Future<AllocationProfile> getAllocationProfile(
    String isolateId, {
    bool? gc,
    bool? reset,
  }) {
    return _rpcNotSupportedFuture('getAllocationProfile');
  }

  @override
  Future<ClassList> getClassList(String isolateId) {
    // See dart-lang/webdev/issues/971.
    return _rpcNotSupportedFuture('getClassList');
  }

  @override
  Future<FlagList> getFlagList() async {
    // VM flags do not apply to web apps.
    return FlagList(flags: []);
  }

  @override
  Future<InstanceSet> getInstances(
    String isolateId,
    String classId,
    int limit, {
    bool? includeImplementers,
    bool? includeSubclasses,
  }) {
    return _rpcNotSupportedFuture('getInstances');
  }

  @override
  Future<Isolate> getIsolate(String isolateId) => wrapInErrorHandlerAsync(
        'getIsolate',
        () => _getIsolate(isolateId),
      );

  Future<Isolate> _getIsolate(String isolateId) {
    return captureElapsedTime(
      () async {
        await isInitialized;
        _checkIsolate('getIsolate', isolateId);
        return inspector.isolate;
      },
      (result) => DwdsEvent.getIsolate(),
    );
  }

  @override
  Future<MemoryUsage> getMemoryUsage(String isolateId) =>
      wrapInErrorHandlerAsync(
        'getMemoryUsage',
        () => _getMemoryUsage(isolateId),
      );

  Future<MemoryUsage> _getMemoryUsage(String isolateId) async {
    await isInitialized;
    _checkIsolate('getMemoryUsage', isolateId);
    return inspector.getMemoryUsage();
  }

  @override
  Future<Obj> getObject(
    String isolateId,
    String objectId, {
    int? offset,
    int? count,
  }) =>
      wrapInErrorHandlerAsync(
        'getObject',
        () => _getObject(
          isolateId,
          objectId,
          offset: offset,
          count: count,
        ),
      );

  Future<Obj> _getObject(
    String isolateId,
    String objectId, {
    int? offset,
    int? count,
  }) async {
    await isInitialized;
    _checkIsolate('getObject', isolateId);
    return inspector.getObject(objectId, offset: offset, count: count);
  }

  @override
  Future<ScriptList> getScripts(String isolateId) => wrapInErrorHandlerAsync(
        'getScripts',
        () => _getScripts(isolateId),
      );

  Future<ScriptList> _getScripts(String isolateId) {
    return captureElapsedTime(
      () async {
        await isInitialized;
        _checkIsolate('getScripts', isolateId);
        return inspector.getScripts();
      },
      (result) => DwdsEvent.getScripts(),
    );
  }

  @override
  Future<SourceReport> getSourceReport(
    String isolateId,
    List<String> reports, {
    String? scriptId,
    int? tokenPos,
    int? endTokenPos,
    bool? forceCompile,
    bool? reportLines,
    List<String>? libraryFilters,
    // Note: Ignore the optional librariesAlreadyCompiled parameter. It is here
    // to match the VM service interface.
    List<String>? librariesAlreadyCompiled,
  }) =>
      wrapInErrorHandlerAsync(
        'getSourceReport',
        () => _getSourceReport(
          isolateId,
          reports,
          scriptId: scriptId,
          tokenPos: tokenPos,
          endTokenPos: endTokenPos,
          forceCompile: forceCompile,
          reportLines: reportLines,
          libraryFilters: libraryFilters,
        ),
      );

  Future<SourceReport> _getSourceReport(
    String isolateId,
    List<String> reports, {
    String? scriptId,
    int? tokenPos,
    int? endTokenPos,
    bool? forceCompile,
    bool? reportLines,
    List<String>? libraryFilters,
  }) {
    return captureElapsedTime(
      () async {
        await isInitialized;
        _checkIsolate('getSourceReport', isolateId);
        return await inspector.getSourceReport(
          reports,
          scriptId: scriptId,
          tokenPos: tokenPos,
          endTokenPos: endTokenPos,
          forceCompile: forceCompile,
          reportLines: reportLines,
          libraryFilters: libraryFilters,
        );
      },
      (result) => DwdsEvent.getSourceReport(),
    );
  }

  /// Returns the current stack.
  ///
  /// Throws RPCError the corresponding isolate is not paused.
  ///
  /// The returned stack will contain up to [limit] frames if provided.
  @override
  Future<Stack> getStack(String isolateId, {int? limit}) =>
      wrapInErrorHandlerAsync(
        'getStack',
        () => _getStack(isolateId, limit: limit),
      );

  Future<Stack> _getStack(String isolateId, {int? limit}) async {
    await isInitialized;
    await isStarted;
    _checkIsolate('getStack', isolateId);
    return (await debuggerFuture).getStack(limit: limit);
  }

  @override
  Future<VM> getVM() => wrapInErrorHandlerAsync('getVM', _getVM);

  Future<VM> _getVM() {
    return captureElapsedTime(
      () async {
        await isInitialized;
        return _vm;
      },
      (result) => DwdsEvent.getVM(),
    );
  }

  @override
  Future<Timeline> getVMTimeline({
    int? timeOriginMicros,
    int? timeExtentMicros,
  }) {
    return _rpcNotSupportedFuture('getVMTimeline');
  }

  @override
  Future<TimelineFlags> getVMTimelineFlags() {
    return _rpcNotSupportedFuture('getVMTimelineFlags');
  }

  @override
  Future<Version> getVersion() =>
      wrapInErrorHandlerAsync('getVersion', _getVersion);

  Future<Version> _getVersion() async {
    final version = semver.Version.parse(vmServiceVersion);
    return Version(major: version.major, minor: version.minor);
  }

  @override
  Future<Response> invoke(
    String isolateId,
    String targetId,
    String selector,
    List argumentIds, {
    // TODO(798) - respect disableBreakpoints.
    bool? disableBreakpoints,
  }) =>
      wrapInErrorHandlerAsync(
        'invoke',
        () => _invoke(
          isolateId,
          targetId,
          selector,
          argumentIds,
        ),
      );

  Future<Response> _invoke(
    String isolateId,
    String targetId,
    String selector,
    List argumentIds,
  ) async {
    await isInitialized;
    _checkIsolate('invoke', isolateId);
    final remote = await inspector.invoke(targetId, selector, argumentIds);
    return _instanceRef(remote);
  }

  @override
  Future<Success> kill(String isolateId) {
    return _rpcNotSupportedFuture('kill');
  }

  @override
  Stream<Event> onEvent(String streamId) {
    return _streamControllers.putIfAbsent(streamId, () {
      switch (streamId) {
        case EventStreams.kExtension:
          return StreamController<Event>.broadcast();
        case EventStreams.kIsolate:
          // TODO: right now we only support the `ServiceExtensionAdded` event
          // for the Isolate stream.
          return StreamController<Event>.broadcast();
        case EventStreams.kVM:
          return StreamController<Event>.broadcast();
        case EventStreams.kGC:
          return StreamController<Event>.broadcast();
        case EventStreams.kTimeline:
          return StreamController<Event>.broadcast();
        case EventStreams.kService:
          return StreamController<Event>.broadcast();
        case EventStreams.kDebug:
          return StreamController<Event>.broadcast();
        case EventStreams.kLogging:
          return StreamController<Event>.broadcast();
        case EventStreams.kStdout:
          return _chromeConsoleStreamController(
            (e) => _stdoutTypes.contains(e.type),
          );
        case EventStreams.kStderr:
          return _chromeConsoleStreamController(
            (e) => _stderrTypes.contains(e.type),
            includeExceptions: true,
          );
        default:
          throw RPCError(
            'streamListen',
            RPCErrorKind.kInvalidParams.code,
            'The stream `$streamId` is not supported on web devices',
          );
      }
    }).stream;
  }

  @override
  Future<Success> pause(String isolateId) =>
      wrapInErrorHandlerAsync('pause', () => _pause(isolateId));

  Future<Success> _pause(String isolateId) async {
    await isInitialized;
    _checkIsolate('pause', isolateId);
    return (await debuggerFuture).pause();
  }

  // Note: Ignore the optional local parameter, when it is set to `true` the
  // request is intercepted and handled by DDS.
  @override
  Future<UriList> lookupResolvedPackageUris(
    String isolateId,
    List<String> uris, {
    bool? local,
  }) =>
      wrapInErrorHandlerAsync(
        'lookupResolvedPackageUris',
        () => _lookupResolvedPackageUris(isolateId, uris),
      );

  Future<UriList> _lookupResolvedPackageUris(
    String isolateId,
    List<String> uris,
  ) async {
    await isInitialized;
    _checkIsolate('lookupResolvedPackageUris', isolateId);
    return UriList(uris: uris.map(DartUri.toResolvedUri).toList());
  }

  @override
  Future<UriList> lookupPackageUris(String isolateId, List<String> uris) =>
      wrapInErrorHandlerAsync(
        'lookupPackageUris',
        () => _lookupPackageUris(isolateId, uris),
      );

  Future<UriList> _lookupPackageUris(
    String isolateId,
    List<String> uris,
  ) async {
    await isInitialized;
    _checkIsolate('lookupPackageUris', isolateId);
    return UriList(uris: uris.map(DartUri.toPackageUri).toList());
  }

  @override
  Future<Success> registerService(String service, String alias) {
    return _rpcNotSupportedFuture('registerService');
  }

  @override
  Future<ReloadReport> reloadSources(
    String isolateId, {
    bool? force,
    bool? pause,
    String? rootLibUri,
    String? packagesUri,
  }) {
    return Future.error(
      RPCError(
        'reloadSources',
        RPCErrorKind.kMethodNotFound.code,
        'Hot reload not supported on web devices',
      ),
    );
  }

  @override
  Future<Success> removeBreakpoint(
    String isolateId,
    String breakpointId,
  ) =>
      wrapInErrorHandlerAsync(
        'removeBreakpoint',
        () => _removeBreakpoint(isolateId, breakpointId),
      );

  Future<Success> _removeBreakpoint(
    String isolateId,
    String breakpointId,
  ) async {
    await isInitialized;
    _checkIsolate('removeBreakpoint', isolateId);
    return (await debuggerFuture).removeBreakpoint(breakpointId);
  }

  @override
  Future<Success> resume(
    String isolateId, {
    String? step,
    int? frameIndex,
  }) =>
      wrapInErrorHandlerAsync(
        'resume',
        () => _resume(
          isolateId,
          step: step,
          frameIndex: frameIndex,
        ),
      );

  Future<Success> _resume(
    String isolateId, {
    String? step,
    int? frameIndex,
  }) async {
    if (inspector.appConnection.isStarted) {
      return captureElapsedTime(
        () async {
          await isInitialized;
          await isStarted;
          _checkIsolate('resume', isolateId);
          return await (await debuggerFuture)
              .resume(step: step, frameIndex: frameIndex);
        },
        (result) => DwdsEvent.resume(step),
      );
    } else {
      inspector.appConnection.runMain();
      return Success();
    }
  }

  /// This method is deprecated in vm_service package.
  ///
  /// TODO(annagrin): remove after dart-code and IntelliJ stop using this API.
  /// Issue: https://github.com/dart-lang/webdev/issues/1868
  ///
  // ignore: annotate_overrides
  Future<Success> setExceptionPauseMode(
    String isolateId,
    /*ExceptionPauseMode*/
    String mode,
  ) =>
      setIsolatePauseMode(isolateId, exceptionPauseMode: mode);

  @override
  Future<Success> setIsolatePauseMode(
    String isolateId, {
    String? exceptionPauseMode,
    // TODO(elliette): Is there a way to respect the shouldPauseOnExit parameter
    // in Chrome?
    bool? shouldPauseOnExit,
  }) =>
      wrapInErrorHandlerAsync(
        'setIsolatePauseMode',
        () => _setIsolatePauseMode(
          isolateId,
          exceptionPauseMode: exceptionPauseMode,
        ),
      );

  Future<Success> _setIsolatePauseMode(
    String isolateId, {
    String? exceptionPauseMode,
  }) async {
    await isInitialized;
    _checkIsolate('setIsolatePauseMode', isolateId);
    return (await debuggerFuture)
        .setExceptionPauseMode(exceptionPauseMode ?? ExceptionPauseMode.kNone);
  }

  @override
  Future<Success> setFlag(String name, String value) => wrapInErrorHandlerAsync(
        'setFlag',
        () => _setFlag(name, value),
      );

  Future<Success> _setFlag(String name, String value) async {
    if (!_supportedVmServiceFlags.contains(name)) {
      return _rpcNotSupportedFuture('setFlag');
    }

    if (name == _pauseIsolatesOnStartFlag) {
      assert(value == 'true' || value == 'false');
      _pauseIsolatesOnStartController.sink.add(value == 'true');
    }

    return Success();
  }

  @override
  Future<Success> setLibraryDebuggable(
    String isolateId,
    String libraryId,
    bool isDebuggable,
  ) {
    return _rpcNotSupportedFuture('setLibraryDebuggable');
  }

  @override
  Future<Success> setName(String isolateId, String name) =>
      wrapInErrorHandlerAsync(
        'setName',
        () => _setName(isolateId, name),
      );

  Future<Success> _setName(String isolateId, String name) async {
    await isInitialized;
    _checkIsolate('setName', isolateId);
    inspector.isolate.name = name;
    return Success();
  }

  @override
  Future<Success> setVMName(String name) =>
      wrapInErrorHandlerAsync('setVMName', () => _setVMName(name));

  Future<Success> _setVMName(String name) async {
    _vm.name = name;
    _streamNotify(
      'VM',
      Event(
        kind: EventKind.kVMUpdate,
        timestamp: DateTime.now().millisecondsSinceEpoch,
        // We are not guaranteed to have an isolate at this point in time.
        isolate: null,
      )..vm = toVMRef(_vm),
    );
    return Success();
  }

  @override
  Future<Success> setVMTimelineFlags(List<String> recordedStreams) {
    return _rpcNotSupportedFuture('setVMTimelineFlags');
  }

  @override
  Future<Success> streamCancel(String streamId) {
    // TODO: We should implement this (as we've already implemented
    // streamListen).
    return _rpcNotSupportedFuture('streamCancel');
  }

  @override
  Future<Success> streamListen(String streamId) =>
      wrapInErrorHandlerAsync('streamListen', () => _streamListen(streamId));

  Future<Success> _streamListen(String streamId) async {
    // TODO: This should return an error if the stream is already being listened
    // to.
    onEvent(streamId);
    return Success();
  }

  @override
  Future<Success> clearCpuSamples(String isolateId) {
    return _rpcNotSupportedFuture('clearCpuSamples');
  }

  @override
  Future<CpuSamples> getCpuSamples(
    String isolateId,
    int timeOriginMicros,
    int timeExtentMicros,
  ) {
    return _rpcNotSupportedFuture('getCpuSamples');
  }

  /// Returns a streamController that listens for console logs from chrome and
  /// adds all events passing [filter] to the stream.
  StreamController<Event> _chromeConsoleStreamController(
    bool Function(ConsoleAPIEvent) filter, {
    bool includeExceptions = false,
  }) {
    late StreamController<Event> controller;
    StreamSubscription? chromeConsoleSubscription;
    StreamSubscription? exceptionsSubscription;

    // This is an edge case for this lint apparently
    //
    // ignore: join_return_with_assignment
    controller = StreamController<Event>.broadcast(
      onCancel: () {
        chromeConsoleSubscription?.cancel();
        exceptionsSubscription?.cancel();
      },
      onListen: () {
        chromeConsoleSubscription =
            remoteDebugger.onConsoleAPICalled.listen((e) {
          if (!_isIsolateRunning) return;
          final isolateRef = inspector.isolateRef;
          if (!filter(e)) return;
          final args = e.params?['args'] as List?;
          final item = args?[0] as Map?;
          final value = '${item?["value"]}\n';
          controller.add(
            Event(
              kind: EventKind.kWriteEvent,
              timestamp: DateTime.now().millisecondsSinceEpoch,
              isolate: isolateRef,
            )
              ..bytes = base64.encode(utf8.encode(value))
              ..timestamp = e.timestamp.toInt(),
          );
        });
        if (includeExceptions) {
          exceptionsSubscription =
              remoteDebugger.onExceptionThrown.listen((e) async {
            if (!_isIsolateRunning) return;
            final isolateRef = inspector.isolateRef;
            var description = e.exceptionDetails.exception?.description;
            if (description != null) {
              description = await inspector.mapExceptionStackTrace(description);
            }
            controller.add(
              Event(
                kind: EventKind.kWriteEvent,
                timestamp: DateTime.now().millisecondsSinceEpoch,
                isolate: isolateRef,
              )..bytes = base64.encode(utf8.encode(description ?? '')),
            );
          });
        }
      },
    );
    return controller;
  }

  /// Parses the [BatchedDebugEvents] and emits corresponding Dart VM Service
  /// protocol [Event]s.
  void parseBatchedDebugEvents(BatchedDebugEvents debugEvents) {
    for (var debugEvent in debugEvents.events) {
      parseDebugEvent(debugEvent);
    }
  }

  /// Parses the [DebugEvent] and emits a corresponding Dart VM Service
  /// protocol [Event].
  void parseDebugEvent(DebugEvent debugEvent) {
    if (terminatingIsolates) return;
    if (!_isIsolateRunning) return;
    final isolateRef = inspector.isolateRef;

    _streamNotify(
      EventStreams.kExtension,
      Event(
        kind: EventKind.kExtension,
        timestamp: DateTime.now().millisecondsSinceEpoch,
        isolate: isolateRef,
      )
        ..extensionKind = debugEvent.kind
        ..extensionData = ExtensionData.parse(
          jsonDecode(debugEvent.eventData) as Map<String, dynamic>,
        ),
    );
  }

  /// Parses the [RegisterEvent] and emits a corresponding Dart VM Service
  /// protocol [Event].
  void parseRegisterEvent(RegisterEvent registerEvent) {
    if (terminatingIsolates) return;
    if (!_isIsolateRunning) return;

    final isolate = inspector.isolate;
    final isolateRef = inspector.isolateRef;
    final service = registerEvent.eventData;
    isolate.extensionRPCs?.add(service);

    _streamNotify(
      EventStreams.kIsolate,
      Event(
        kind: EventKind.kServiceExtensionAdded,
        timestamp: DateTime.now().millisecondsSinceEpoch,
        isolate: isolateRef,
      )..extensionRPC = service,
    );
  }

  /// Listens for chrome console events and handles the ones we care about.
  void _setUpChromeConsoleListeners(IsolateRef isolateRef) {
    _consoleSubscription =
        remoteDebugger.onConsoleAPICalled.listen((event) async {
      if (terminatingIsolates) return;
      if (event.type != 'debug') return;
      if (!_isIsolateRunning) return;

      final isolate = inspector.isolate;
      if (isolateRef.id != isolate.id) return;

      final args = event.args;
      final firstArgValue = (args.isNotEmpty ? args[0].value : null) as String?;
      switch (firstArgValue) {
        case 'dart.developer.inspect':
          // All inspected objects should be real objects.
          if (event.args[1].type != 'object') break;

          final inspectee = await _instanceRef(event.args[1]);
          _streamNotify(
            EventStreams.kDebug,
            Event(
              kind: EventKind.kInspect,
              timestamp: DateTime.now().millisecondsSinceEpoch,
              isolate: isolateRef,
            )
              ..inspectee = inspectee
              ..timestamp = event.timestamp.toInt(),
          );
          break;
        case 'dart.developer.log':
          await _handleDeveloperLog(isolateRef, event).catchError(
            (error, stackTrace) => _logger.warning(
              'Error handling developer log:',
              error,
              stackTrace,
            ),
          );
          break;
        default:
          break;
      }
    });
  }

  void _streamNotify(String streamId, Event event) {
    final controller = _streamControllers[streamId];
    if (controller == null) return;
    controller.add(event);
  }

  Future<void> _handleDeveloperLog(
    IsolateRef isolateRef,
    ConsoleAPIEvent event,
  ) async {
    final logObject = event.params?['args'][1] as Map?;
    final objectId = logObject?['objectId'];
    // Always attempt to fetch the full properties instead of relying on
    // `RemoteObject.preview` which only has truncated log messages:
    // https://chromedevtools.github.io/devtools-protocol/tot/Runtime/#type-RemoteObject
    final logParams = objectId != null
        ? await _fetchFullLogParams(objectId, logObject: logObject)
        : _fetchAbbreviatedLogParams(logObject);

    final logRecord = LogRecord(
      message: await _instanceRef(logParams['message']),
      loggerName: await _instanceRef(logParams['name']),
      level: logParams['level'] != null
          ? int.tryParse(logParams['level']!.value.toString())
          : 0,
      error: await _instanceRef(logParams['error']),
      time: event.timestamp.toInt(),
      sequenceNumber: logParams['sequenceNumber'] != null
          ? int.tryParse(logParams['sequenceNumber']!.value.toString())
          : 0,
      stackTrace: await _instanceRef(logParams['stackTrace']),
      zone: await _instanceRef(logParams['zone']),
    );

    _streamNotify(
      EventStreams.kLogging,
      Event(
        kind: EventKind.kLogging,
        timestamp: DateTime.now().millisecondsSinceEpoch,
        isolate: isolateRef,
      )
        ..logRecord = logRecord
        ..timestamp = event.timestamp.toInt(),
    );
  }

  Future<Map<String, RemoteObject>> _fetchFullLogParams(
    String objectId, {
    required Map? logObject,
  }) async {
    final logParams = <String, RemoteObject>{};
    for (final property in await inspector.getProperties(objectId)) {
      final name = property.name;
      final value = property.value;
      if (name != null && value != null) {
        logParams[name] = value;
      }
    }

    // If for some reason we don't get the full log params, then return the
    // abbreviated version instead:
    if (logParams.isEmpty) {
      return _fetchAbbreviatedLogParams(logObject);
    }
    return logParams;
  }

  Map<String, RemoteObject> _fetchAbbreviatedLogParams(Map? logObject) {
    final logParams = <String, RemoteObject>{};
    for (dynamic property in logObject?['preview']?['properties'] ?? []) {
      if (property is Map<String, dynamic> && property['name'] != null) {
        logParams[property['name'] as String] = RemoteObject(property);
      }
    }
    return logParams;
  }

  @override
  Future<Timestamp> getVMTimelineMicros() {
    return _rpcNotSupportedFuture('getVMTimelineMicros');
  }

  @override
  Future<InboundReferences> getInboundReferences(
    String isolateId,
    String targetId,
    int limit,
  ) {
    return _rpcNotSupportedFuture('getInboundReferences');
  }

  @override
  Future<RetainingPath> getRetainingPath(
    String isolateId,
    String targetId,
    int limit,
  ) {
    return _rpcNotSupportedFuture('getRetainingPath');
  }

  @override
  Future<Success> requestHeapSnapshot(String isolateId) {
    return _rpcNotSupportedFuture('requestHeapSnapshot');
  }

  @override
  Future<IsolateGroup> getIsolateGroup(String isolateGroupId) {
    return _rpcNotSupportedFuture('getIsolateGroup');
  }

  @override
  Future<MemoryUsage> getIsolateGroupMemoryUsage(String isolateGroupId) {
    return _rpcNotSupportedFuture('getIsolateGroupMemoryUsage');
  }

  @override
  Future<ProtocolList> getSupportedProtocols() => wrapInErrorHandlerAsync(
        'getSupportedProtocols',
        _getSupportedProtocols,
      );

  Future<ProtocolList> _getSupportedProtocols() async {
    final version = semver.Version.parse(vmServiceVersion);
    return ProtocolList(
      protocols: [
        Protocol(
          protocolName: 'VM Service',
          major: version.major,
          minor: version.minor,
        ),
      ],
    );
  }

  Future<InstanceRef> _instanceRef(RemoteObject? obj) async {
    final instance = obj == null ? null : await inspector.instanceRefFor(obj);
    return instance ?? InstanceHelper.kNullInstanceRef;
  }

  static RPCError _rpcNotSupported(String method) {
    return RPCError(
      method,
      RPCErrorKind.kMethodNotFound.code,
      '$method: Not supported on web devices',
    );
  }

  static Future<T> _rpcNotSupportedFuture<T>(String method) {
    return Future.error(_rpcNotSupported(method));
  }

  @override
  Future<ProcessMemoryUsage> getProcessMemoryUsage() =>
      _rpcNotSupportedFuture('getProcessMemoryUsage');

  @override
  Future<PortList> getPorts(String isolateId) => throw UnimplementedError();

  @override
  Future<CpuSamples> getAllocationTraces(
    String isolateId, {
    int? timeOriginMicros,
    int? timeExtentMicros,
    String? classId,
  }) =>
      throw UnimplementedError();

  @override
  Future<Success> setTraceClassAllocation(
    String isolateId,
    String classId,
    bool enable,
  ) =>
      throw UnimplementedError();

  @override
  Future<Breakpoint> setBreakpointState(
    String isolateId,
    String breakpointId,
    bool enable,
  ) =>
      throw UnimplementedError();

  @override
  Future<Success> streamCpuSamplesWithUserTag(List<String> userTags) =>
      _rpcNotSupportedFuture('streamCpuSamplesWithUserTag');

  /// Prevent DWDS from blocking Dart SDK rolls if changes in package:vm_service
  /// are unimplemented in DWDS.
  @override
  dynamic noSuchMethod(Invocation invocation) {
    return super.noSuchMethod(invocation);
  }

  /// Validate that isolateId matches the current isolate we're connected to and
  /// return that isolate.
  ///
  /// This is useful to call at the beginning of API methods that are passed an
  /// isolate id.
  Isolate _checkIsolate(String methodName, String? isolateId) {
    final currentIsolateId = inspector.isolate.id;
    if (currentIsolateId == null) {
      throw StateError('No running isolate ID');
    }
    if (isolateId != currentIsolateId) {
      _throwSentinel(
        methodName,
        SentinelKind.kCollected,
        'Unrecognized isolateId: $isolateId',
      );
    }
    return inspector.isolate;
  }

  static Never _throwSentinel(String method, String kind, String message) {
    final data = <String, String>{'kind': kind, 'valueAsString': message};
    throw SentinelException.parse(method, data);
  }
}

/// The `type`s of [ConsoleAPIEvent]s that are treated as `stderr` logs.
const _stderrTypes = ['error'];

/// The `type`s of [ConsoleAPIEvent]s that are treated as `stdout` logs.
const _stdoutTypes = ['log', 'info', 'warning'];

const _pauseIsolatesOnStartFlag = 'pause_isolates_on_start';

/// The flags that can be set at runtime via [setFlag].
const _supportedVmServiceFlags = {
  _pauseIsolatesOnStartFlag,
};<|MERGE_RESOLUTION|>--- conflicted
+++ resolved
@@ -91,8 +91,6 @@
 
   StreamSubscription<ConsoleAPIEvent>? _consoleSubscription;
 
-<<<<<<< HEAD
-=======
   final _pauseIsolatesOnStartController = StreamController<bool>.broadcast();
 
   /// A global stream of the value of the [_pauseIsolatesOnStartFlag].
@@ -101,10 +99,6 @@
   Stream<bool> get pauseIsolatesOnStartStream =>
       _pauseIsolatesOnStartController.stream;
 
-  final _disabledBreakpoints = <Breakpoint>{};
-  final _previousBreakpoints = <Breakpoint>{};
-
->>>>>>> 51b54843
   final _logger = Logger('ChromeProxyService');
 
   final ExpressionCompiler? _compiler;
