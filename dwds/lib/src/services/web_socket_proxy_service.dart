--- conflicted
+++ resolved
@@ -753,7 +753,6 @@
     final request = ServiceExtensionRequest.fromArgs(
       id: requestId,
       method: method,
-<<<<<<< HEAD
       // Arguments must be converted to their string representation, otherwise
       // we'll encounter a TypeError when trying to cast args to a
       // Map<String, String> in the service extension handler.
@@ -763,9 +762,6 @@
           v is String ? v : jsonEncode(v),
         ),
       ),
-=======
-      args: <String, Object?>{...?args},
->>>>>>> 82b38557
     );
 
     // Send the request and get the number of connected clients
