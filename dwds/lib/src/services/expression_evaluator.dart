--- conflicted
+++ resolved
@@ -10,10 +10,6 @@
 
 import '../debugging/dart_scope.dart';
 import '../debugging/debugger.dart';
-<<<<<<< HEAD
-import '../debugging/inspector.dart';
-=======
->>>>>>> 0fda9d33
 import '../debugging/location.dart';
 import '../debugging/modules.dart';
 import '../loaders/strategy.dart';
@@ -41,11 +37,7 @@
 /// ExpressionCompilerInterface to compile dart expressions to JavaScript.
 class ExpressionEvaluator {
   final String _entrypoint;
-<<<<<<< HEAD
-  final AppInspector _inspector;
-=======
   final AppInspectorInterface _inspector;
->>>>>>> 0fda9d33
   final Debugger _debugger;
   final Locations _locations;
   final Modules _modules;
@@ -116,11 +108,6 @@
     }
 
     // Strip try/catch incorrectly added by the expression compiler.
-<<<<<<< HEAD
-    // TODO: remove adding try/catch block in expression compiler.
-    // https://github.com/dart-lang/webdev/issues/1341
-=======
->>>>>>> 0fda9d33
     var jsCode = _maybeStripTryCatch(jsResult);
 
     // Send JS expression to chrome to evaluate.
@@ -212,23 +199,12 @@
     }
 
     // Strip try/catch incorrectly added by the expression compiler.
-<<<<<<< HEAD
-    // TODO: remove adding try/catch block in expression compiler.
-    // https://github.com/dart-lang/webdev/issues/1341
     var jsCode = _maybeStripTryCatch(jsResult);
 
     // Send JS expression to chrome to evaluate.
     jsCode = _createTryCatch(jsCode);
 
     // Send JS expression to chrome to evaluate.
-=======
-    var jsCode = _maybeStripTryCatch(jsResult);
-
-    // Send JS expression to chrome to evaluate.
-    jsCode = _createTryCatch(jsCode);
-
-    // Send JS expression to chrome to evaluate.
->>>>>>> 0fda9d33
     var result = await _debugger.evaluateJsOnCallFrameIndex(frameIndex, jsCode);
     result = await _formatEvaluationError(result);
 
@@ -312,12 +288,6 @@
   bool _isUndefined(RemoteObject value) =>
       value == null || value.type == 'undefined';
 
-<<<<<<< HEAD
-  String _maybeStripTryCatch(String jsCode) {
-    final lines = jsCode.split('\n');
-    if (lines.length > 1 && lines[1].contains('try {')) {
-      return lines.getRange(2, lines.length - 3).join('\n');
-=======
   /// Strip try/catch incorrectly added by the expression compiler.
   /// TODO: remove adding try/catch block in expression compiler.
   /// https://github.com/dart-lang/webdev/issues/1341, then remove
@@ -350,7 +320,6 @@
           catchLines[2] == '}') {
         return bodyLines.join('\n');
       }
->>>>>>> 0fda9d33
     }
     return jsCode;
   }
