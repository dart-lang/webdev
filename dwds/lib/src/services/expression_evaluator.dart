// Copyright (c) 2020, the Dart project authors.  Please see the AUTHORS file
// for details. All rights reserved. Use of this source code is governed by a
// BSD-style license that can be found in the LICENSE file.

// @dart = 2.9

import 'package:dwds/src/utilities/domain.dart';
import 'package:logging/logging.dart';
import 'package:webkit_inspection_protocol/webkit_inspection_protocol.dart';

import '../debugging/dart_scope.dart';
import '../debugging/debugger.dart';
import '../debugging/location.dart';
import '../debugging/modules.dart';
import '../loaders/strategy.dart';
import '../utilities/objects.dart' as chrome;
import 'expression_compiler.dart';

class ErrorKind {
  const ErrorKind._(this._kind);

  final String _kind;
  static const ErrorKind compilation = ErrorKind._('CompilationError');
  static const ErrorKind type = ErrorKind._('TypeError');
  static const ErrorKind reference = ErrorKind._('ReferenceError');
  static const ErrorKind internal = ErrorKind._('InternalError');
  static const ErrorKind invalidInput = ErrorKind._('InvalidInputError');
  static const ErrorKind loadModule = ErrorKind._('LoadModuleError');

  @override
  String toString() => _kind;
}

/// ExpressionEvaluator provides functionality to evaluate dart expressions
/// from text user input in the debugger, using chrome remote debugger to
/// collect context for evaluation (scope, types, modules), and using
/// ExpressionCompilerInterface to compile dart expressions to JavaScript.
class ExpressionEvaluator {
  final String _entrypoint;
  final AppInspectorInterface _inspector;
  final Debugger _debugger;
  final Locations _locations;
  final Modules _modules;
  final ExpressionCompiler _compiler;
  final _logger = Logger('ExpressionEvaluator');

  /// Strip synthetic library name from compiler error messages.
  static final _syntheticNameFilterRegex =
      RegExp('org-dartlang-debug:synthetic_debug_expression:.*:.*Error: ');

  /// Find module path from the XHR call network error message received from chrome.
  ///
  /// Example:
  /// NetworkError: Failed to load 'http://<hostname>.com/path/to/module.js?<cache_busting_token>'
  static final _loadModuleErrorRegex =
      RegExp(r".*Failed to load '.*\.com/(.*\.js).*");

  ExpressionEvaluator(this._entrypoint, this._inspector, this._debugger,
      this._locations, this._modules, this._compiler);

  RemoteObject _createError(ErrorKind severity, String message) {
    return RemoteObject(
        <String, String>{'type': '$severity', 'value': message});
  }

  /// Evaluate dart expression inside a given library.
  ///
  /// Uses ExpressionCompiler interface to compile the expression to
  /// JavaScript and sends evaluate requests to chrome to calculate
  /// the final result.
  ///
  /// Returns remote object containing the result of evaluation or error.
  ///
  /// [isolateId] current isolate ID.
  /// [libraryUri] dart library to evaluate the expression in.
  /// [expression] dart expression to evaluate.
  Future<RemoteObject> evaluateExpression(
    String isolateId,
    String libraryUri,
    String expression,
    Map<String, String> scope,
  ) async {
    scope ??= {};
    if (_compiler == null) {
      return _createError(ErrorKind.internal,
          'ExpressionEvaluator needs an ExpressionCompiler');
    }

    if (expression == null || expression.isEmpty) {
      return _createError(ErrorKind.invalidInput, expression);
    }

    final module = await _modules.moduleForlibrary(libraryUri);

    // Wrap the expression in a lambda so we can call it as a function.
    expression = _createDartLambda(expression, scope.keys);
    _logger.finest('Evaluating "$expression" at $module');

    // Compile expression using an expression compiler, such as
    // frontend server or expression compiler worker.
    final compilationResult = await _compiler.compileExpressionToJs(
        isolateId, libraryUri.toString(), 0, 0, {}, {}, module, expression);

    final isError = compilationResult.isError;
    final jsResult = compilationResult.result;
    if (isError) {
      return _formatCompilationError(jsResult);
    }

    // Strip try/catch incorrectly added by the expression compiler.
<<<<<<< HEAD
    // TODO: remove adding try/catch block in expression compiler.
    // https://github.com/dart-lang/webdev/issues/1341
=======
>>>>>>> 7a277352
    var jsCode = _maybeStripTryCatch(jsResult);

    // Send JS expression to chrome to evaluate.
    jsCode = _createJsLambdaWithTryCatch(jsCode, scope.keys);
    var result = await _inspector.callFunction(jsCode, scope.values);
    result = await _formatEvaluationError(result);

    _logger.finest('Evaluated "$expression" to "$result"');
    return result;
  }

  /// Evaluate dart expression inside a given frame (function).
  ///
  /// Gets necessary context (types, scope, module names) data from chrome,
  /// uses ExpressionCompiler interface to compile the expression to
  /// JavaScript, and sends evaluate requests to chrome to calculate the
  /// final result.
  ///
  /// Returns remote object containing the result of evaluation or error.
  ///
  /// [isolateId] current isolate ID.
  /// [frameIndex] JavaScript frame to evaluate the expression in.
  /// [expression] dart expression to evaluate.
  Future<RemoteObject> evaluateExpressionInFrame(String isolateId,
      int frameIndex, String expression, Map<String, String> scope) async {
    if (_compiler == null) {
      return _createError(ErrorKind.internal,
          'ExpressionEvaluator needs an ExpressionCompiler');
    }

    if (expression == null || expression.isEmpty) {
      return _createError(ErrorKind.invalidInput, expression);
    }

    // Get JS scope and current JS location.
    final jsFrame = _debugger.jsFrameForIndex(frameIndex);
    if (jsFrame == null) {
      return _createError(
          ErrorKind.internal,
          'Expression evaluation in async frames '
          'is not supported. No frame with index $frameIndex.');
    }

    final functionName = jsFrame.functionName;
    final jsLine = jsFrame.location.lineNumber;
    final jsScriptId = jsFrame.location.scriptId;
    final jsColumn = jsFrame.location.columnNumber;
    final jsScope = await _collectLocalJsScope(jsFrame);

    // Find corresponding dart location and scope.
    final url = _urlForScriptId(jsScriptId);
    final locationMap = await _locations.locationForJs(url, jsLine, jsColumn);
    if (locationMap == null) {
      return _createError(
          ErrorKind.internal,
          'Cannot find Dart location for JS location: '
          'url: $url, '
          'function: $functionName, '
          'line: $jsLine, '
          'column: $jsColumn');
    }

    final dartLocation = locationMap.dartLocation;
    final libraryUri =
        await _modules.libraryForSource(dartLocation.uri.serverPath);

    final currentModule =
        await _modules.moduleForSource(dartLocation.uri.serverPath);

    _logger.finest('Evaluating "$expression" at $currentModule, '
        '$libraryUri:${dartLocation.line}:${dartLocation.column}');

    // Compile expression using an expression compiler, such as
    // frontend server or expression compiler worker.
    final compilationResult = await _compiler.compileExpressionToJs(
        isolateId,
        libraryUri.toString(),
        dartLocation.line,
        dartLocation.column,
        {},
        jsScope,
        currentModule,
        expression);

    final isError = compilationResult.isError;
    final jsResult = compilationResult.result;
    if (isError) {
      return _formatCompilationError(jsResult);
    }

    // Strip try/catch incorrectly added by the expression compiler.
<<<<<<< HEAD
    // TODO: remove adding try/catch block in expression compiler.
    // https://github.com/dart-lang/webdev/issues/1341
    var jsCode = _maybeStripTryCatch(jsResult);

    // Send JS expression to chrome to evaluate.
    jsCode = _createTryCatch(jsCode);

    // Send JS expression to chrome to evaluate.
    var result = await _debugger.evaluateJsOnCallFrameIndex(frameIndex, jsCode);
=======
    var jsCode = _maybeStripTryCatch(jsResult);

    // Send JS expression to chrome to evaluate.
    jsCode = _createTryCatch(jsCode);

    // Send JS expression to chrome to evaluate.
    var result = await _inspector.debugger
        .evaluateJsOnCallFrameIndex(frameIndex, jsCode);
>>>>>>> 7a277352
    result = await _formatEvaluationError(result);

    _logger.finest('Evaluated "$expression" to "$result"');
    return result;
  }

  RemoteObject _formatCompilationError(String error) {
    // Frontend currently gives a text message including library name
    // and function name on compilation error. Strip this information
    // since it shows syntetic names that are only used for temporary
    // debug library during expression evaluation.
    //
    // TODO(annagrin): modify frontend to avoid stripping dummy names
    // [issue 40449](https://github.com/dart-lang/sdk/issues/40449)
    if (error.startsWith('[')) {
      error = error.substring(1);
    }
    if (error.endsWith(']')) {
      error = error.substring(0, error.lastIndexOf(']'));
    }
    if (error.contains('InternalError: ')) {
      error = error.replaceAll('InternalError: ', '');
      return _createError(ErrorKind.internal, error);
    }
    error = error.replaceAll(_syntheticNameFilterRegex, '');
    return _createError(ErrorKind.compilation, error);
  }

  Future<RemoteObject> _formatEvaluationError(RemoteObject result) async {
    if (result.type == 'string') {
      var error = '${result.value}';
      if (error.startsWith('ReferenceError: ')) {
        error = error.replaceFirst('ReferenceError: ', '');
        return _createError(ErrorKind.reference, error);
      } else if (error.startsWith('TypeError: ')) {
        error = error.replaceFirst('TypeError: ', '');
        return _createError(ErrorKind.type, error);
      } else if (error.startsWith('NetworkError: ')) {
        var modulePath = _loadModuleErrorRegex.firstMatch(error)?.group(1);
        final module = modulePath != null
            ? await globalLoadStrategy.moduleForServerPath(
                _entrypoint, modulePath)
            : 'unknown';
        modulePath ??= 'unknown';
        error = 'Module is not loaded : $module (path: $modulePath). '
            'Accessing libraries that have not yet been used in the '
            'application is not supported during expression evaluation.';
        return _createError(ErrorKind.loadModule, error);
      }
    }
    return result;
  }

  Future<Map<String, String>> _collectLocalJsScope(WipCallFrame frame) async {
    final jsScope = <String, String>{};

    void collectVariables(
        String scopeType, Iterable<chrome.Property> variables) {
      for (var p in variables) {
        final name = p.name;
        final value = p.value;
        if (!_isUndefined(value)) {
          jsScope[name] = name;
        }
      }
    }

    // skip library and main scope
    final scopeChain = filterScopes(frame).reversed;
    for (var scope in scopeChain) {
      final scopeProperties =
          await _debugger.getProperties(scope.object.objectId);

      collectVariables(scope.scope, scopeProperties);
    }

    return jsScope;
  }

  bool _isUndefined(RemoteObject value) =>
      value == null || value.type == 'undefined';

<<<<<<< HEAD
  String _maybeStripTryCatch(String jsCode) {
    final lines = jsCode.split('\n');
    if (lines.length > 1 && lines[1].contains('try {')) {
      return lines.getRange(2, lines.length - 3).join('\n');
=======
  /// Strip try/catch incorrectly added by the expression compiler.
  /// TODO: remove adding try/catch block in expression compiler.
  /// https://github.com/dart-lang/webdev/issues/1341, then remove
  /// this stripping code.
  String _maybeStripTryCatch(String jsCode) {
    // Match the wrapping generated by the expression compiler exactly
    // so the maching does not succeed naturally after the wrapping is
    // removed:
    //
    // Expression compiler's wrapping:
    //
    // '\ntry {'
    // '\n  ($jsExpression('
    // '\n    $args'
    // '\n  ))'
    // '\n} catch (error) {'
    // '\n  error.name + ": " + error.message;'
    // '\n}';
    //
    final lines = jsCode.split('\n');
    if (lines.length > 5) {
      final tryLines = lines.getRange(0, 2).toList();
      final bodyLines = lines.getRange(2, lines.length - 3);
      final catchLines =
          lines.getRange(lines.length - 3, lines.length).toList();
      if (tryLines[0].isEmpty &&
          tryLines[1] == 'try {' &&
          catchLines[0] == '} catch (error) {' &&
          catchLines[1] == '  error.name + ": " + error.message;' &&
          catchLines[2] == '}') {
        return bodyLines.join('\n');
      }
>>>>>>> 7a277352
    }
    return jsCode;
  }

  String _createJsLambdaWithTryCatch(
      String expression, Iterable<String> params) {
    final args = params.join(', ');
    return '  '
        '  function($args) {\n'
        '    try {\n'
        '      return $expression($args);\n'
        '    } catch (error) {\n'
        '      return error.name + ": " + error.message;\n'
        '    }\n'
        '} ';
  }

  String _createTryCatch(String expression) => '  '
      '  try {\n'
      '    $expression;\n'
      '  } catch (error) {\n'
      '    error.name + ": " + error.message;\n'
      '  }\n';

  String _createDartLambda(String expression, Iterable<String> params) =>
      '(${params.join(', ')}) => $expression';

  /// Returns Chrome script uri for Chrome script ID.
  String _urlForScriptId(String scriptId) =>
      _inspector.remoteDebugger.scripts[scriptId]?.url;
}<|MERGE_RESOLUTION|>--- conflicted
+++ resolved
@@ -108,11 +108,6 @@
     }
 
     // Strip try/catch incorrectly added by the expression compiler.
-<<<<<<< HEAD
-    // TODO: remove adding try/catch block in expression compiler.
-    // https://github.com/dart-lang/webdev/issues/1341
-=======
->>>>>>> 7a277352
     var jsCode = _maybeStripTryCatch(jsResult);
 
     // Send JS expression to chrome to evaluate.
@@ -204,9 +199,6 @@
     }
 
     // Strip try/catch incorrectly added by the expression compiler.
-<<<<<<< HEAD
-    // TODO: remove adding try/catch block in expression compiler.
-    // https://github.com/dart-lang/webdev/issues/1341
     var jsCode = _maybeStripTryCatch(jsResult);
 
     // Send JS expression to chrome to evaluate.
@@ -214,16 +206,6 @@
 
     // Send JS expression to chrome to evaluate.
     var result = await _debugger.evaluateJsOnCallFrameIndex(frameIndex, jsCode);
-=======
-    var jsCode = _maybeStripTryCatch(jsResult);
-
-    // Send JS expression to chrome to evaluate.
-    jsCode = _createTryCatch(jsCode);
-
-    // Send JS expression to chrome to evaluate.
-    var result = await _inspector.debugger
-        .evaluateJsOnCallFrameIndex(frameIndex, jsCode);
->>>>>>> 7a277352
     result = await _formatEvaluationError(result);
 
     _logger.finest('Evaluated "$expression" to "$result"');
@@ -306,12 +288,6 @@
   bool _isUndefined(RemoteObject value) =>
       value == null || value.type == 'undefined';
 
-<<<<<<< HEAD
-  String _maybeStripTryCatch(String jsCode) {
-    final lines = jsCode.split('\n');
-    if (lines.length > 1 && lines[1].contains('try {')) {
-      return lines.getRange(2, lines.length - 3).join('\n');
-=======
   /// Strip try/catch incorrectly added by the expression compiler.
   /// TODO: remove adding try/catch block in expression compiler.
   /// https://github.com/dart-lang/webdev/issues/1341, then remove
@@ -344,7 +320,6 @@
           catchLines[2] == '}') {
         return bodyLines.join('\n');
       }
->>>>>>> 7a277352
     }
     return jsCode;
   }
