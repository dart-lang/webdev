// Copyright (c) 2019, the Dart project authors.  Please see the AUTHORS file
// for details. All rights reserved. Use of this source code is governed by a
// BSD-style license that can be found in the LICENSE file.

import 'dart:async';
import 'dart:convert';
import 'dart:io';
import 'dart:math';
import 'dart:typed_data';

import 'package:dds/dds.dart';
import 'package:logging/logging.dart';
import 'package:shelf/shelf.dart' as shelf;
import 'package:shelf/shelf.dart' hide Response;
import 'package:shelf_web_socket/shelf_web_socket.dart';
import 'package:sse/server/sse_handler.dart';
import 'package:vm_service/vm_service.dart';
import 'package:web_socket_channel/web_socket_channel.dart';

import '../connections/app_connection.dart';
import '../loaders/strategy.dart';
import '../readers/asset_reader.dart';
import '../services/expression_compiler.dart';
import '../debugging/execution_context.dart';
import '../debugging/remote_debugger.dart';
import '../events.dart';
import '../utilities/shared.dart';
import '../utilities/sdk_configuration.dart';
import 'chrome_proxy_service.dart';

bool _acceptNewConnections = true;
int _clientsConnected = 0;

Logger _logger = Logger('DebugService');

void Function(WebSocketChannel, String) _createNewConnectionHandler(
  ChromeProxyService chromeProxyService,
  ServiceExtensionRegistry serviceExtensionRegistry, {
  void Function(Map<String, dynamic>)? onRequest,
  void Function(Map<String, dynamic>)? onResponse,
}) {
  return (webSocket, protocol) {
    final responseController = StreamController<Map<String, Object>>();
    webSocket.sink.addStream(responseController.stream.map((response) {
      if (onResponse != null) onResponse(response);
      return jsonEncode(response);
    }));
    final inputStream = webSocket.stream.map((value) {
      if (value is List<int>) {
        value = utf8.decode(value);
      } else if (value is! String) {
        throw StateError(
            'Got value with unexpected type ${value.runtimeType} from web '
            'socket, expected a List<int> or String.');
      }
      final request = jsonDecode(value as String) as Map<String, Object>;
      if (onRequest != null) onRequest(request);
      return request;
    });
    ++_clientsConnected;
    VmServerConnection(inputStream, responseController.sink,
            serviceExtensionRegistry, chromeProxyService)
        .done
        .whenComplete(() async {
      --_clientsConnected;
      if (!_acceptNewConnections && _clientsConnected == 0) {
        // DDS has disconnected so we can allow for clients to connect directly
        // to DWDS.
        _acceptNewConnections = true;
      }
    });
  };
}

Future<void> _handleSseConnections(
  SseHandler handler,
  ChromeProxyService chromeProxyService,
  ServiceExtensionRegistry serviceExtensionRegistry, {
  void Function(Map<String, dynamic>)? onRequest,
  void Function(Map<String, dynamic>)? onResponse,
}) async {
  while (await handler.connections.hasNext) {
    final connection = await handler.connections.next;
    final responseController = StreamController<Map<String, Object>>();
    final sub = responseController.stream.map((response) {
      if (onResponse != null) onResponse(response);
      return jsonEncode(response);
    }).listen(connection.sink.add);
    unawaited(chromeProxyService.remoteDebugger.onClose.first.whenComplete(() {
      connection.sink.close();
      sub.cancel();
    }));
    final inputStream = connection.stream.map((value) {
      final request = jsonDecode(value) as Map<String, Object>;
      if (onRequest != null) onRequest(request);
      return request;
    });
    ++_clientsConnected;
    final vmServerConnection = VmServerConnection(inputStream,
        responseController.sink, serviceExtensionRegistry, chromeProxyService);
    unawaited(vmServerConnection.done.whenComplete(() {
      --_clientsConnected;
      if (!_acceptNewConnections && _clientsConnected == 0) {
        // DDS has disconnected so we can allow for clients to connect directly
        // to DWDS.
        _acceptNewConnections = true;
      }
      return sub.cancel();
    }));
  }
}

/// A Dart Web Debug Service.
///
/// Creates a [ChromeProxyService] from an existing Chrome instance.
class DebugService {
<<<<<<< HEAD
  static late String _ddsUri;
=======
  static String? _ddsUri;
>>>>>>> ef52eda9

  final VmServiceInterface chromeProxyService;
  final String hostname;
  final ServiceExtensionRegistry serviceExtensionRegistry;
  final int port;
  final String authToken;
  final HttpServer _server;
  final bool _useSse;
  final bool _spawnDds;
  final UrlEncoder? _urlEncoder;
  DartDevelopmentService? _dds;

  /// Null until [close] is called.
  ///
  /// All subsequent calls to [close] will return this future.
  Future<void>? _closed;

  DebugService._(
      this.chromeProxyService,
      this.hostname,
      this.port,
      this.authToken,
      this.serviceExtensionRegistry,
      this._server,
      this._useSse,
      this._spawnDds,
      this._urlEncoder);

  Future<void> close() => _closed ??= Future.wait([
        _server.close(),
        if (_dds != null) _dds!.shutdown(),
      ]);

  Future<void> startDartDevelopmentService() async {
    // Note: DDS can handle both web socket and SSE connections with no
    // additional configuration.
    _dds = await DartDevelopmentService.startDartDevelopmentService(
      Uri(
        scheme: 'http',
        host: hostname,
        port: port,
        path: authToken,
      ),
      serviceUri: Uri(
        scheme: 'http',
        host: hostname,
        port: 0,
      ),
      ipv6: await useIPv6ForHost(hostname),
    );
  }

  String get uri {
    final dds = _dds;
    if (_spawnDds && dds != null) {
      return (_useSse ? dds.sseUri : dds.wsUri).toString();
    }
    return (_useSse
            ? Uri(
                scheme: 'sse',
                host: hostname,
                port: port,
                path: '$authToken/\$debugHandler',
              )
            : Uri(
                scheme: 'ws',
                host: hostname,
                port: port,
                path: authToken,
              ))
        .toString();
  }

  String? _encodedUri;
  Future<String> get encodedUri async {
    if (_encodedUri != null) return _encodedUri!;
    var encoded = uri;
    if (_urlEncoder != null) encoded = await _urlEncoder!(encoded);
    return _encodedUri = encoded;
  }

  static bool yieldControlToDDS(String uri) {
    if (_clientsConnected > 1) {
      return false;
    }
    _ddsUri = uri;
    _acceptNewConnections = false;
    return true;
  }

  static Future<DebugService> start(
    String hostname,
    RemoteDebugger remoteDebugger,
    ExecutionContext executionContext,
    String root,
    AssetReader assetReader,
    LoadStrategy loadStrategy,
    AppConnection appConnection,
    UrlEncoder? urlEncoder, {
    void Function(Map<String, dynamic>)? onRequest,
    void Function(Map<String, dynamic>)? onResponse,
    bool spawnDds = true,
    bool useSse = false,
    ExpressionCompiler? expressionCompiler,
    required SdkConfigurationProvider sdkConfigurationProvider,
  }) async {
    final chromeProxyService = await ChromeProxyService.create(
      remoteDebugger,
      root,
      assetReader,
      loadStrategy,
      appConnection,
      executionContext,
      expressionCompiler,
      sdkConfigurationProvider,
    );
    final authToken = _makeAuthToken();
    final serviceExtensionRegistry = ServiceExtensionRegistry();
    Handler handler;
    // DDS will always connect to DWDS via web sockets.
    if (useSse && !spawnDds) {
      final sseHandler = SseHandler(Uri.parse('/$authToken/\$debugHandler'),
          keepAlive: const Duration(seconds: 5));
      handler = sseHandler.handler;
      unawaited(_handleSseConnections(
          sseHandler, chromeProxyService, serviceExtensionRegistry,
          onRequest: onRequest, onResponse: onResponse));
    } else {
      final innerHandler = webSocketHandler(_createNewConnectionHandler(
          chromeProxyService, serviceExtensionRegistry,
          onRequest: onRequest, onResponse: onResponse));
      handler = (shelf.Request request) {
        if (!_acceptNewConnections) {
          return shelf.Response.forbidden(
            'Cannot connect directly to the VM service as a Dart Development '
            'Service (DDS) instance has taken control and can be found at '
            '$_ddsUri.',
          );
        }
        if (request.url.pathSegments.first != authToken) {
          return shelf.Response.forbidden('Incorrect auth token');
        }
        return innerHandler(request);
      };
    }
    final server = await startHttpServer(hostname, port: 44456);
    serveHttpRequests(server, handler, (e, s) {
      _logger.warning('Error serving requests', e);
      emitEvent(DwdsEvent.httpRequestException('DebugService', '$e:$s'));
    });
    return DebugService._(
      chromeProxyService,
      server.address.host,
      server.port,
      authToken,
      serviceExtensionRegistry,
      server,
      useSse,
      spawnDds,
      urlEncoder,
    );
  }
}

// Creates a random auth token for more secure connections.
String _makeAuthToken() {
  final tokenBytes = 8;
  final bytes = Uint8List(tokenBytes);
  final random = Random.secure();
  for (var i = 0; i < tokenBytes; i++) {
    bytes[i] = random.nextInt(256);
  }
  return base64Url.encode(bytes);
}<|MERGE_RESOLUTION|>--- conflicted
+++ resolved
@@ -114,11 +114,7 @@
 ///
 /// Creates a [ChromeProxyService] from an existing Chrome instance.
 class DebugService {
-<<<<<<< HEAD
-  static late String _ddsUri;
-=======
   static String? _ddsUri;
->>>>>>> ef52eda9
 
   final VmServiceInterface chromeProxyService;
   final String hostname;
