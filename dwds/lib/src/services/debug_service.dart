// Copyright (c) 2019, the Dart project authors.  Please see the AUTHORS file
// for details. All rights reserved. Use of this source code is governed by a
// BSD-style license that can be found in the LICENSE file.

import 'dart:async';
import 'dart:convert';
import 'dart:io';
import 'dart:math';
import 'dart:typed_data';

import 'package:dds/dds.dart';
import 'package:logging/logging.dart';
import 'package:shelf/shelf.dart' as shelf;
import 'package:shelf/shelf.dart' hide Response;
import 'package:shelf_web_socket/shelf_web_socket.dart';
import 'package:sse/server/sse_handler.dart';
import 'package:vm_service/vm_service.dart';
import 'package:web_socket_channel/web_socket_channel.dart';

import '../connections/app_connection.dart';
import '../loaders/strategy.dart';
import '../readers/asset_reader.dart';
import '../services/expression_compiler.dart';
import '../debugging/execution_context.dart';
import '../debugging/remote_debugger.dart';
import '../events.dart';
import '../utilities/shared.dart';
import '../utilities/sdk_configuration.dart';
import 'chrome_proxy_service.dart';

bool _acceptNewConnections = true;
int _clientsConnected = 0;

Logger _logger = Logger('DebugService');

void Function(WebSocketChannel, String) _createNewConnectionHandler(
  ChromeProxyService chromeProxyService,
  ServiceExtensionRegistry serviceExtensionRegistry, {
  void Function(Map<String, dynamic>)? onRequest,
  void Function(Map<String, dynamic>)? onResponse,
}) {
  return (webSocket, protocol) {
    final responseController = StreamController<Map<String, Object>>();
    webSocket.sink.addStream(responseController.stream.map((response) {
      if (onResponse != null) onResponse(response);
      return jsonEncode(response);
    }));
    final inputStream = webSocket.stream.map((value) {
      if (value is List<int>) {
        value = utf8.decode(value);
      } else if (value is! String) {
        throw StateError(
            'Got value with unexpected type ${value.runtimeType} from web '
            'socket, expected a List<int> or String.');
      }
      final request = jsonDecode(value as String) as Map<String, Object>;
      if (onRequest != null) onRequest(request);
      return request;
    });
    ++_clientsConnected;
    VmServerConnection(inputStream, responseController.sink,
            serviceExtensionRegistry, chromeProxyService)
        .done
        .whenComplete(() async {
      --_clientsConnected;
      if (!_acceptNewConnections && _clientsConnected == 0) {
        // DDS has disconnected so we can allow for clients to connect directly
        // to DWDS.
        _acceptNewConnections = true;
      }
    });
  };
}

Future<void> _handleSseConnections(
  SseHandler handler,
  ChromeProxyService chromeProxyService,
  ServiceExtensionRegistry serviceExtensionRegistry, {
  void Function(Map<String, dynamic>)? onRequest,
  void Function(Map<String, dynamic>)? onResponse,
}) async {
  while (await handler.connections.hasNext) {
    final connection = await handler.connections.next;
    final responseController = StreamController<Map<String, Object>>();
    final sub = responseController.stream.map((response) {
      if (onResponse != null) onResponse(response);
      return jsonEncode(response);
    }).listen(connection.sink.add);
    unawaited(chromeProxyService.remoteDebugger.onClose.first.whenComplete(() {
      connection.sink.close();
      sub.cancel();
    }));
    final inputStream = connection.stream.map((value) {
      final request = jsonDecode(value) as Map<String, Object>;
      if (onRequest != null) onRequest(request);
      return request;
    });
    ++_clientsConnected;
    final vmServerConnection = VmServerConnection(inputStream,
        responseController.sink, serviceExtensionRegistry, chromeProxyService);
    unawaited(vmServerConnection.done.whenComplete(() {
      --_clientsConnected;
      if (!_acceptNewConnections && _clientsConnected == 0) {
        // DDS has disconnected so we can allow for clients to connect directly
        // to DWDS.
        _acceptNewConnections = true;
      }
      return sub.cancel();
    }));
  }
}

/// A Dart Web Debug Service.
///
/// Creates a [ChromeProxyService] from an existing Chrome instance.
class DebugService {
<<<<<<< HEAD
  static late String _ddsUri;
=======
  static String? _ddsUri;
>>>>>>> 9214e05d

  final VmServiceInterface chromeProxyService;
  final String hostname;
  final ServiceExtensionRegistry serviceExtensionRegistry;
  final int port;
  final String authToken;
  final HttpServer _server;
  final bool _useSse;
  final bool _spawnDds;
  final UrlEncoder? _urlEncoder;
  DartDevelopmentService? _dds;

  /// Null until [close] is called.
  ///
  /// All subsequent calls to [close] will return this future.
  Future<void>? _closed;

  DebugService._(
      this.chromeProxyService,
      this.hostname,
      this.port,
      this.authToken,
      this.serviceExtensionRegistry,
      this._server,
      this._useSse,
      this._spawnDds,
      this._urlEncoder);

  Future<void> close() => _closed ??= Future.wait([
        _server.close(),
        if (_dds != null) _dds!.shutdown(),
      ]);

  Future<void> startDartDevelopmentService() async {
    // Note: DDS can handle both web socket and SSE connections with no
    // additional configuration.
    _dds = await DartDevelopmentService.startDartDevelopmentService(
      Uri(
        scheme: 'http',
        host: hostname,
        port: port,
        path: authToken,
      ),
      serviceUri: Uri(
        scheme: 'http',
        host: hostname,
        port: 0,
      ),
      ipv6: await useIPv6ForHost(hostname),
    );
  }

  String get uri {
    final dds = _dds;
    if (_spawnDds && dds != null) {
      return (_useSse ? dds.sseUri : dds.wsUri).toString();
    }
    return (_useSse
            ? Uri(
                scheme: 'sse',
                host: hostname,
                port: port,
                path: '$authToken/\$debugHandler',
              )
            : Uri(
                scheme: 'ws',
                host: hostname,
                port: port,
                path: authToken,
              ))
        .toString();
  }

  String? _encodedUri;
  Future<String> get encodedUri async {
    if (_encodedUri != null) return _encodedUri!;
    var encoded = uri;
    if (_urlEncoder != null) encoded = await _urlEncoder!(encoded);
    return _encodedUri = encoded;
  }

  static bool yieldControlToDDS(String uri) {
    if (_clientsConnected > 1) {
      return false;
    }
    _ddsUri = uri;
    _acceptNewConnections = false;
    return true;
  }

  static Future<DebugService> start(
    String hostname,
    RemoteDebugger remoteDebugger,
    ExecutionContext executionContext,
    String root,
    AssetReader assetReader,
    LoadStrategy loadStrategy,
    AppConnection appConnection,
    UrlEncoder? urlEncoder, {
    void Function(Map<String, dynamic>)? onRequest,
    void Function(Map<String, dynamic>)? onResponse,
    bool spawnDds = true,
    bool useSse = false,
    ExpressionCompiler? expressionCompiler,
    required SdkConfigurationProvider sdkConfigurationProvider,
  }) async {
    final chromeProxyService = await ChromeProxyService.create(
      remoteDebugger,
      root,
      assetReader,
      loadStrategy,
      appConnection,
      executionContext,
      expressionCompiler,
      sdkConfigurationProvider,
    );
    final authToken = _makeAuthToken();
    final serviceExtensionRegistry = ServiceExtensionRegistry();
    Handler handler;
    // DDS will always connect to DWDS via web sockets.
    if (useSse && !spawnDds) {
      final sseHandler = SseHandler(Uri.parse('/$authToken/\$debugHandler'),
          keepAlive: const Duration(seconds: 5));
      handler = sseHandler.handler;
      unawaited(_handleSseConnections(
          sseHandler, chromeProxyService, serviceExtensionRegistry,
          onRequest: onRequest, onResponse: onResponse));
    } else {
      final innerHandler = webSocketHandler(_createNewConnectionHandler(
          chromeProxyService, serviceExtensionRegistry,
          onRequest: onRequest, onResponse: onResponse));
      handler = (shelf.Request request) {
        if (!_acceptNewConnections) {
          return shelf.Response.forbidden(
            'Cannot connect directly to the VM service as a Dart Development '
            'Service (DDS) instance has taken control and can be found at '
            '$_ddsUri.',
          );
        }
        if (request.url.pathSegments.first != authToken) {
          return shelf.Response.forbidden('Incorrect auth token');
        }
        return innerHandler(request);
      };
    }
    final server = await startHttpServer(hostname, port: 44456);
    serveHttpRequests(server, handler, (e, s) {
      _logger.warning('Error serving requests', e);
      emitEvent(DwdsEvent.httpRequestException('DebugService', '$e:$s'));
    });
    return DebugService._(
      chromeProxyService,
      server.address.host,
      server.port,
      authToken,
      serviceExtensionRegistry,
      server,
      useSse,
      spawnDds,
      urlEncoder,
    );
  }
}

// Creates a random auth token for more secure connections.
String _makeAuthToken() {
  final tokenBytes = 8;
  final bytes = Uint8List(tokenBytes);
  final random = Random.secure();
  for (var i = 0; i < tokenBytes; i++) {
    bytes[i] = random.nextInt(256);
  }
  return base64Url.encode(bytes);
}<|MERGE_RESOLUTION|>--- conflicted
+++ resolved
@@ -114,11 +114,7 @@
 ///
 /// Creates a [ChromeProxyService] from an existing Chrome instance.
 class DebugService {
-<<<<<<< HEAD
-  static late String _ddsUri;
-=======
   static String? _ddsUri;
->>>>>>> 9214e05d
 
   final VmServiceInterface chromeProxyService;
   final String hostname;
