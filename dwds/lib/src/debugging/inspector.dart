--- conflicted
+++ resolved
@@ -110,16 +110,10 @@
     final scripts = await scriptRefs;
 
     await DartUri.initialize(_sdkConfiguration);
-<<<<<<< HEAD
-    await DartUri.recordAbsoluteUris(libraries.map((lib) => lib.uri).cast());
-    await DartUri.recordAbsoluteUris(
-        scripts.map((script) => script.uri).cast());
-=======
     await DartUri.recordAbsoluteUris(
         libraries.map((lib) => lib.uri).whereNotNull());
     await DartUri.recordAbsoluteUris(
         scripts.map((script) => script.uri).whereNotNull());
->>>>>>> b697974b
 
     isolate.extensionRPCs?.addAll(await _getExtensionRpcs());
   }
@@ -416,21 +410,15 @@
   }
 
   @override
-  Future<MemoryUsage?> getMemoryUsage() async {
+  Future<MemoryUsage> getMemoryUsage() async {
     final response = await remoteDebugger.sendCommand('Runtime.getHeapUsage');
     final result = response.result;
-<<<<<<< HEAD
     if (result == null) {
       throw RPCError('getMemoryUsage', RPCError.kInternalError,
           'Null result from chrome Devtools.');
     }
     final jsUsage = HeapUsage(result);
     final usage = MemoryUsage.parse({
-=======
-    if (result == null) return null;
-    final jsUsage = HeapUsage(result);
-    return MemoryUsage.parse({
->>>>>>> b697974b
       'heapUsage': jsUsage.usedSize,
       'heapCapacity': jsUsage.totalSize,
       'externalUsage': 0,
@@ -581,14 +569,6 @@
   @override
   ScriptRef? scriptWithId(String? scriptId) =>
       scriptId == null ? null : _scriptRefsById[scriptId];
-<<<<<<< HEAD
-
-  /// Returns Chrome script uri for Chrome script ID.
-  @override
-  String? urlForScriptId(String scriptId) =>
-      remoteDebugger.scripts[scriptId]?.url;
-=======
->>>>>>> b697974b
 
   /// Runs an eval on the page to compute all existing registered extensions.
   Future<List<String>> _getExtensionRpcs() async {
