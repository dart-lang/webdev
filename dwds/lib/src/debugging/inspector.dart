--- conflicted
+++ resolved
@@ -49,23 +49,6 @@
   /// Map of [Library] id to included [ScriptRef]s.
   final _libraryIdToScriptRefs = <String, List<ScriptRef>>{};
 
-<<<<<<< HEAD
-  final RemoteDebugger _remoteDebugger;
-  @override
-  RemoteDebugger get remoteDebugger => _remoteDebugger;
-
-  final Isolate _isolate;
-  @override
-  Isolate get isolate => _isolate;
-
-  final IsolateRef _isolateRef;
-  @override
-  IsolateRef get isolateRef => _isolateRef;
-
-  final AppConnection _appConnection;
-  @override
-  AppConnection get appConnection => _appConnection;
-=======
   @override
   RemoteDebugger get remoteDebugger => _remoteDebugger;
   final RemoteDebugger _remoteDebugger;
@@ -81,7 +64,6 @@
   @override
   AppConnection get appConnection => _appConnection;
   final AppConnection _appConnection;
->>>>>>> 0fda9d33
 
   final ExecutionContext _executionContext;
 
@@ -318,12 +300,8 @@
 
   /// Evaluate [expression] by calling Chrome's Runtime.evaluate.
   @override
-<<<<<<< HEAD
-  Future<RemoteObject> jsEvaluate(String expression) async {
-=======
   Future<RemoteObject> jsEvaluate(String expression,
       {bool awaitPromise = false}) async {
->>>>>>> 0fda9d33
     // TODO(alanknight): Support a version with arguments if needed.
     WipResponse result;
     result = await remoteDebugger.sendCommand('Runtime.evaluate', params: {
