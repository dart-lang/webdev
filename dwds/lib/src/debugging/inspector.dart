--- conflicted
+++ resolved
@@ -514,19 +514,4 @@
     (name) => sdkUtils.getModuleLibraries(name)[libraryName]);
   var library = sdkUtils.getModuleLibraries(moduleName)[libraryName];
   if (!library) throw 'cannot find library for ' + libraryName + ' under ' + moduleName;
-<<<<<<< HEAD
-''';
-
-/// Creates an [InstanceRef] for a primitive [RemoteObject].
-InstanceRef _primitiveInstance(String kind, RemoteObject remoteObject) {
-  var classRef = ClassRef()
-    ..id = 'dart:core:${remoteObject?.type}'
-    ..name = kind;
-  return InstanceRef()
-    ..valueAsString = '${remoteObject?.value}'
-    ..classRef = classRef
-    ..kind = kind;
-}
-=======
-''';
->>>>>>> ffe1d46c
+''';