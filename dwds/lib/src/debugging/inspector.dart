// Copyright (c) 2019, the Dart project authors.  Please see the AUTHORS file
// for details. All rights reserved. Use of this source code is governed by a
// BSD-style license that can be found in the LICENSE file.import 'dart:async';

<<<<<<< HEAD
import 'dart:io';
import 'dart:math' as math show min;

=======
>>>>>>> b163bda0
import 'package:dwds/src/debugging/remote_debugger.dart';
import 'package:path/path.dart' as p;
import 'package:vm_service/vm_service.dart';
import 'package:webkit_inspection_protocol/webkit_inspection_protocol.dart';

import '../handlers/asset_handler.dart';
import '../services/chrome_proxy_service.dart';
import '../utilities/dart_uri.dart';
import '../utilities/domain.dart';
import '../utilities/shared.dart';
import 'debugger.dart';
<<<<<<< HEAD
import 'exceptions.dart';
=======
import 'instance.dart';
import 'metadata.dart';
>>>>>>> b163bda0

/// An inspector for a running Dart application contained in the
/// [WipConnection].
///
/// Provides information about currently loaded scripts and objects and support
/// for eval.
class AppInspector extends Domain {
  /// Map of class ID to [Class].
  final _classes = <String, Class>{};

  /// Map of scriptRef ID to [ScriptRef].
  final _scriptRefs = <String, ScriptRef>{};

  /// Map of Dart server path to [ScriptRef].
  final _serverPathToScriptRef = <String, ScriptRef>{};

  /// Map of library ID to [Library].
  final _libraries = <String, Library>{};

  /// Map of libraryRef ID to [LibraryRef].
  final _libraryRefs = <String, LibraryRef>{};

  /// Map of [ScriptRef] id to containing [LibraryRef] id.
  final _scriptIdToLibraryId = <String, String>{};

  final RemoteDebugger _remoteDebugger;
  final AssetHandler _assetHandler;
  final Debugger debugger;
  final Isolate isolate;
  final IsolateRef isolateRef;
  final InstanceHelper instanceHelper;

  /// The root URI from which the application is served.
  final String _root;

  AppInspector._(
    this.isolate,
    this._assetHandler,
    this.debugger,
    this._root,
    this._remoteDebugger,
  )   : isolateRef = _toIsolateRef(isolate),
        instanceHelper = InstanceHelper(debugger, _remoteDebugger),
        super.forInspector();

  @override

  /// We are the inspector, so this getter is trivial.
  AppInspector get inspector => this;

  Future<void> _initialize() async {
    isolate.libraries.addAll(await _getLibraryRefs());

    // TODO: Something more robust here, right now we rely on the 2nd to last
    // library being the root one (the last library is the bootstrap lib).
    isolate.rootLib = isolate.libraries[isolate.libraries.length - 2];

    isolate.extensionRPCs.addAll(await _getExtensionRpcs());

    isolate.pauseEvent = Event()
      ..kind = EventKind.kResume
      ..isolate = isolateRef;
  }

  static IsolateRef _toIsolateRef(Isolate isolate) => IsolateRef()
    ..id = isolate.id
    ..name = isolate.name
    ..number = isolate.number;

  static Future<AppInspector> initialize(
    RemoteDebugger remoteDebugger,
    AssetHandler assetHandler,
    Debugger debugger,
    String root,
  ) async {
    var id = createId();
    var isolate = Isolate()
      ..id = id
      ..number = id
      ..name = '$root:main()'
      ..runnable = true
      ..breakpoints = []
      ..libraries = []
      ..extensionRPCs = [];
    var inspector =
        AppInspector._(isolate, assetHandler, debugger, root, remoteDebugger);
    await inspector._initialize();
    return inspector;
  }

  /// Get the value of the field named [fieldName] from [receiver].
  Future<RemoteObject> loadField(RemoteObject receiver, String fieldName) {
    var load = '''
        function() {
          return require("dart_sdk").dart.dloadRepl(this, "$fieldName");
        }
        ''';
    return _callFunctionOn(receiver, load, _marshallArguments([]));
  }

  /// Call a method by name on [receiver], with arguments [positionalArgs] and
  /// [namedArgs].
  Future<RemoteObject> sendMessage(RemoteObject receiver, String methodName,
      [List positionalArgs = const [], Map namedArgs = const {}]) async {
    // TODO(alanknight): Support named arguments.
    if (namedArgs.isNotEmpty) {
      throw UnsupportedError('Named arguments are not yet supported');
    }
    var send = '''
        function (positional) {
          if (!(this.__proto__)) { return 'Instance of PlainJavaScriptObject';}
          return require("dart_sdk").dart.dsendRepl(this, "$methodName", positional);
        }
        ''';
    var arguments = _marshallArguments(positionalArgs);
    var remote = await _callFunctionOn(receiver, send, arguments);
    return remote;
  }

  /// Calls Chrome's Runtime.callFunctionOn method.
  ///
  /// [arguments] is expected to be in the form returned by
  /// [_marshallArguments]. [evalExpression] should be a function definition
  /// that can accept [arguments].
  Future<RemoteObject> _callFunctionOn(
      RemoteObject receiver, String evalExpression, List arguments) async {
    var result =
        await _remoteDebugger.sendCommand('Runtime.callFunctionOn', params: {
      'functionDeclaration': evalExpression,
      'arguments': arguments,
      'objectId': receiver.objectId,
    });
    handleErrorIfPresent(result, evalContents: evalExpression);
    return RemoteObject(result.result['result'] as Map<String, Object>);
  }

  /// Convert [arguments] to a form usable in WIP evaluation calls.
  List<Map<String, Object>> _marshallArguments(List arguments) {
    return [
      {'value': arguments.map(_marshallOne).toList()}
    ];
  }

  /// Convert [argument] to a form usable in WIP evaluation calls.
  ///
  /// The [argument] should be either a RemoteObject or a simple
  /// object that can be passed through the protocol directly.
  Map<String, Object> _marshallOne(Object argument) {
    // TODO(alanknight): Handle the case of RemoteObjects that represent values.
    // This doesn't come up yet, but will if we get a result and pass it back as
    // an argument.
    if (argument is RemoteObject) {
      return {'objectId': argument.objectId};
    } else {
      return {'value': argument};
    }
  }

  Future<RemoteObject> evaluate(
      String isolateId, String targetId, String expression,
      {Map<String, String> scope, bool disableBreakpoints}) async {
    scope ??= {};
    disableBreakpoints ??= false;
    var library = await _getLibrary(isolateId, targetId);
    if (library == null) {
      throw UnsupportedError(
          'Evaluate is only supported when `targetId` is a library.');
    }
    if (scope.isNotEmpty) {
      return callJsFunctionOn(library, scope, expression);
    } else {
      return evaluateJsExpressionOnLibrary(expression, library.uri);
    }
  }

  /// Evaluate [expression] as a member/message of the library identified by
  /// [libraryUri].
  ///
  /// That is, we will just do 'library.$expression'
  Future<RemoteObject> evaluateJsExpressionOnLibrary(
      String expression, String libraryUri) {
    var evalExpression = '''
(function() {
  ${_getLibrarySnippet(libraryUri)};
  return library.$expression;
})();
''';
    return evaluateJsExpression(evalExpression);
  }

  /// Evaluate [expression] by calling Chrome's Runtime.evaluate.
  Future<RemoteObject> evaluateJsExpression(String expression) async {
    // TODO(alanknight): Support a version with arguments if needed.
    WipResponse result;
    result = await _remoteDebugger
        .sendCommand('Runtime.evaluate', params: {'expression': expression});
    handleErrorIfPresent(result, evalContents: expression, additionalDetails: {
      'Dart expression': expression,
    });
    return RemoteObject(result.result['result'] as Map<String, dynamic>);
  }

  /// Call the function named [expression] from [library] with [scope] as
  /// arguments, with 'this' bound to the first object in [scope].
  ///
  /// But we're not really using 'this', just using Runtime.callFunctionOn
  /// because it accepts arguments.
  // TODO(alanknight): Make this API cleaner.
  Future<RemoteObject> callJsFunctionOn(
      Library library, Map<String, String> scope, String expression) async {
    var argsString = scope.keys.join(', ');
    // TODO(alanknight): Can we use _marshallOne or similar.
    var arguments = scope.values.map((id) => {'objectId': id}).toList();
    var evalExpression = '''
function($argsString) {
  ${_getLibrarySnippet(library.uri)};
  return library.$expression;
}
    ''';
    var result =
        await _remoteDebugger.sendCommand('Runtime.callFunctionOn', params: {
      'functionDeclaration': evalExpression,
      'arguments': arguments,
      // TODO(jakemac): Use the executionContext instead, or possibly the
      // library object. This will get weird if people try to use `this` in
      // their expression.
      'objectId': scope.values.first,
    });
    handleErrorIfPresent(result,
        evalContents: evalExpression,
        additionalDetails: {
          'Dart expression': expression,
          'scope': scope,
        });
    return RemoteObject(result.result['result'] as Map<String, dynamic>);
  }

  Future<Library> _getLibrary(String isolateId, String objectId) async {
    if (isolateId != isolate.id) return null;
    var libraryRef = _libraryRefs[objectId];
    if (libraryRef == null) return null;
    var library = _libraries[objectId];
    if (library != null) return library;
    library = await _constructLibrary(libraryRef);
    _libraries[objectId] = library;
    return library;
  }

  Future getObject(String isolateId, String objectId,
      {int offset, int count}) async {
    var library = await _getLibrary(isolateId, objectId);
    if (library != null) return library;
    var clazz = _classes[objectId];
    if (clazz != null) return clazz;
    var scriptRef = _scriptRefs[objectId];
    if (scriptRef != null) return await _getScript(isolateId, scriptRef);
    var instance =
        instanceHelper.instanceFor(RemoteObject({'objectId': objectId}));
    if (instance != null) return instance;
    throw UnsupportedError('Only libraries, instances, classes, and scripts '
        'are supported for getObject');
  }

  Future<Library> _constructLibrary(LibraryRef libraryRef) async {
    // Fetch information about all the classes in this library.
    var expression = '''
    (function() {
      ${_getLibrarySnippet(libraryRef.uri)}
      var parts = sdkUtils.getParts('${libraryRef.uri}');
      var result = {'parts' : parts}
      var classes = Object.values(Object.getOwnPropertyDescriptors(library))
        .filter((p) => 'value' in p)
        .map((p) => p.value)
        .filter((l) => l && sdkUtils.isType(l));
      var classList = classes.map(function(clazz) {
        var descriptor = {'name': clazz.name};

        // TODO(jakemac): static methods once ddc supports them
        var methods = sdkUtils.getMethods(clazz);
        var methodNames = methods ? Object.keys(methods) : [];
        descriptor['methods'] = {};
        for (var name of methodNames) {
          var method = methods[name];
          descriptor['methods'][name] = {
            // TODO(jakemac): how can we get actual const info?
            "isConst": false,
            "isStatic": false,
          }
        }

        // TODO(jakemac): static fields once ddc supports them
        var fields = sdkUtils.getFields(clazz);
        var fieldNames = fields ? Object.keys(fields) : [];
        descriptor['fields'] = {};
        for (var name of fieldNames) {
          var field = fields[name];
          descriptor['fields'][name] = {
            // TODO(jakemac): how can we get actual const info?
            "isConst": false,
            "isFinal": field.isFinal,
            "isStatic": false,
          }
        }

        return descriptor;
      });
      result['classes'] = classList;
      return result;
    })()
    ''';
    var result = await _remoteDebugger.sendCommand('Runtime.evaluate',
        params: {'expression': expression, 'returnByValue': true});
    handleErrorIfPresent(result, evalContents: expression);
    var classDescriptors = (result.result['result']['value']['classes'] as List)
        .cast<Map<String, Object>>();
    var classRefs = <ClassRef>[];
    for (var classDescriptor in classDescriptors) {
      var classMetaData =
          ClassMetaData(classDescriptor['name'] as String, libraryRef.id);
      var classRef = ClassRef()
        ..name = classMetaData.name
        ..id = classMetaData.id;
      classRefs.add(classRef);

      var methodRefs = <FuncRef>[];
      var methodDescriptors =
          classDescriptor['methods'] as Map<String, dynamic>;
      methodDescriptors.forEach((name, descriptor) {
        var methodId = '${classMetaData.id}:$name';
        methodRefs.add(FuncRef()
          ..id = methodId
          ..name = name
          ..owner = classRef
          ..isConst = descriptor['isConst'] as bool
          ..isStatic = descriptor['isStatic'] as bool);
      });

      var fieldRefs = <FieldRef>[];
      var fieldDescriptors = classDescriptor['fields'] as Map<String, dynamic>;
      fieldDescriptors.forEach((name, descriptor) {
        fieldRefs.add(FieldRef()
          ..name = name
          ..declaredType = (InstanceRef()..classRef = ClassRef())
          ..owner = classRef
          ..isConst = descriptor['isConst'] as bool
          ..isFinal = descriptor['isFinal'] as bool
          ..isStatic = descriptor['isStatic'] as bool);
      });

      // TODO: Implement the rest of these
      // https://github.com/dart-lang/webdev/issues/176.
      _classes[classMetaData.id] = Class()
        ..classRef = classRef
        ..fields = fieldRefs
        ..functions = methodRefs
        ..id = classMetaData.id
        ..library = libraryRef
        ..name = classMetaData.name
        ..interfaces = []
        ..subclasses = [];
    }

    // Parts are relative paths from the libraryRef uri.
    var parts =
        (result.result['result']['value']['parts'] as List).cast<String>();
    // Note that uris here are scheme based
    // e.g. org-dartlang-app:///web/main.dart
    // We will need to normalize the parent if dart-lang/sdk#37336 ever gets
    // fixed.
    var parent = libraryRef.uri.substring(0, libraryRef.uri.lastIndexOf('/'));
    var scriptRefs = [
      ScriptRef()
        ..uri = libraryRef.uri
        ..id = createId(),
      for (var part in parts)
        ScriptRef()
          ..uri = p.join(parent, part)
          ..id = createId()
    ];

    for (var scriptRef in scriptRefs) {
      _scriptRefs[scriptRef.id] = scriptRef;
      _scriptIdToLibraryId[scriptRef.id] = libraryRef.id;
      _serverPathToScriptRef[DartUri(scriptRef.uri, _root).serverPath] =
          scriptRef;
    }

    return Library()
      ..id = libraryRef.id
      ..name = libraryRef.name
      ..uri = libraryRef.uri
      ..classes = classRefs
      ..debuggable = true
      ..dependencies = []
      ..functions = []
      ..scripts = scriptRefs
      ..variables = [];
  }

  Future<Script> _getScript(String isolateId, ScriptRef scriptRef) async {
    var libraryId = _scriptIdToLibraryId[scriptRef.id];
    var serverPath = DartUri(scriptRef.uri, _root).serverPath;
    var response = await _assetHandler.getRelativeAsset(serverPath);
    if (response.statusCode != HttpStatus.ok) {
      throw ScriptNotFound(serverPath, response);
    }
    var script = await response.readAsString();
    return Script()
      ..library = _libraryRefs[libraryId]
      ..id = scriptRef.id
      ..uri = scriptRef.uri
      ..tokenPosTable = debugger.sources.tokenPosTableFor(serverPath)
      ..source = script;
  }

  /// Returns the [ScriptRef] for the provided Dart server path [uri].
  Future<ScriptRef> scriptRefFor(String uri) async {
    if (_serverPathToScriptRef.isEmpty) {
      // TODO(grouma) - populate the server path cache a better way.
      await getScripts(isolate.id);
    }
    return _serverPathToScriptRef[uri];
  }

  Future<ScriptList> getScripts(String isolateId) async {
    var scripts = await scriptRefs(isolateId);
    return ScriptList()..scripts = scripts;
  }

  /// Returns all scripts in the isolate.
  Future<List<ScriptRef>> scriptRefs(String isolateId) async {
    checkIsolate(isolateId);
    var scripts = <ScriptRef>[];
    for (var lib in isolate.libraries) {
      // We can't provide the source for `dart:` imports so ignore for now.
      // Also `main.dart.bootstrap` does not have a corresponding script.
      if (lib.id.startsWith('dart:') || lib.id.endsWith('.bootstrap')) continue;
      scripts.addAll((await _getLibrary(isolateId, lib.id)).scripts);
    }
    // TODO(alanknight): Is this the same as the values in _scriptRefs after
    // constructing all the libraries? Make that clearer.
    return scripts;
  }

  /// Look up the script by id in an isolate.
  Future<ScriptRef> scriptWithId(String scriptId) async =>
      (await scriptRefs(isolate.id)).firstWhere((ref) => ref.id == scriptId);

  /// Returns all libraryRefs in the app.
  ///
  /// Note this can return a cached result.
  Future<List<LibraryRef>> _getLibraryRefs() async {
    if (_libraryRefs.isNotEmpty) return _libraryRefs.values.toList();
    var expression = "require('dart_sdk').dart.getLibraries();";
    var librariesResult = await _remoteDebugger.sendCommand('Runtime.evaluate',
        params: {'expression': expression, 'returnByValue': true});
    handleErrorIfPresent(librariesResult, evalContents: expression);
    var libraries =
        List<String>.from(librariesResult.result['result']['value'] as List);
    for (var library in libraries) {
      var ref = LibraryRef()
        ..id = library
        ..name = library
        ..uri = library;
      _libraryRefs[ref.id] = ref;
    }
    return _libraryRefs.values.toList();
  }

  /// Runs an eval on the page to compute all existing registered extensions.
  Future<List<String>> _getExtensionRpcs() async {
    var expression = "require('dart_sdk').developer._extensions.keys.toList();";
    var extensionsResult = await _remoteDebugger.sendCommand('Runtime.evaluate',
        params: {'expression': expression, 'returnByValue': true});
    handleErrorIfPresent(extensionsResult, evalContents: expression);
    return List.from(extensionsResult.result['result']['value'] as List);
  }
}

/// Creates a snippet of JS code that initializes a `library` variable that has
/// the actual library object in DDC for [libraryUri].
///
/// In DDC we have module libraries indexed by names of the form
/// 'packages/package/mainFile' with no .dart suffix on the file, or
/// 'directory/packageName/mainFile', also with no .dart suffix, and relative to
/// the serving root, normally /web within the package. These modules have a map
/// from the URI with a Dart-specific scheme (package: or org-dartlang-app:) to
/// the library objects. The [libraryUri] parameter should be one of these
/// Dart-specific scheme URIs, and we set `library` the corresponding library.
String _getLibrarySnippet(String libraryUri) => '''
  var libraryName = '$libraryUri';
  var sdkUtils = require('dart_sdk').dart;
  var moduleName = sdkUtils.getModuleNames().find(
    (name) => sdkUtils.getModuleLibraries(name)[libraryName]);
  var library = sdkUtils.getModuleLibraries(moduleName)[libraryName];
  if (!library) throw 'cannot find library for ' + libraryName + ' under ' + moduleName;
''';<|MERGE_RESOLUTION|>--- conflicted
+++ resolved
@@ -2,12 +2,8 @@
 // for details. All rights reserved. Use of this source code is governed by a
 // BSD-style license that can be found in the LICENSE file.import 'dart:async';
 
-<<<<<<< HEAD
 import 'dart:io';
-import 'dart:math' as math show min;
-
-=======
->>>>>>> b163bda0
+
 import 'package:dwds/src/debugging/remote_debugger.dart';
 import 'package:path/path.dart' as p;
 import 'package:vm_service/vm_service.dart';
@@ -19,12 +15,9 @@
 import '../utilities/domain.dart';
 import '../utilities/shared.dart';
 import 'debugger.dart';
-<<<<<<< HEAD
 import 'exceptions.dart';
-=======
 import 'instance.dart';
 import 'metadata.dart';
->>>>>>> b163bda0
 
 /// An inspector for a running Dart application contained in the
 /// [WipConnection].
