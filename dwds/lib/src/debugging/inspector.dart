--- conflicted
+++ resolved
@@ -49,23 +49,6 @@
   /// Map of [Library] id to included [ScriptRef]s.
   final _libraryIdToScriptRefs = <String, List<ScriptRef>>{};
 
-<<<<<<< HEAD
-  final RemoteDebugger _remoteDebugger;
-  @override
-  RemoteDebugger get remoteDebugger => _remoteDebugger;
-
-  final Isolate _isolate;
-  @override
-  Isolate get isolate => _isolate;
-
-  final IsolateRef _isolateRef;
-  @override
-  IsolateRef get isolateRef => _isolateRef;
-
-  final AppConnection _appConnection;
-  @override
-  AppConnection get appConnection => _appConnection;
-=======
   @override
   RemoteDebugger get remoteDebugger => _remoteDebugger;
   final RemoteDebugger _remoteDebugger;
@@ -81,7 +64,6 @@
   @override
   AppConnection get appConnection => _appConnection;
   final AppConnection _appConnection;
->>>>>>> 0fda9d33
 
   final ExecutionContext _executionContext;
 
@@ -319,20 +301,13 @@
   /// Evaluate [expression] by calling Chrome's Runtime.evaluate.
   @override
   Future<RemoteObject> jsEvaluate(String expression,
-<<<<<<< HEAD
-      {bool returnByValue = false}) async {
-=======
-      {bool awaitPromise = false}) async {
->>>>>>> 0fda9d33
+      {bool returnByValue = false, bool awaitPromise = false}) async {
     // TODO(alanknight): Support a version with arguments if needed.
     WipResponse result;
     result = await remoteDebugger.sendCommand('Runtime.evaluate', params: {
       'expression': expression,
-<<<<<<< HEAD
       'returnByValue': returnByValue,
-=======
       'awaitPromise': awaitPromise,
->>>>>>> 0fda9d33
       'contextId': await contextId,
     });
     handleErrorIfPresent(result, evalContents: expression, additionalDetails: {
