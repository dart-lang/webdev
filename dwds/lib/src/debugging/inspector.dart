// Copyright (c) 2019, the Dart project authors.  Please see the AUTHORS file
// for details. All rights reserved. Use of this source code is governed by a
// BSD-style license that can be found in the LICENSE file.import 'dart:async';

import 'package:async/async.dart';
import 'package:collection/collection.dart';
import 'package:logging/logging.dart';
import 'package:vm_service/vm_service.dart';
import 'package:webkit_inspection_protocol/webkit_inspection_protocol.dart';

import '../connections/app_connection.dart';
import '../loaders/strategy.dart';
import '../readers/asset_reader.dart';
import '../utilities/conversions.dart';
import '../utilities/dart_uri.dart';
import '../utilities/domain.dart';
import '../utilities/sdk_configuration.dart';
import '../utilities/shared.dart';
import 'classes.dart';
import 'debugger.dart';
import 'execution_context.dart';
import 'instance.dart';
import 'libraries.dart';
import 'location.dart';
import 'remote_debugger.dart';

/// An inspector for a running Dart application contained in the
/// [WipConnection].
///
/// Provides information about currently loaded scripts and objects and support
/// for eval.
class AppInspector implements AppInspectorInterface {
  final _scriptCacheMemoizer = AsyncMemoizer<List<ScriptRef>>();

  Future<List<ScriptRef>> get scriptRefs => _populateScriptCaches();

  final _logger = Logger('AppInspector');

  /// Map of scriptRef ID to [ScriptRef].
  final _scriptRefsById = <String, ScriptRef>{};

  /// Map of Dart server path to [ScriptRef].
  final _serverPathToScriptRef = <String, ScriptRef>{};

  /// Map of [ScriptRef] id to containing [LibraryRef] id.
  final _scriptIdToLibraryId = <String, String>{};

  /// Map of [Library] id to included [ScriptRef]s.
  final _libraryIdToScriptRefs = <String, List<ScriptRef>>{};

  @override
  RemoteDebugger get remoteDebugger => _remoteDebugger;
  final RemoteDebugger _remoteDebugger;

  @override
  Isolate get isolate => _isolate;
  final Isolate _isolate;

  @override
  IsolateRef get isolateRef => _isolateRef;
  final IsolateRef _isolateRef;

  @override
  AppConnection get appConnection => _appConnection;
  final AppConnection _appConnection;

  final ExecutionContext _executionContext;

  late final LibraryHelper _libraryHelper;
  late final ClassHelper _classHelper;
  late final InstanceHelper _instanceHelper;

  final AssetReader _assetReader;
  final Locations _locations;

  /// The root URI from which the application is served.
  final String _root;
  final SdkConfiguration _sdkConfiguration;

  /// JavaScript expression that evaluates to the Dart stack trace mapper.
  static const stackTraceMapperExpression = '\$dartStackTraceUtility.mapper';

  /// Regex used to extract the message from an exception description.
  static final exceptionMessageRegex = RegExp(r'^.*$', multiLine: true);

<<<<<<< HEAD
  /// Flutter widget inspector library.
  static const _flutterWidgetInspectorLibraryUri =
      'package:flutter/src/widgets/widget_inspector.dart';
  LibraryRef? flutterWidgetInspectorLibrary;
  late bool isFlutterApp;
=======
  /// Regex used to extract a stack trace line from the exception description.
  static final stackTraceLineRegex = RegExp(r'^\s*at\s.*$', multiLine: true);
>>>>>>> 73839e7f

  AppInspector._(
    this._appConnection,
    this._isolate,
    this._remoteDebugger,
    this._assetReader,
    this._locations,
    this._root,
    this._executionContext,
    this._sdkConfiguration,
  ) : _isolateRef = _toIsolateRef(_isolate);

  Future<void> initialize(
    LibraryHelper libraryHelper,
    ClassHelper classHelper,
    InstanceHelper instanceHelper,
  ) async {
    _libraryHelper = libraryHelper;
    _classHelper = classHelper;
    _instanceHelper = instanceHelper;

    final libraries = await _libraryHelper.libraryRefs;
    isolate.rootLib = await _libraryHelper.rootLib;
    isolate.libraries?.addAll(libraries);

    final scripts = await scriptRefs;

    await DartUri.initialize(_sdkConfiguration);
    await DartUri.recordAbsoluteUris(
        libraries.map((lib) => lib.uri).whereNotNull());
    await DartUri.recordAbsoluteUris(
        scripts.map((script) => script.uri).whereNotNull());

    flutterWidgetInspectorLibrary = libraries.firstWhereOrNull(
        (lib) => lib.uri == _flutterWidgetInspectorLibraryUri);
    isFlutterApp = flutterWidgetInspectorLibrary != null;

    final appKind = isFlutterApp ? "Flutter" : "dart";
    _logger.finest('Debugging $appKind app');

    isolate.extensionRPCs?.addAll(await _getExtensionRpcs());
  }

  static IsolateRef _toIsolateRef(Isolate isolate) => IsolateRef(
        id: isolate.id,
        name: isolate.name,
        number: isolate.number,
        isSystemIsolate: isolate.isSystemIsolate,
      );

  static Future<AppInspector> create(
    AppConnection appConnection,
    RemoteDebugger remoteDebugger,
    AssetReader assetReader,
    Locations locations,
    String root,
    Debugger debugger,
    ExecutionContext executionContext,
    SdkConfiguration sdkConfiguration,
  ) async {
    final id = createId();
    final time = DateTime.now().millisecondsSinceEpoch;
    final name = 'main()';
    final isolate = Isolate(
        id: id,
        number: id,
        name: name,
        startTime: time,
        runnable: true,
        pauseOnExit: false,
        pauseEvent: Event(
            kind: EventKind.kPauseStart,
            timestamp: time,
            isolate: IsolateRef(
              id: id,
              name: name,
              number: id,
              isSystemIsolate: false,
            )),
        livePorts: 0,
        libraries: [],
        breakpoints: [],
        exceptionPauseMode: debugger.pauseState,
        isSystemIsolate: false,
        isolateFlags: [])
      ..extensionRPCs = [];
    final inspector = AppInspector._(
      appConnection,
      isolate,
      remoteDebugger,
      assetReader,
      locations,
      root,
      executionContext,
      sdkConfiguration,
    );

    debugger.updateInspector(inspector);

    final libraryHelper = LibraryHelper(inspector);
    final classHelper = ClassHelper(inspector);
    final instanceHelper = InstanceHelper(inspector, debugger);

    await inspector.initialize(
      libraryHelper,
      classHelper,
      instanceHelper,
    );
    return inspector;
  }

  /// Returns the ID for the execution context or null if not found.
  @override
  Future<int?> get contextId async {
    try {
      return await _executionContext.id;
    } catch (e, s) {
      _logger.severe('Missing execution context ID: ', e, s);
      return null;
    }
  }

  /// Get the value of the field named [fieldName] from [receiver].
  @override
  Future<RemoteObject> loadField(RemoteObject receiver, String fieldName) {
    final load = '''
        function() {
          return ${globalLoadStrategy.loadModuleSnippet}("dart_sdk").dart.dloadRepl(this, "$fieldName");
        }
        ''';
    return jsCallFunctionOn(receiver, load, []);
  }

  /// Call a method by name on [receiver], with arguments [positionalArgs] and
  /// [namedArgs].
  Future<RemoteObject> _invokeMethod(RemoteObject receiver, String methodName,
      [List<RemoteObject> positionalArgs = const [],
      Map namedArgs = const {}]) async {
    // TODO(alanknight): Support named arguments.
    if (namedArgs.isNotEmpty) {
      throw UnsupportedError('Named arguments are not yet supported');
    }
    // We use the JS pseudo-variable 'arguments' to get the list of all arguments.
    final send = '''
        function () {
          if (!(this.__proto__)) { return 'Instance of PlainJavaScriptObject';}
          return ${globalLoadStrategy.loadModuleSnippet}("dart_sdk").dart.dsendRepl(this, "$methodName", arguments);
        }
        ''';
    final remote = await jsCallFunctionOn(receiver, send, positionalArgs);
    return remote;
  }

  /// Calls Chrome's Runtime.callFunctionOn method.
  ///
  /// [evalExpression] should be a JS function definition that can accept
  /// [arguments].
  @override
  Future<RemoteObject> jsCallFunctionOn(RemoteObject receiver,
      String evalExpression, List<RemoteObject> arguments,
      {bool returnByValue = false}) async {
    final jsArguments = arguments.map(callArgumentFor).toList();
    final response =
        await remoteDebugger.sendCommand('Runtime.callFunctionOn', params: {
      'functionDeclaration': evalExpression,
      'arguments': jsArguments,
      'objectId': receiver.objectId,
      'returnByValue': returnByValue,
    });
    final result =
        getResultOrHandleError(response, evalContents: evalExpression);
    return RemoteObject(result);
  }

  /// Calls Chrome's Runtime.callFunctionOn method with a global function.
  ///
  /// [evalExpression] should be a JS function definition that can accept
  /// [arguments].
  Future<RemoteObject> _jsCallFunction(
      String evalExpression, List<Object> arguments,
      {bool returnByValue = false}) async {
    final jsArguments = arguments.map(callArgumentFor).toList();
    final response =
        await remoteDebugger.sendCommand('Runtime.callFunctionOn', params: {
      'functionDeclaration': evalExpression,
      'arguments': jsArguments,
      'executionContextId': await contextId,
      'returnByValue': returnByValue,
    });
    final result =
        getResultOrHandleError(response, evalContents: evalExpression);
    return RemoteObject(result);
  }

  /// Invoke the function named [selector] on the object identified by
  /// [targetId].
  ///
  /// The [targetId] can be the URL of a Dart library, in which case this means
  /// invoking a top-level function. The [arguments] are always strings that are
  /// Dart object Ids (which can also be Chrome RemoteObject objectIds that are
  /// for non-Dart JS objects.)
  @override
  Future<RemoteObject> invoke(
      String targetId, String selector, List<dynamic> arguments) async {
    final remoteArguments =
        arguments.cast<String>().map(remoteObjectFor).toList();
    // We special case the Dart library, where invokeMethod won't work because
    // it's not really a Dart object.
    if (isLibraryId(targetId)) {
      final library = await getObject(targetId) as Library;
      return await _invokeLibraryFunction(library, selector, remoteArguments);
    } else {
      return _invokeMethod(
          remoteObjectFor(targetId), selector, remoteArguments);
    }
  }

  /// Invoke the function named [selector] from [library] with [arguments].
  Future<RemoteObject> _invokeLibraryFunction(
      Library library, String selector, List<RemoteObject> arguments) {
    return _evaluateInLibrary(
        library,
        'function () { return this.$selector.apply(this, arguments);}',
        arguments);
  }

  /// Evaluate [expression] by calling Chrome's Runtime.evaluate.
  @override
  Future<RemoteObject> jsEvaluate(String expression,
      {bool returnByValue = false, bool awaitPromise = false}) async {
    // TODO(alanknight): Support a version with arguments if needed.
    final response =
        await remoteDebugger.sendCommand('Runtime.evaluate', params: {
      'expression': expression,
      'returnByValue': returnByValue,
      'awaitPromise': awaitPromise,
      'contextId': await contextId,
    });
    final result = getResultOrHandleError(response, evalContents: expression);
    return RemoteObject(result);
  }

  /// Evaluate the JS function with source [jsFunction] in the context of
  /// [library] with [arguments].
  Future<RemoteObject> _evaluateInLibrary(
      Library library, String jsFunction, List<RemoteObject> arguments) async {
    final libraryUri = library.uri;
    if (libraryUri == null) {
      throwInvalidParam('invoke', 'library uri is null');
    }
    final findLibrary = '''
(function() {
  ${globalLoadStrategy.loadLibrarySnippet(libraryUri)};
  return library;
})();
''';
    final remoteLibrary = await jsEvaluate(findLibrary);
    return jsCallFunctionOn(remoteLibrary, jsFunction, arguments);
  }

  /// Call [function] with objects referred by [argumentIds] as arguments.
  @override
  Future<RemoteObject> callFunction(
      String function, Iterable<String> argumentIds) async {
    final arguments = argumentIds.map(remoteObjectFor).toList();
    return _jsCallFunction(function, arguments);
  }

  @override
  Future<InstanceRef?> instanceRefFor(Object value) =>
      _instanceHelper.instanceRefFor(value);

  Future<Instance?> instanceFor(RemoteObject value) =>
      _instanceHelper.instanceFor(value);

  @override
  Future<LibraryRef?> libraryRefFor(String objectId) =>
      _libraryHelper.libraryRefFor(objectId);

  @override
  Future<Library?> getLibrary(String objectId) async {
    final libraryRef = await libraryRefFor(objectId);
    if (libraryRef == null) return null;
    return _libraryHelper.libraryFor(libraryRef);
  }

  @override
  Future<Obj> getObject(String objectId, {int? offset, int? count}) async {
    try {
      final library = await getLibrary(objectId);
      if (library != null) {
        return library;
      }
      final clazz = await _classHelper.forObjectId(objectId);
      if (clazz != null) {
        return clazz;
      }
      final scriptRef = _scriptRefsById[objectId];
      if (scriptRef != null) {
        return _getScript(scriptRef);
      }
      final instance = await _instanceHelper
          .instanceFor(remoteObjectFor(objectId), offset: offset, count: count);
      if (instance != null) {
        return instance;
      }
    } catch (e, s) {
      _logger.fine('getObject $objectId failed', e, s);
      rethrow;
    }
    throw UnsupportedError('Only libraries, instances, classes, and scripts '
        'are supported for getObject');
  }

  Future<Script> _getScript(ScriptRef scriptRef) async {
    final scriptId = scriptRef.id;
    final scriptUri = scriptRef.uri;
    if (scriptId == null || scriptUri == null) {
      throwInvalidParam('getObject', 'No script info for script $scriptRef');
    }
    final serverPath = DartUri(scriptUri, _root).serverPath;
    final source = await _assetReader.dartSourceContents(serverPath);
    if (source == null) {
      throwInvalidParam('getObject',
          'No source for $scriptRef  with serverPath: $serverPath');
    }
    final libraryId = _scriptIdToLibraryId[scriptId];
    if (libraryId == null) {
      throwInvalidParam('getObject', 'No library for script $scriptRef');
    }
    return Script(
        uri: scriptRef.uri,
        library: await libraryRefFor(libraryId),
        id: scriptId)
      ..tokenPosTable = await _locations.tokenPosTableFor(serverPath)
      ..source = source;
  }

  @override
  Future<MemoryUsage> getMemoryUsage() async {
    final response = await remoteDebugger.sendCommand('Runtime.getHeapUsage');
    final result = response.result;
    if (result == null) {
      throw RPCError('getMemoryUsage', RPCError.kInternalError,
          'Null result from chrome Devtools.');
    }
    final jsUsage = HeapUsage(result);
    final usage = MemoryUsage.parse({
      'heapUsage': jsUsage.usedSize,
      'heapCapacity': jsUsage.totalSize,
      'externalUsage': 0,
    });
    if (usage == null) {
      throw RPCError('getMemoryUsage', RPCError.kInternalError,
          'Failed to parse memory usage result.');
    }
    return usage;
  }

  /// Returns the [ScriptRef] for the provided Dart server path [uri].
  @override
  Future<ScriptRef?> scriptRefFor(String uri) async {
    await _populateScriptCaches();
    return _serverPathToScriptRef[uri];
  }

  /// Returns the [ScriptRef]s in the library with [libraryId].
  @override
  Future<List<ScriptRef>> scriptRefsForLibrary(String libraryId) async {
    await _populateScriptCaches();
    return _libraryIdToScriptRefs[libraryId] ?? [];
  }

  /// Return the VM SourceReport for the given parameters.
  ///
  /// Currently this implements the 'PossibleBreakpoints' report kind.
  @override
  Future<SourceReport> getSourceReport(
    List<String> reports, {
    String? scriptId,
    int? tokenPos,
    int? endTokenPos,
    bool? forceCompile,
    bool? reportLines,
    List<String>? libraryFilters,
  }) {
    if (reports.contains(SourceReportKind.kCoverage)) {
      throwInvalidParam('getSourceReport',
          'Source report kind ${SourceReportKind.kCoverage} not supported');
    }

    if (reports.isEmpty) {
      throwInvalidParam('getSourceReport',
          'Invalid parameter: no value for source report kind provided.');
    }

    if (reports.length > 1 ||
        reports.first != SourceReportKind.kPossibleBreakpoints) {
      throwInvalidParam('getSourceReport', 'Unsupported source report kind.');
    }

    return _getPossibleBreakpoints(scriptId);
  }

  Future<SourceReport> _getPossibleBreakpoints(String? scriptId) async {
    // TODO(devoncarew): Consider adding some caching for this method.

    final scriptRef = scriptWithId(scriptId);
    if (scriptRef == null) {
      throwInvalidParam('getSourceReport', 'scriptRef not found for $scriptId');
    }
    final scriptUri = scriptRef.uri;
    if (scriptUri == null) {
      throwInvalidParam('getSourceReport', 'scriptUri not found for $scriptId');
    }

    final dartUri = DartUri(scriptUri, _root);
    final mappedLocations =
        await _locations.locationsForDart(dartUri.serverPath);
    // Unlike the Dart VM, the token positions match exactly to the possible
    // breakpoints. This is because the token positions are derived from the
    // DDC source maps which Chrome also uses.
    final tokenPositions = <int>[
      for (var location in mappedLocations) location.tokenPos
    ];
    tokenPositions.sort();

    final range = SourceReportRange(
      scriptIndex: 0,
      startPos: tokenPositions.isEmpty ? -1 : tokenPositions.first,
      endPos: tokenPositions.isEmpty ? -1 : tokenPositions.last,
      compiled: true,
      possibleBreakpoints: tokenPositions,
    );

    final ranges = [range];
    return SourceReport(scripts: [scriptRef], ranges: ranges);
  }

  /// All the scripts in the isolate.
  @override
  Future<ScriptList> getScripts() async {
    return ScriptList(scripts: await scriptRefs);
  }

  /// Request and cache <ScriptRef>s for all the scripts in the application.
  ///
  /// This populates [_scriptRefsById], [_scriptIdToLibraryId],
  /// [_libraryIdToScriptRefs] and [_serverPathToScriptRef].
  ///
  /// It is a one-time operation, because if we do a
  /// reload the inspector will get re-created.
  ///
  /// Returns the list of scripts refs cached.
  Future<List<ScriptRef>> _populateScriptCaches() async {
    return _scriptCacheMemoizer.runOnce(() async {
      final libraryUris = [
        for (var library in isolate.libraries ?? []) library.uri
      ];
      final scripts = await globalLoadStrategy
          .metadataProviderFor(appConnection.request.entrypointPath)
          .scripts;
      // For all the non-dart: libraries, find their parts and create scriptRefs
      // for them.
      final userLibraries =
          libraryUris.where((uri) => !uri.startsWith('dart:'));
      for (var uri in userLibraries) {
        final parts = scripts[uri];
        final scriptRefs = [
          ScriptRef(uri: uri, id: createId()),
          for (var part in parts ?? []) ScriptRef(uri: part, id: createId())
        ];
        final libraryRef = await _libraryHelper.libraryRefFor(uri);
        final libraryId = libraryRef?.id;
        if (libraryId != null) {
          final libraryIdToScriptRefs = _libraryIdToScriptRefs.putIfAbsent(
              libraryId, () => <ScriptRef>[]);
          for (var scriptRef in scriptRefs) {
            final scriptId = scriptRef.id;
            final scriptUri = scriptRef.uri;
            if (scriptId != null && scriptUri != null) {
              _scriptRefsById[scriptId] = scriptRef;
              _scriptIdToLibraryId[scriptId] = libraryId;
              _serverPathToScriptRef[DartUri(scriptUri, _root).serverPath] =
                  scriptRef;
              libraryIdToScriptRefs.add(scriptRef);
            }
          }
        }
      }
      return _scriptRefsById.values.toList();
    });
  }

  /// Look up the script by id in an isolate.
  @override
  ScriptRef? scriptWithId(String? scriptId) =>
      scriptId == null ? null : _scriptRefsById[scriptId];

  /// Runs an eval on the page to compute all existing registered extensions.
  Future<List<String>> _getExtensionRpcs() async {
    final expression =
        "${globalLoadStrategy.loadModuleSnippet}('dart_sdk').developer._extensions.keys.toList();";
    final extensionRpcs = <String>[];
    final params = {
      'expression': expression,
      'returnByValue': true,
      'contextId': await contextId,
    };
    try {
      final response =
          await remoteDebugger.sendCommand('Runtime.evaluate', params: params);
      final result = getResultOrHandleError(response, evalContents: expression);
      extensionRpcs.addAll(List.from(result['value'] as List? ?? []));
    } catch (e, s) {
      _logger.severe(
          'Error calling Runtime.evaluate with params $params', e, s);
    }
    return extensionRpcs;
  }

  /// Convert a JS exception description into a description containing
  /// a Dart stack trace.
  @override
  Future<String> mapExceptionStackTrace(String description) async {
    RemoteObject mapperResult;
    try {
      mapperResult = await _jsCallFunction(
          stackTraceMapperExpression, <Object>[description]);
    } catch (_) {
      return description;
    }
    final mappedStack = mapperResult.value?.toString();
    if (mappedStack == null || mappedStack.isEmpty) {
      return description;
    }
    final message = _allLinesBeforeStackTrace(description);
    return '$message$mappedStack';
  }

  String _allLinesBeforeStackTrace(String description) {
    var message = '';
    for (final match in exceptionMessageRegex.allMatches(description)) {
      final isStackTraceLine = stackTraceLineRegex.hasMatch(match[0] ?? '');
      if (isStackTraceLine) break;
      message += '${match[0]}\n';
    }
    return message;
  }
}<|MERGE_RESOLUTION|>--- conflicted
+++ resolved
@@ -83,16 +83,13 @@
   /// Regex used to extract the message from an exception description.
   static final exceptionMessageRegex = RegExp(r'^.*$', multiLine: true);
 
-<<<<<<< HEAD
   /// Flutter widget inspector library.
   static const _flutterWidgetInspectorLibraryUri =
       'package:flutter/src/widgets/widget_inspector.dart';
-  LibraryRef? flutterWidgetInspectorLibrary;
-  late bool isFlutterApp;
-=======
+  late LibraryRef? flutterWidgetInspectorLibrary;
+
   /// Regex used to extract a stack trace line from the exception description.
   static final stackTraceLineRegex = RegExp(r'^\s*at\s.*$', multiLine: true);
->>>>>>> 73839e7f
 
   AppInspector._(
     this._appConnection,
@@ -128,9 +125,8 @@
 
     flutterWidgetInspectorLibrary = libraries.firstWhereOrNull(
         (lib) => lib.uri == _flutterWidgetInspectorLibraryUri);
-    isFlutterApp = flutterWidgetInspectorLibrary != null;
-
-    final appKind = isFlutterApp ? "Flutter" : "dart";
+
+    final appKind = flutterWidgetInspectorLibrary != null ? "Flutter" : "dart";
     _logger.finest('Debugging $appKind app');
 
     isolate.extensionRPCs?.addAll(await _getExtensionRpcs());
