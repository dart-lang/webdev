--- conflicted
+++ resolved
@@ -390,36 +390,20 @@
   }
 
   Future<Script> _getScript(ScriptRef scriptRef) async {
-<<<<<<< HEAD
-    final libraryId = _scriptIdToLibraryId[scriptRef.id];
-    final scriptUri = scriptRef.uri;
-    final scriptId = scriptRef.id;
-    if (libraryId == null || scriptUri == null || scriptId == null) {
-      throwInvalidParam(
-          'getObject',
-          'No source for script $scriptRef with '
-              'scriptUri: scriptId: $scriptId, $scriptUri, libraryId: $libraryId');
-=======
     final scriptId = scriptRef.id;
     final scriptUri = scriptRef.uri;
     if (scriptId == null || scriptUri == null) {
       throwInvalidParam('getObject', 'No script info for script $scriptRef');
->>>>>>> 45341240
     }
     final serverPath = DartUri(scriptUri, _root).serverPath;
     final source = await _assetReader.dartSourceContents(serverPath);
     if (source == null) {
       throwInvalidParam('getObject',
-<<<<<<< HEAD
-          'No source for script $scriptRef with server path: $serverPath');
-=======
           'No source for $scriptRef  with serverPath: $serverPath');
     }
     final libraryId = _scriptIdToLibraryId[scriptId];
     if (libraryId == null) {
-      throwInvalidParam('getObject',
-          'No library for script $scriptRef with libraryId: $libraryId');
->>>>>>> 45341240
+      throwInvalidParam('getObject', 'No library for script $scriptRef');
     }
     return Script(
         uri: scriptRef.uri,
