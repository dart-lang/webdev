// Copyright (c) 2019, the Dart project authors.  Please see the AUTHORS file
// for details. All rights reserved. Use of this source code is governed by a
// BSD-style license that can be found in the LICENSE file.import 'dart:async';

// @dart = 2.9

import 'package:async/async.dart';
import 'package:logging/logging.dart';
import 'package:vm_service/vm_service.dart';
import 'package:webkit_inspection_protocol/webkit_inspection_protocol.dart';

import '../connections/app_connection.dart';
import '../debugging/location.dart';
import '../debugging/remote_debugger.dart';
import '../loaders/strategy.dart';
import '../readers/asset_reader.dart';
import '../utilities/conversions.dart';
import '../utilities/dart_uri.dart';
import '../utilities/domain.dart';
import '../utilities/sdk_configuration.dart';
import '../utilities/shared.dart';
import 'classes.dart';
import 'debugger.dart';
import 'execution_context.dart';
import 'instance.dart';
import 'libraries.dart';

/// An inspector for a running Dart application contained in the
/// [WipConnection].
///
/// Provides information about currently loaded scripts and objects and support
/// for eval.
class AppInspector extends Domain {
  final _scriptCacheMemoizer = AsyncMemoizer<List<ScriptRef>>();

  Future<List<ScriptRef>> get scriptRefs => _populateScriptCaches();

  final _logger = Logger('AppInspector');

  /// Map of scriptRef ID to [ScriptRef].
  final _scriptRefsById = <String, ScriptRef>{};

  /// Map of Dart server path to [ScriptRef].
  final _serverPathToScriptRef = <String, ScriptRef>{};

  /// Map of [ScriptRef] id to containing [LibraryRef] id.
  final _scriptIdToLibraryId = <String, String>{};

  /// Map of [Library] id to included [ScriptRef]s.
  final _libraryIdToScriptRefs = <String, List<ScriptRef>>{};

  final RemoteDebugger remoteDebugger;
  final Debugger debugger;
  final Isolate isolate;
  final IsolateRef isolateRef;
  final AppConnection appConnection;
  final ExecutionContext _executionContext;

  final LibraryHelper libraryHelper;
  final ClassHelper classHelper;
  final InstanceHelper instanceHelper;

  final AssetReader _assetReader;
  final Locations _locations;

  /// The root URI from which the application is served.
  final String _root;
  final SdkConfiguration _sdkConfiguration;

  /// JavaScript expression that evaluates to the Dart stack trace mapper.
  static const stackTraceMapperExpression = '\$dartStackTraceUtility.mapper';

  /// Regex used to extract the message from an exception description.
  static final exceptionMessageRegex = RegExp(r'^.*$', multiLine: true);

  AppInspector._(
    this.appConnection,
    this.isolate,
    this.remoteDebugger,
    this.debugger,
    this.libraryHelper,
    this.classHelper,
    this.instanceHelper,
    this._assetReader,
    this._locations,
    this._root,
    this._executionContext,
    this._sdkConfiguration,
  )   : isolateRef = _toIsolateRef(isolate),
        super.forInspector();

  /// We are the inspector, so this getter is trivial.
  @override
  AppInspector get inspector => this;

  Future<void> _initialize() async {
    final libraries = await libraryHelper.libraryRefs;
    isolate.rootLib = await libraryHelper.rootLib;
    isolate.libraries.addAll(libraries);

    final scripts = await scriptRefs;

    await DartUri.initialize(_sdkConfiguration);
    await DartUri.recordAbsoluteUris(libraries.map((lib) => lib.uri));
    await DartUri.recordAbsoluteUris(scripts.map((script) => script.uri));

    isolate.extensionRPCs.addAll(await _getExtensionRpcs());
  }

  static IsolateRef _toIsolateRef(Isolate isolate) => IsolateRef(
        id: isolate.id,
        name: isolate.name,
        number: isolate.number,
        isSystemIsolate: isolate.isSystemIsolate,
      );

  static Future<AppInspector> initialize(
    AppConnection appConnection,
    RemoteDebugger remoteDebugger,
    AssetReader assetReader,
    Locations locations,
    String root,
    Debugger debugger,
    ExecutionContext executionContext,
    SdkConfiguration sdkConfiguration,
  ) async {
    final id = createId();
    final time = DateTime.now().millisecondsSinceEpoch;
    final name = 'main()';
    final isolate = Isolate(
        id: id,
        number: id,
        name: name,
        startTime: time,
        runnable: true,
        pauseOnExit: false,
        pauseEvent: Event(
            kind: EventKind.kPauseStart,
            timestamp: time,
            isolate: IsolateRef(
              id: id,
              name: name,
              number: id,
              isSystemIsolate: false,
            )),
        livePorts: 0,
        libraries: [],
        breakpoints: [],
        exceptionPauseMode: debugger.pauseState,
        isSystemIsolate: false,
        isolateFlags: [])
      ..extensionRPCs = [];
    AppInspector appInspector;
    AppInspector provider() => appInspector;
    final libraryHelper = LibraryHelper(provider);
    final classHelper = ClassHelper(provider);
    final instanceHelper = InstanceHelper(provider);
    appInspector = AppInspector._(
      appConnection,
      isolate,
      remoteDebugger,
      debugger,
      libraryHelper,
      classHelper,
      instanceHelper,
      assetReader,
      locations,
      root,
      executionContext,
      sdkConfiguration,
    );
    await appInspector._initialize();
    return appInspector;
  }

  /// Returns the ID for the execution context or null if not found.
  Future<int> get contextId async {
    try {
      return await _executionContext.id;
    } catch (e, s) {
      _logger.severe('Missing execution context ID: ', e, s);
      return null;
    }
  }

  /// Get the value of the field named [fieldName] from [receiver].
  Future<RemoteObject> loadField(RemoteObject receiver, String fieldName) {
    final load = '''
        function() {
          return ${globalLoadStrategy.loadModuleSnippet}("dart_sdk").dart.dloadRepl(this, "$fieldName");
        }
        ''';
    return jsCallFunctionOn(receiver, load, []);
  }

  /// Call a method by name on [receiver], with arguments [positionalArgs] and
  /// [namedArgs].
  Future<RemoteObject> invokeMethod(RemoteObject receiver, String methodName,
      [List<RemoteObject> positionalArgs = const [],
      Map namedArgs = const {}]) async {
    // TODO(alanknight): Support named arguments.
    if (namedArgs.isNotEmpty) {
      throw UnsupportedError('Named arguments are not yet supported');
    }
    // We use the JS pseudo-variable 'arguments' to get the list of all arguments.
    final send = '''
        function () {
          if (!(this.__proto__)) { return 'Instance of PlainJavaScriptObject';}
          return ${globalLoadStrategy.loadModuleSnippet}("dart_sdk").dart.dsendRepl(this, "$methodName", arguments);
        }
        ''';
    final remote = await jsCallFunctionOn(receiver, send, positionalArgs);
    return remote;
  }

  /// Calls Chrome's Runtime.callFunctionOn method.
  ///
  /// [evalExpression] should be a JS function definition that can accept
  /// [arguments].
  Future<RemoteObject> jsCallFunctionOn(RemoteObject receiver,
      String evalExpression, List<RemoteObject> arguments,
      {bool returnByValue = false}) async {
    final jsArguments = arguments.map(callArgumentFor).toList();
    final result =
        await remoteDebugger.sendCommand('Runtime.callFunctionOn', params: {
      'functionDeclaration': evalExpression,
      'arguments': jsArguments,
      'objectId': receiver.objectId,
      'returnByValue': returnByValue,
    });
    handleErrorIfPresent(result, evalContents: evalExpression);
    return RemoteObject(result.result['result'] as Map<String, Object>);
  }

  /// Calls Chrome's Runtime.callFunctionOn method with a global function.
  ///
  /// [evalExpression] should be a JS function definition that can accept
  /// [arguments].
  Future<RemoteObject> _jsCallFunction(
      String evalExpression, List<Object> arguments,
      {bool returnByValue = false}) async {
    final jsArguments = arguments.map(callArgumentFor).toList();
    final result =
        await remoteDebugger.sendCommand('Runtime.callFunctionOn', params: {
      'functionDeclaration': evalExpression,
      'arguments': jsArguments,
      'executionContextId': await contextId,
      'returnByValue': returnByValue,
    });
    handleErrorIfPresent(result, evalContents: evalExpression);
    return RemoteObject(result.result['result'] as Map<String, Object>);
  }

  Future<RemoteObject> evaluate(
      String isolateId, String targetId, String expression,
      {Map<String, String> scope}) async {
    scope ??= {};
    final library = await getLibrary(isolateId, targetId);
    if (library == null) {
      throw UnsupportedError(
          'Evaluate is only supported when `targetId` is a library.');
    }
    if (scope.isNotEmpty) {
      return evaluateInLibrary(library, scope, expression);
    } else {
      return evaluateJsExpressionOnLibrary(expression, library.uri);
    }
  }

  /// Invoke the function named [selector] on the object identified by
  /// [targetId].
  ///
  /// The [targetId] can be the URL of a Dart library, in which case this means
  /// invoking a top-level function. The [arguments] are always strings that are
  /// Dart object Ids (which can also be Chrome RemoteObject objectIds that are
  /// for non-Dart JS objects.)
  Future<RemoteObject> invoke(String isolateId, String targetId,
      String selector, List<dynamic> arguments) async {
    checkIsolate('invoke', isolateId);
    final remoteArguments =
        arguments.cast<String>().map(remoteObjectFor).toList();
    // We special case the Dart library, where invokeMethod won't work because
    // it's not really a Dart object.
    if (isLibraryId(targetId)) {
      final library = await getObject(isolateId, targetId) as Library;
      return await _invokeLibraryFunction(library, selector, remoteArguments);
    } else {
      return invokeMethod(remoteObjectFor(targetId), selector, remoteArguments);
    }
  }

  /// Invoke the function named [selector] from [library] with [arguments].
  Future<RemoteObject> _invokeLibraryFunction(
      Library library, String selector, List<RemoteObject> arguments) {
    return _evaluateInLibrary(
        library,
        'function () { return this.$selector.apply(this, arguments);}',
        arguments);
  }

  /// Evaluate [expression] as a member/message of the library identified by
  /// [libraryUri].
  ///
  /// That is, we will just do 'library.$expression'
  Future<RemoteObject> evaluateJsExpressionOnLibrary(
      String expression, String libraryUri) {
    final evalExpression = '''
(function() {
  ${globalLoadStrategy.loadLibrarySnippet(libraryUri)};
  return library.$expression;
})();
''';
    return jsEvaluate(evalExpression);
  }

  /// Evaluate [expression] by calling Chrome's Runtime.evaluate.
  Future<RemoteObject> jsEvaluate(String expression) async {
    // TODO(alanknight): Support a version with arguments if needed.
    WipResponse result;
    result = await remoteDebugger.sendCommand('Runtime.evaluate', params: {
      'expression': expression,
      'contextId': await contextId,
    });
    handleErrorIfPresent(result, evalContents: expression, additionalDetails: {
      'Dart expression': expression,
    });
    return RemoteObject(result.result['result'] as Map<String, dynamic>);
  }

  /// Evaluate the JS function with source [jsFunction] in the context of
  /// [library] with [arguments].
  Future<RemoteObject> _evaluateInLibrary(
      Library library, String jsFunction, List<RemoteObject> arguments) async {
    final findLibrary = '''
(function() {
  ${globalLoadStrategy.loadLibrarySnippet(library.uri)};
  return library;
})();
''';
    final remoteLibrary = await jsEvaluate(findLibrary);
    return jsCallFunctionOn(remoteLibrary, jsFunction, arguments);
  }

  /// Evaluate [expression] from [library] with [scope] as
  /// arguments.
  Future<RemoteObject> evaluateInLibrary(
      Library library, Map<String, String> scope, String expression) async {
    final argsString = scope.keys.join(', ');
    final arguments = scope.values.map(remoteObjectFor).toList();
    final evalExpression = '''
function($argsString) {
  ${globalLoadStrategy.loadLibrarySnippet(library.uri)};
  return library.$expression;
}
    ''';
    return _evaluateInLibrary(library, evalExpression, arguments);
  }

  /// Call [function] with objects referred by [argumentIds] as arguments.
  Future<RemoteObject> callFunction(
      String function, Iterable<String> argumentIds) async {
    final arguments = argumentIds.map(remoteObjectFor).toList();
    return _jsCallFunction(function, arguments);
  }

  Future<Library> getLibrary(String isolateId, String objectId) async {
    if (isolateId != isolate.id) return null;
    final libraryRef = await libraryHelper.libraryRefFor(objectId);
    if (libraryRef == null) return null;
    return libraryHelper.libraryFor(libraryRef);
  }

  Future<Obj> getObject(String isolateId, String objectId,
      {int offset, int count}) async {
    try {
      final library = await getLibrary(isolateId, objectId);
      if (library != null) {
        return library;
      }
      final clazz = await classHelper.forObjectId(objectId);
      if (clazz != null) {
        return clazz;
      }
      final scriptRef = _scriptRefsById[objectId];
      if (scriptRef != null) {
        return await _getScript(isolateId, scriptRef);
      }
      final instance = await instanceHelper
          .instanceFor(remoteObjectFor(objectId), offset: offset, count: count);
      if (instance != null) {
        return instance;
      }
    } catch (e, s) {
      _logger.fine('getObject $objectId failed', e, s);
      rethrow;
    }
    throw UnsupportedError('Only libraries, instances, classes, and scripts '
        'are supported for getObject');
  }

  Future<Script> _getScript(String isolateId, ScriptRef scriptRef) async {
    final libraryId = _scriptIdToLibraryId[scriptRef.id];
    final serverPath = DartUri(scriptRef.uri, _root).serverPath;
    final source = await _assetReader.dartSourceContents(serverPath);
    if (source == null) {
      throw RPCError('getObject', RPCError.kInvalidParams,
          'Failed to load script at path: $serverPath');
    }
    return Script(
        uri: scriptRef.uri,
        library: await libraryHelper.libraryRefFor(libraryId),
        id: scriptRef.id)
      ..tokenPosTable = await _locations.tokenPosTableFor(serverPath)
      ..source = source;
  }

  Future<MemoryUsage> getMemoryUsage(String isolateId) async {
    checkIsolate('getMemoryUsage', isolateId);

    final response = await remoteDebugger.sendCommand('Runtime.getHeapUsage');

    final jsUsage = HeapUsage(response.result);
    return MemoryUsage.parse({
      'heapUsage': jsUsage.usedSize,
      'heapCapacity': jsUsage.totalSize,
      'externalUsage': 0,
    });
  }

  /// Returns the [ScriptRef] for the provided Dart server path [uri].
  Future<ScriptRef> scriptRefFor(String uri) async {
    await _populateScriptCaches();
    return _serverPathToScriptRef[uri];
  }

  /// Returns the [ScriptRef]s in the library with [libraryId].
  Future<List<ScriptRef>> scriptRefsForLibrary(String libraryId) async {
    await _populateScriptCaches();
    return _libraryIdToScriptRefs[libraryId];
  }

  /// Return the VM SourceReport for the given parameters.
  ///
  /// Currently this implements the 'PossibleBreakpoints' report kind.
  Future<SourceReport> getSourceReport(
    String isolateId,
    List<String> reports, {
    String scriptId,
    int tokenPos,
    int endTokenPos,
    bool forceCompile,
    bool reportLines,
    List<String> libraryFilters,
  }) {
    checkIsolate('getSourceReport', isolateId);

    if (reports.contains(SourceReportKind.kCoverage)) {
      throwInvalidParam('getSourceReport',
          'Source report kind ${SourceReportKind.kCoverage} not supported');
    }

    if (reports.isEmpty) {
      throwInvalidParam('getSourceReport',
          'Invalid parameter: no value for source report kind provided.');
    }

    if (reports.length > 1 ||
        reports.first != SourceReportKind.kPossibleBreakpoints) {
      throwInvalidParam('getSourceReport', 'Unsupported source report kind.');
    }

    return _getPossibleBreakpoints(isolateId, scriptId);
  }

  Future<SourceReport> _getPossibleBreakpoints(
      String isolateId, String vmScriptId) async {
    // TODO(devoncarew): Consider adding some caching for this method.

    final scriptRef = scriptWithId(vmScriptId);
    if (scriptRef == null) {
      throwInvalidParam('getSourceReport', 'scriptId not found: $vmScriptId');
    }

    final dartUri = DartUri(scriptRef.uri, _root);
    final mappedLocations =
        await _locations.locationsForDart(dartUri.serverPath);
    // Unlike the Dart VM, the token positions match exactly to the possible
    // breakpoints. This is because the token positions are derived from the
    // DDC source maps which Chrome also uses.
    final tokenPositions = <int>[
      for (var location in mappedLocations) location.tokenPos
    ];
    tokenPositions.sort();

    final range = SourceReportRange(
      scriptIndex: 0,
      startPos: tokenPositions.isEmpty ? -1 : tokenPositions.first,
      endPos: tokenPositions.isEmpty ? -1 : tokenPositions.last,
      compiled: true,
      possibleBreakpoints: tokenPositions,
    );

    final ranges = [range];
    return SourceReport(scripts: [scriptRef], ranges: ranges);
  }

  /// All the scripts in the isolate.
  Future<ScriptList> getScripts(String isolateId) async {
    checkIsolate('getScripts', isolateId);
    return ScriptList(scripts: await scriptRefs);
  }

  /// Request and cache <ScriptRef>s for all the scripts in the application.
  ///
  /// This populates [_scriptRefsById], [_scriptIdToLibraryId],
  /// [_libraryIdToScriptRefs] and [_serverPathToScriptRef].
  ///
  /// It is a one-time operation, because if we do a
  /// reload the inspector will get re-created.
  ///
  /// Returns the list of scripts refs cached.
  Future<List<ScriptRef>> _populateScriptCaches() async {
    return _scriptCacheMemoizer.runOnce(() async {
      final libraryUris = [for (var library in isolate.libraries) library.uri];
      final scripts = await globalLoadStrategy
          .metadataProviderFor(appConnection.request.entrypointPath)
          .scripts;
      // For all the non-dart: libraries, find their parts and create scriptRefs
      // for them.
      final userLibraries =
          libraryUris.where((uri) => !uri.startsWith('dart:'));
      for (var uri in userLibraries) {
        final parts = scripts[uri];
        final scriptRefs = [
          ScriptRef(uri: uri, id: createId()),
          for (var part in parts) ScriptRef(uri: part, id: createId())
        ];
        final libraryRef = await libraryHelper.libraryRefFor(uri);
        _libraryIdToScriptRefs.putIfAbsent(libraryRef.id, () => <ScriptRef>[]);
        for (var scriptRef in scriptRefs) {
          _scriptRefsById[scriptRef.id] = scriptRef;
          _scriptIdToLibraryId[scriptRef.id] = libraryRef.id;
          _serverPathToScriptRef[DartUri(scriptRef.uri, _root).serverPath] =
              scriptRef;
          _libraryIdToScriptRefs[libraryRef.id].add(scriptRef);
        }
      }
      return _scriptRefsById.values.toList();
    });
  }

  /// Look up the script by id in an isolate.
  ScriptRef scriptWithId(String scriptId) => _scriptRefsById[scriptId];

  /// Runs an eval on the page to compute all existing registered extensions.
  Future<List<String>> _getExtensionRpcs() async {
    final expression =
        "${globalLoadStrategy.loadModuleSnippet}('dart_sdk').developer._extensions.keys.toList();";
<<<<<<< HEAD
    final extensionRpcs = <String>[];
    final params = {
=======
    final extensionsResult =
        await remoteDebugger.sendCommand('Runtime.evaluate', params: {
>>>>>>> 36dbbe59
      'expression': expression,
      'returnByValue': true,
      'contextId': await contextId,
    };
    try {
      var extensionsResult =
          await remoteDebugger.sendCommand('Runtime.evaluate', params: params);
      handleErrorIfPresent(extensionsResult, evalContents: expression);
      extensionRpcs.addAll(
          List.from(extensionsResult.result['result']['value'] as List));
    } catch (e, s) {
      _logger.severe(
          'Error calling Runtime.evaluate with params $params', e, s);
    }
    return extensionRpcs;
  }

  /// Convert a JS exception description into a description containing
  /// a Dart stack trace.
  Future<String> mapExceptionStackTrace(String description) async {
    RemoteObject mapperResult;
    try {
      mapperResult = await _jsCallFunction(
          stackTraceMapperExpression, <Object>[description]);
    } catch (_) {
      return description;
    }
    final mappedStack = mapperResult?.value?.toString();
    if (mappedStack == null || mappedStack.isEmpty) {
      return description;
    }
    var message = exceptionMessageRegex.firstMatch(description)?.group(0);
    message = (message != null) ? '$message\n' : '';
    return '$message$mappedStack';
  }
}<|MERGE_RESOLUTION|>--- conflicted
+++ resolved
@@ -556,13 +556,8 @@
   Future<List<String>> _getExtensionRpcs() async {
     final expression =
         "${globalLoadStrategy.loadModuleSnippet}('dart_sdk').developer._extensions.keys.toList();";
-<<<<<<< HEAD
     final extensionRpcs = <String>[];
     final params = {
-=======
-    final extensionsResult =
-        await remoteDebugger.sendCommand('Runtime.evaluate', params: {
->>>>>>> 36dbbe59
       'expression': expression,
       'returnByValue': true,
       'contextId': await contextId,
