// Copyright (c) 2020, the Dart project authors.  Please see the AUTHORS file
// for details. All rights reserved. Use of this source code is governed by a
// BSD-style license that can be found in the LICENSE file.import 'dart:async';

import 'dart:async';
import 'dart:convert';

import 'package:async/async.dart';
import 'package:logging/logging.dart';

import '../../readers/asset_reader.dart';
import '../../services/expression_compiler_service.dart';
import '../../utilities/shared.dart';
import 'module_metadata.dart';

/// A provider of metadata in which data is collected through DDC outputs.
class MetadataProvider {
  final AssetReader _assetReader;
  final LogWriter _logWriter;
<<<<<<< HEAD
  final String entrypoint;
=======
  final ExpressionCompilerService _compilerService;

>>>>>>> b5445b50
  final List<String> _libraries = [];
  final Map<String, String> _scriptToModule = {};
  final Map<String, String> _moduleToSourceMap = {};
  final Map<String, String> _modulePathToModule = {};
  final Map<String, String> _moduleToModulePath = {};
  final Map<String, List<String>> _scripts = {};
<<<<<<< HEAD
  final AsyncMemoizer _metadataMemoizer;

  MetadataProvider(this.entrypoint, this._assetReader, this._logWriter)
=======

  AsyncMemoizer _metadataMemoizer;

  MetadataProvider(this._assetReader, this._compilerService, this._logWriter)
>>>>>>> b5445b50
      : _metadataMemoizer = AsyncMemoizer<void>();

  /// A list of all libraries in the Dart application.
  ///
  /// Example:
  ///
  ///  [
  ///     dart:web_gl,
  ///     dart:math,
  ///     org-dartlang-app:///web/main.dart
  ///  ]
  ///
  Future<List<String>> get libraries async {
    await _initialize();
    return _libraries;
  }

  /// A map of library uri to dart scripts.
  ///
  /// Example:
  ///
  /// {
  ///   org-dartlang-app:///web/main.dart :
  ///   { web/main.dart  }
  /// }
  ///
  Future<Map<String, List<String>>> get scripts async {
    await _initialize();
    return _scripts;
  }

  /// A map of script to containing module.
  ///
  /// Example:
  ///
  /// {
  ///   org-dartlang-app:///web/main.dart :
  ///   web/main
  /// }
  ///
  Future<Map<String, String>> get scriptToModule async {
    await _initialize();
    return _scriptToModule;
  }

  /// A map of module name to source map path.
  ///
  /// Example:
  ///
  /// {
  ///   org-dartlang-app:///web/main.dart :
  ///   web/main.ddc.js.map
  /// }
  ///
  ///
  Future<Map<String, String>> get moduleToSourceMap async {
    await _initialize();
    return _moduleToSourceMap;
  }

  /// A map of module path to module name
  ///
  /// Example:
  ///
  /// {
  ///   web/main.ddc.js :
  ///   web/main
  /// }
  ///
  Future<Map<String, String>> get modulePathToModule async {
    await _initialize();
    return _modulePathToModule;
  }

  /// A map of module to module path
  ///
  /// Example:
  ///
  /// {
  ///   web/main
  ///   web/main.ddc.js :
  /// }
  ///
  Future<Map<String, String>> get moduleToModulePath async {
    await _initialize();
    return _moduleToModulePath;
  }

  Future<void> _initialize() async {
    await _metadataMemoizer.runOnce(() async {
      // The merged metadata resides next to the entrypoint.
      // Assume that <name>.bootstrap.js has <name>.ddc_merged_metadata
      if (entrypoint.endsWith('.bootstrap.js')) {
        _logWriter(Level.INFO, 'Loading debug metadata...');

        var dependencies = <String, String>{};
        var serverPath =
            entrypoint.replaceAll('.bootstrap.js', '.ddc_merged_metadata');
        var merged = await _assetReader.metadataContents(serverPath);
        if (merged != null) {
          for (var contents in merged.split('\n')) {
            try {
              if (contents == null ||
                  contents.isEmpty ||
                  contents.startsWith('// intentionally empty:')) continue;
              var moduleJson = json.decode(contents);
              var metadata =
                  ModuleMetadata.fromJson(moduleJson as Map<String, dynamic>);
              _addMetadata(metadata);
              // we are assuming the full dill file is located next to .js
              // TODO: This is breakable.
              // Issue: https://github.com/dart-lang/sdk/issues/43684
              dependencies[metadata.name] =
                  metadata.moduleUri.replaceAll('.js', '.full.dill');
              _logWriter(Level.FINEST,
                  'Loaded debug metadata for module: ${metadata.name}');
            } catch (e) {
              _logWriter(
                  Level.WARNING, 'Failed to read metadata: ${e.message}');
              rethrow;
            }
          }
        }

        if (_compilerService != null) {
          var updated = await _compilerService.updateDependencies(dependencies);
          if (!updated) {
            _logWriter(
                Level.WARNING, 'Failed to update dependencies: $dependencies');
          }
        }
        _logWriter(Level.INFO, 'Loaded debug metadata');
      }
    });
  }

  void _addMetadata(ModuleMetadata metadata) {
    _moduleToSourceMap[metadata.name] = metadata.sourceMapUri;
    _modulePathToModule[metadata.moduleUri] = metadata.name;
<<<<<<< HEAD
    _moduleToModulePath[metadata.name] = metadata.moduleUri;
=======

>>>>>>> b5445b50
    for (var library in metadata.libraries.values) {
      _libraries.add(library.importUri);
      _scripts[library.importUri] = [];

      _scriptToModule[library.importUri] = metadata.name;
      for (var path in library.partUris) {
        _scripts[library.importUri].add(path);
      }
    }
  }
}<|MERGE_RESOLUTION|>--- conflicted
+++ resolved
@@ -17,29 +17,18 @@
 class MetadataProvider {
   final AssetReader _assetReader;
   final LogWriter _logWriter;
-<<<<<<< HEAD
   final String entrypoint;
-=======
   final ExpressionCompilerService _compilerService;
+  final _libraries = <String>[];
+  final _scriptToModule = <String, String>{};
+  final _moduleToSourceMap = <String, String>{};
+  final _modulePathToModule = <String, String>{};
+  final _moduleToModulePath = <String, String>{};
+  final _scripts = <String, List<String>>{};
+  final _metadataMemoizer = AsyncMemoizer();
 
->>>>>>> b5445b50
-  final List<String> _libraries = [];
-  final Map<String, String> _scriptToModule = {};
-  final Map<String, String> _moduleToSourceMap = {};
-  final Map<String, String> _modulePathToModule = {};
-  final Map<String, String> _moduleToModulePath = {};
-  final Map<String, List<String>> _scripts = {};
-<<<<<<< HEAD
-  final AsyncMemoizer _metadataMemoizer;
-
-  MetadataProvider(this.entrypoint, this._assetReader, this._logWriter)
-=======
-
-  AsyncMemoizer _metadataMemoizer;
-
-  MetadataProvider(this._assetReader, this._compilerService, this._logWriter)
->>>>>>> b5445b50
-      : _metadataMemoizer = AsyncMemoizer<void>();
+  MetadataProvider(this.entrypoint, this._assetReader, this._logWriter,
+      this._compilerService);
 
   /// A list of all libraries in the Dart application.
   ///
@@ -178,11 +167,8 @@
   void _addMetadata(ModuleMetadata metadata) {
     _moduleToSourceMap[metadata.name] = metadata.sourceMapUri;
     _modulePathToModule[metadata.moduleUri] = metadata.name;
-<<<<<<< HEAD
     _moduleToModulePath[metadata.name] = metadata.moduleUri;
-=======
 
->>>>>>> b5445b50
     for (var library in metadata.libraries.values) {
       _libraries.add(library.importUri);
       _scripts[library.importUri] = [];
