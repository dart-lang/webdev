--- conflicted
+++ resolved
@@ -61,11 +61,7 @@
   Stack _pausedStack;
 
   /// The JS frames corresponding to [_pausedStack].
-<<<<<<< HEAD
-  /// 
-=======
-  ///
->>>>>>> e0e8ba5a
+  ///
   /// The most important thing here is that frames are identified by
   /// frameIndex in the Dart API, but by frame Id in Chrome, so we need
   /// to keep the JS frames and their Ids around.
@@ -317,7 +313,7 @@
         callFrameId: callFrameId);
     var dartScopes = await jsScopes.toDartScopeChain();
     return [
-      for (var scope in dartScopes.allScopes()) ...await _boundVariables(scope)
+      for (var scope in dartScopes) ...await _boundVariables(scope)
     ]..sort((a, b) => a.name.compareTo(b.name));
   }
 
@@ -427,15 +423,6 @@
     _streamNotify('Debug', event);
   }
 
-<<<<<<< HEAD
-
-  Future<RemoteObject> evaluateJsOnCallFrameIndex(int frameIndex, String expression) {
-    if (_pausedJsStack == null) return null; // TODO(alanknight): Throw if not paused?
-    return evaluateJsOnCallFrame(_pausedJsStack[frameIndex]['callFrameId'] as String, expression);
-  }
-
-  /// Evaluate [expression] by calling Chrome's Runtime.evaluateOnCallFrame.
-=======
   /// Evaluate [expression] by calling Chrome's Runtime.evaluateOnCallFrame on
   /// the call frame with index [frameIndex] in the currently saved stack.
   ///
@@ -453,7 +440,6 @@
 
   /// Evaluate [expression] by calling Chrome's Runtime.evaluateOnCallFrame on
   /// the call frame with id [callFrameId].
->>>>>>> e0e8ba5a
   Future<RemoteObject> evaluateJsOnCallFrame(
       String callFrameId, String expression) async {
     // TODO(alanknight): Support a version with arguments if needed.
