// Copyright (c) 2019, the Dart project authors.  Please see the AUTHORS file
// for details. All rights reserved. Use of this source code is governed by a
// BSD-style license that can be found in the LICENSE file.import 'dart:async';

import 'dart:async';

import 'package:vm_service/vm_service.dart';
import 'package:webkit_inspection_protocol/webkit_inspection_protocol.dart';

import '../../dwds.dart' show LogWriter;
import '../handlers/asset_handler.dart';
import '../services/chrome_proxy_service.dart';
import '../utilities/dart_uri.dart';
import '../utilities/domain.dart';
import '../utilities/objects.dart';
import 'dart_scope.dart';
import 'location.dart';
import 'remote_debugger.dart';
import 'sources.dart';

/// Converts from ExceptionPauseMode strings to [PauseState] enums.
///
/// Values defined in:
/// https://chromedevtools.github.io/devtools-protocol/tot/Debugger#method-setPauseOnExceptions
const _pauseModePauseStates = {
  'none': PauseState.none,
  'all': PauseState.all,
  'unhandled': PauseState.uncaught,
};

class Debugger extends Domain {
  final AssetHandler _assetHandler;
  final LogWriter _logWriter;
  final RemoteDebugger _remoteDebugger;

  /// The root URI from which the application is served.
  final String _root;
  final StreamNotify _streamNotify;

  Debugger._(
    this._assetHandler,
    this._remoteDebugger,
    this._streamNotify,
    AppInspectorProvider provider,
    // TODO(401) - Remove.
    this._root,
    this._logWriter,
  )   : _breakpoints = _Breakpoints(provider),
        super(provider);

  /// The scripts and sourcemaps for the application, both JS and Dart.
  Sources sources;

  /// The breakpoints we have set so far, indexable by either
  /// Dart or JS ID.
  final _Breakpoints _breakpoints;

  /// Allocates Dart breakpoint IDs
  int _nextBreakpointId = 1;

  Stack _pausedStack;

  /// The JS frames corresponding to [_pausedStack].
  /// 
  /// The most important thing here is that frames are identified by
  /// frameIndex in the Dart API, but by frame Id in Chrome, so we need
  /// to keep the JS frames and their Ids around.
  // TODO(alanknight): It would be nice to keep these as CallFrame instances,
  // but they don't map enough of the data yet.
  List<Map<String, dynamic>> _pausedJsStack;

  bool _isStepping = false;

  Future<Success> pause() async {
    _isStepping = false;
    var result = await _remoteDebugger.sendCommand('Debugger.pause');
    handleErrorIfPresent(result);
    return Success();
  }

  Future<Success> setExceptionPauseMode(String isolateId, String mode) async {
    checkIsolate(isolateId);
    var pauseState = _pauseModePauseStates[mode.toLowerCase()] ??
        (throw ArgumentError.value('mode', 'Unsupported mode `$mode`'));
    await _remoteDebugger.setPauseOnExceptions(pauseState);
    return Success();
  }

  /// Resumes the debugger.
  ///
  /// Step parameter options:
  /// https://github.com/dart-lang/sdk/blob/master/runtime/vm/service/service.md#resume
  ///
  /// If the step parameter is not provided, the program will resume regular
  /// execution.
  ///
  /// If the step parameter is provided, it indicates what form of
  /// single-stepping to use.
  ///
  /// Note that stepping will automatically continue until Chrome is paused at
  /// a location for which we have source information.
  Future<Success> resume(String isolateId,
      {String step, int frameIndex}) async {
    checkIsolate(isolateId);
    if (frameIndex != null) {
      throw ArgumentError('FrameIndex is currently unsupported.');
    }
    WipResponse result;
    if (step != null) {
      _isStepping = true;
      switch (step) {
        case 'Over':
          result = await _remoteDebugger.sendCommand('Debugger.stepOver');
          break;
        case 'Out':
          result = await _remoteDebugger.sendCommand('Debugger.stepOut');
          break;
        case 'Into':
          result = await _remoteDebugger.sendCommand('Debugger.stepInto');
          break;
        default:
          throw ArgumentError('Unexpected value for step: $step');
      }
    } else {
      _isStepping = false;
      result = await _remoteDebugger.sendCommand('Debugger.resume');
    }
    handleErrorIfPresent(result);
    return Success();
  }

  /// Returns the current Dart stack for the paused debugger.
  ///
  /// Returns null if the debugger is not paused.
  Future<Stack> getStack(String isolateId) async {
    checkIsolate(isolateId);
    return _pausedStack;
  }

  static Future<Debugger> create(
      AssetHandler assetHandler,
      RemoteDebugger remoteDebugger,
      StreamNotify streamNotify,
      AppInspectorProvider appInspectorProvider,
      String root,
      LogWriter logWriter) async {
    var debugger = Debugger._(
      assetHandler,
      remoteDebugger,
      streamNotify,
      appInspectorProvider,
      // TODO(401) - Remove.
      root,
      logWriter,
    );
    await debugger._initialize();
    return debugger;
  }

  Future<Null> _initialize() async {
    sources = Sources(_assetHandler, _remoteDebugger, _logWriter);
    // We must add a listener before enabling the debugger otherwise we will
    // miss events.
    // Allow a null debugger/connection for unit tests.
    _remoteDebugger?.onScriptParsed?.listen(sources.scriptParsed);
    _remoteDebugger?.onPaused?.listen(_pauseHandler);
    _remoteDebugger?.onResumed?.listen(_resumeHandler);

    handleErrorIfPresent(await _remoteDebugger?.sendCommand('Page.enable'));
    handleErrorIfPresent(await _remoteDebugger?.enable() as WipResponse);
  }

  /// Add a breakpoint at the given position.
  ///
  /// Note that line and column are Dart source locations and one-based.
  Future<Breakpoint> addBreakpoint(String isolateId, String scriptId, int line,
      {int column}) async {
    var isolate = checkIsolate(isolateId);
    var dartScript = await inspector.scriptWithId(scriptId);
    var dartUri = DartUri(dartScript.uri, _root);
    var location = _locationForDart(dartUri, line);
    // TODO: Handle cases where a breakpoint can't be set exactly at that line.
    if (location == null) return null;
    var jsBreakpointId = await _setBreakpoint(location);
    var dartBreakpoint = _dartBreakpoint(dartScript, location, isolate);
    _breakpoints.noteBreakpoint(js: jsBreakpointId, bp: dartBreakpoint);
    return dartBreakpoint;
  }

  /// Create a Dart breakpoint at [location] in [dartScript].
  Breakpoint _dartBreakpoint(
      ScriptRef dartScript, Location location, Isolate isolate) {
    var breakpoint = Breakpoint()
      ..resolved = true
      ..id = '${_nextBreakpointId++}'
      ..location = (SourceLocation()
        ..script = dartScript
        ..tokenPos = location.tokenPos);
    _streamNotify(
        'Debug',
        Event()
          ..kind = EventKind.kBreakpointAdded
          ..isolate = inspector.isolateRef
          ..breakpoint = breakpoint);
    return breakpoint;
  }

  /// Remove a Dart breakpoint.
  Future<Success> removeBreakpoint(
      String isolateId, String breakpointId) async {
    checkIsolate(isolateId);
    if (breakpointId == null) {
      throw ArgumentError.notNull('breakpointId');
    }
    var jsId = _breakpoints.jsId(breakpointId);
    var bp = _breakpoints.removeBreakpoint(js: jsId, dartId: breakpointId);
    if (bp == null) {
      throw ArgumentError.value(
          breakpointId, 'Breakpoint not found with this id.');
    }
    _streamNotify(
        'Debug',
        Event()
          ..kind = EventKind.kBreakpointRemoved
          ..isolate = inspector.isolateRef
          ..breakpoint = bp);
    await _removeBreakpoint(jsId);
    return Success();
  }

  /// Call the Chrome protocol setBreakpoint and return the breakpoint ID.
  Future<String> _setBreakpoint(Location location) async {
    // Location is 0 based according to:
    // https://chromedevtools.github.io/devtools-protocol/tot/Debugger#type-Location
    var response =
        await _remoteDebugger.sendCommand('Debugger.setBreakpoint', params: {
      'location': {
        'scriptId': location.jsLocation.scriptId,
        'lineNumber': location.jsLocation.line - 1,
      }
    });
    handleErrorIfPresent(response);
    return response.result['breakpointId'] as String;
  }

  /// Call the Chrome protocol removeBreakpoint.
  Future<void> _removeBreakpoint(String breakpointId) async {
    var response = await _remoteDebugger.sendCommand(
        'Debugger.removeBreakpoint',
        params: {'breakpointId': breakpointId});
    handleErrorIfPresent(response);
  }

  /// Find the [Location] for the given Dart source position.
  ///
  /// The [line] number is 1-based.
  Location _locationForDart(DartUri uri, int line) => sources
      .locationsForDart(uri.serverPath)
      .firstWhere((location) => location.dartLocation.line == line,
          orElse: () => null);

  /// Find the [Location] for the given JS source position.
  ///
  /// The [line] number is 1-based.
  Location _locationForJs(String scriptId, int line) => sources
      .locationsForJs(scriptId)
      .firstWhere((location) => location.jsLocation.line == line,
          orElse: () => null);

  /// Returns source [Location] for the paused event.
  ///
  /// If we do not have [Location] data for the embedded JS location, null is
  /// returned.
  Location _sourceLocation(DebuggerPausedEvent e) {
    var frame = e.params['callFrames'][0];
    var location = frame['location'];
    var jsLocation = JsLocation.fromZeroBased(location['scriptId'] as String,
        location['lineNumber'] as int, location['columnNumber'] as int);
    return _locationForJs(jsLocation.scriptId, jsLocation.line);
  }

  /// Translates Chrome callFrames contained in [DebuggerPausedEvent] into Dart
  /// [Frame]s.
  Future<List<Frame>> dartFramesFor(List<Map<String, dynamic>> frames) async {
    var dartFrames = <Frame>[];
    var index = 0;
    for (var frame in frames) {
      var location = frame['location'];
      var functionName = frame['functionName'] as String ?? '';
      functionName = functionName.split('.').last;
      // Chrome is 0 based. Account for this.
      var jsLocation = JsLocation.fromZeroBased(location['scriptId'] as String,
          location['lineNumber'] as int, location['columnNumber'] as int);
      var dartFrame = await _frameFor(jsLocation);
      if (dartFrame != null) {
        dartFrame.code.name = functionName.isEmpty ? '<closure>' : functionName;
        dartFrame.index = index++;
        dartFrame.vars = await _variablesFor(
            frame['scopeChain'] as List<dynamic>,
            frame['callFrameId'] as String);
        dartFrames.add(dartFrame);
      }
    }
    return dartFrames;
  }

  /// The variables visible in a frame in Dart protocol [BoundVariable] form.
  Future<List<BoundVariable>> _variablesFor(
      List<dynamic> scopeChain, String callFrameId) async {
    var jsScopes = await JsScopeChain.fromJs(
        scopeChain.cast<Map<String, dynamic>>().toList(),
        'fred',
        this,
        callFrameId);
    var dartScopes = await jsScopes.toDartScopeChain();
    return [
<<<<<<< HEAD
      for (var scope in dartScopes.allScopes()) ...await _boundVariables(scope)
    ];
=======
      for (var scope in scopeChain.take(2)) ...await _boundVariables(scope)
    ]..sort((a, b) => a.name.compareTo(b.name));
>>>>>>> ffe1d46c
  }

  Future<Iterable<BoundVariable>> _boundVariables(Scope scope) async {
    // We return one level of properties from this object. Sub-prsoperties are
    // another round trip.
<<<<<<< HEAD
    var refs = scope.properties.map<Future<BoundVariable>>((property) async {
      var instanceRef = await inspector.instanceRefFor(property.value);
      // Skip null instance refs, which we get for weird objects, e.g.
      // properties that are getter/setter pairs.
      // TODO(alanknight): Handle these properly.
      if (instanceRef == null) return null;
      return BoundVariable()
        ..name = property.name
        ..value = instanceRef;
    });
    var things = await Future.wait(refs);
    var moreThings = things.where((variable) => variable != null);
    return moreThings;
=======
    var refs = properties.map<
        Future<BoundVariable>>((property) async => BoundVariable()
      ..name = property.name
      ..value = await inspector.instanceHelper.instanceRefFor(property.value));
    // Actual null values will still have a variable value of an InstanceRef.
    return (await Future.wait(refs))
        .where((variable) => variable.value != null);
>>>>>>> ffe1d46c
  }

  /// Calls the Chrome Runtime.getProperties API for the object with [id].
  ///
  /// Note that the property names are JS names, e.g.
  /// Symbol(DartClass.actualName) and will need to be converted.
  Future<List<Property>> getProperties(String id) async {
    var response =
        await _remoteDebugger.sendCommand('Runtime.getProperties', params: {
      'objectId': id,
      'ownProperties': true,
    });
    var jsProperties = response.result['result'];
    var properties = (jsProperties as List)
        .map<Property>((each) => Property(each as Map<String, dynamic>))
        .toList();
    return properties;
  }

  /// Returns a Dart [Frame] for a [JsLocation].
  Future<Frame> _frameFor(JsLocation jsLocation) async {
    // TODO(sdk/issues/37240) - ideally we look for an exact location instead
    // of the closest location on a given line.
    Location bestLocation;
    for (var location in sources.locationsForJs(jsLocation.scriptId)) {
      if (location.jsLocation.line == jsLocation.line) {
        bestLocation ??= location;
        if ((location.jsLocation.column - jsLocation.column).abs() <
            (bestLocation.jsLocation.column - jsLocation.column).abs()) {
          bestLocation = location;
        }
      }
    }
    if (bestLocation == null) return null;
    var script =
        await inspector?.scriptRefFor(bestLocation.dartLocation.uri.serverPath);
    return Frame()
      ..code = (CodeRef()..kind = CodeKind.kDart)
      ..location = (SourceLocation()
        ..tokenPos = bestLocation.tokenPos
        ..script = script)
      ..kind = FrameKind.kRegular;
  }

  /// Handles pause events coming from the Chrome connection.
  Future<void> _pauseHandler(DebuggerPausedEvent e) async {
    var isolate = inspector.isolate;
    if (isolate == null) return;
    var event = Event()..isolate = inspector.isolateRef;
    var params = e.params;
    var breakpoints = params['hitBreakpoints'] as List;
    if (breakpoints.isNotEmpty) {
      event.kind = EventKind.kPauseBreakpoint;
    } else if (e.reason == 'exception' || e.reason == 'assert') {
      event.kind = EventKind.kPauseException;
    } else {
      // If we don't have source location continue stepping.
      if (_isStepping && _sourceLocation(e) == null) {
        await _remoteDebugger.sendCommand('Debugger.stepInto');
        return;
      }
      event.kind = EventKind.kPauseInterrupted;
    }
    var jsFrames =
        (e.params['callFrames'] as List).cast<Map<String, dynamic>>();
    var frames = await dartFramesFor(jsFrames);
    _pausedStack = Stack()
      ..frames = frames
      ..messages = [];
    _pausedJsStack = jsFrames;
    if (frames.isNotEmpty) event.topFrame = frames.first;
    isolate.pauseEvent = event;
    _streamNotify('Debug', event);
  }

  /// Handles resume events coming from the Chrome connection.
  Future<void> _resumeHandler(DebuggerResumedEvent e) async {
    // We can receive a resume event in the middle of a reload which will
    // result in a null isolate.
    var isolate = inspector?.isolate;
    if (isolate == null) return;
    _pausedStack = null;
    _pausedJsStack = null;
    var event = Event()
      ..kind = EventKind.kResume
      ..isolate = inspector.isolateRef;
    isolate.pauseEvent = event;
    _streamNotify('Debug', event);
  }


  Future<RemoteObject> evaluateJsOnCallFrameIndex(int frameIndex, String expression) {
    if (_pausedJsStack == null) return null; // TODO(alanknight): Throw if not paused?
    return evaluateJsOnCallFrame(_pausedJsStack[frameIndex]['callFrameId'] as String, expression);
  }

  /// Evaluate [expression] by calling Chrome's Runtime.evaluateOnCallFrame.
  Future<RemoteObject> evaluateJsOnCallFrame(
      String callFrameId, String expression) async {
    // TODO(alanknight): Support a version with arguments if needed.
    WipResponse result;
    result = await _remoteDebugger.sendCommand('Debugger.evaluateOnCallFrame',
        params: {'callFrameId': callFrameId, 'expression': expression});
    handleErrorIfPresent(result, evalContents: expression, additionalDetails: {
      'Dart expression': expression,
    });
    return RemoteObject(result.result['result'] as Map<String, dynamic>);
  }
}

/// Keeps track of the Dart and JS breakpoint Ids that correspond.
class _Breakpoints extends Domain {
  final Map<String, String> _byJsId = {};
  final Map<String, String> _byDartId = {};

  _Breakpoints(AppInspectorProvider provider) : super(provider);

  /// Record the breakpoint.
  ///
  /// Either [dartId] or the Dart breakpoint [bp] must be provided.
  void noteBreakpoint({String js, String dartId, Breakpoint bp}) {
    _byJsId[js] = dartId ?? bp?.id;
    _byDartId[dartId ?? bp?.id] = js;
    var isolate = inspector.isolate;
    if (bp != null) {
      isolate?.breakpoints?.add(bp);
    }
  }

  Breakpoint removeBreakpoint({String js, String dartId, Breakpoint bp}) {
    var isolate = inspector.isolate;
    _byJsId.remove(js);
    _byDartId.remove(dartId ?? bp?.id);
    Breakpoint dartBp;
    // TODO: Do something better than the default throw when it's not found.
    dartBp = bp ??
        isolate.breakpoints
            .firstWhere((b) => b.id == dartId, orElse: () => null);
    isolate?.breakpoints?.remove(dartBp);
    return dartBp;
  }

  String dartId(String jsId) => _byJsId[jsId];

  String jsId(String dartId) => _byDartId[dartId];
}<|MERGE_RESOLUTION|>--- conflicted
+++ resolved
@@ -314,21 +314,15 @@
         callFrameId);
     var dartScopes = await jsScopes.toDartScopeChain();
     return [
-<<<<<<< HEAD
       for (var scope in dartScopes.allScopes()) ...await _boundVariables(scope)
-    ];
-=======
-      for (var scope in scopeChain.take(2)) ...await _boundVariables(scope)
     ]..sort((a, b) => a.name.compareTo(b.name));
->>>>>>> ffe1d46c
   }
 
   Future<Iterable<BoundVariable>> _boundVariables(Scope scope) async {
     // We return one level of properties from this object. Sub-prsoperties are
     // another round trip.
-<<<<<<< HEAD
     var refs = scope.properties.map<Future<BoundVariable>>((property) async {
-      var instanceRef = await inspector.instanceRefFor(property.value);
+      var instanceRef = await inspector.instanceHelper.instanceRefFor(property.value);
       // Skip null instance refs, which we get for weird objects, e.g.
       // properties that are getter/setter pairs.
       // TODO(alanknight): Handle these properly.
@@ -340,15 +334,6 @@
     var things = await Future.wait(refs);
     var moreThings = things.where((variable) => variable != null);
     return moreThings;
-=======
-    var refs = properties.map<
-        Future<BoundVariable>>((property) async => BoundVariable()
-      ..name = property.name
-      ..value = await inspector.instanceHelper.instanceRefFor(property.value));
-    // Actual null values will still have a variable value of an InstanceRef.
-    return (await Future.wait(refs))
-        .where((variable) => variable.value != null);
->>>>>>> ffe1d46c
   }
 
   /// Calls the Chrome Runtime.getProperties API for the object with [id].
