--- conflicted
+++ resolved
@@ -741,11 +741,7 @@
 
 /// Keeps track of the Dart and JS breakpoint Ids that correspond.
 class _Breakpoints extends Domain {
-<<<<<<< HEAD
   final _logger = Logger('Breakpoints');
-=======
-  final logger = Logger('Breakpoints');
->>>>>>> 0591fa8b
   final _dartIdByJsId = <String, String>{};
   final _jsIdByDartId = <String, String>{};
 
@@ -773,16 +769,9 @@
     var location = await locations.locationForDart(dartUri, line, column);
     // TODO: Handle cases where a breakpoint can't be set exactly at that line.
     if (location == null) {
-<<<<<<< HEAD
-      _logger
-          .fine('Failed to set breakpoint $id (${dartUri.serverPath}:$line): '
-              'cannot find dart location.');
-=======
-      logger
-          .fine('Failed to set breakpoint at ${dartScript.uri}:$line:$column: '
-              'Dart location not found for scriptId: $scriptId, '
-              'server path: ${dartUri.serverPath}, root:$root');
->>>>>>> 0591fa8b
+      _logger.fine('Failed to set breakpoint $id '
+          '(${dartUri.serverPath}:$line:$column): '
+          'cannot find dart location.');
       throw RPCError(
           'addBreakpoint',
           102,
