// Copyright (c) 2019, the Dart project authors.  Please see the AUTHORS file
// for details. All rights reserved. Use of this source code is governed by a
// BSD-style license that can be found in the LICENSE file.

import 'dart:async';
import 'dart:math' as math;

import 'package:dwds/src/debugging/dart_scope.dart';
import 'package:dwds/src/debugging/frame_computer.dart';
import 'package:dwds/src/debugging/location.dart';
import 'package:dwds/src/debugging/remote_debugger.dart';
import 'package:dwds/src/debugging/skip_list.dart';
import 'package:dwds/src/loaders/strategy.dart';
import 'package:dwds/src/services/chrome_debug_exception.dart';
import 'package:dwds/src/utilities/conversions.dart';
import 'package:dwds/src/utilities/dart_uri.dart';
import 'package:dwds/src/utilities/domain.dart';
import 'package:dwds/src/utilities/objects.dart' show Property;
import 'package:dwds/src/utilities/shared.dart';
import 'package:dwds/src/utilities/synchronized.dart';
import 'package:logging/logging.dart';
import 'package:vm_service/vm_service.dart';
import 'package:webkit_inspection_protocol/webkit_inspection_protocol.dart'
    hide StackTrace;

/// Adds [event] to the stream with [streamId] if there is anybody listening
/// on that stream.
typedef StreamNotify = void Function(String streamId, Event event);

/// Converts from ExceptionPauseMode strings to [PauseState] enums.
///
/// Values defined in:
/// https://chromedevtools.github.io/devtools-protocol/tot/Debugger#method-setPauseOnExceptions
const _pauseModePauseStates = {
  'none': PauseState.none,
  'all': PauseState.all,
  'unhandled': PauseState.uncaught,
};

class Debugger extends Domain {
  static final logger = Logger('Debugger');

  final RemoteDebugger _remoteDebugger;

  final StreamNotify _streamNotify;
  final Locations _locations;
  final SkipLists _skipLists;
  final String _root;

  Debugger._(
    this._remoteDebugger,
    this._streamNotify,
    this._locations,
    this._skipLists,
    this._root,
  ) : _breakpoints = _Breakpoints(
            locations: _locations,
            remoteDebugger: _remoteDebugger,
            root: _root);

  /// The breakpoints we have set so far, indexable by either
  /// Dart or JS ID.
  final _Breakpoints _breakpoints;

  PauseState _pauseState = PauseState.none;

  // TODO(elliette): https://github.com/dart-lang/webdev/issues/1501 Re-enable
  // after checking with Chrome team if there is a way to check if the Chrome
  // DevTools is showing an overlay. Both cannot be shown at the same time:
  // bool _pausedOverlayVisible = false;

  String get pauseState => _pauseModePauseStates.entries
      .firstWhere((entry) => entry.value == _pauseState)
      .key;

  /// The JS frames at the current paused location.
  ///
  /// The most important thing here is that frames are identified by
  /// frameIndex in the Dart API, but by frame Id in Chrome, so we need
  /// to keep the JS frames and their Ids around.
  FrameComputer? stackComputer;

  bool _isStepping = false;

  void updateInspector(AppInspectorInterface appInspector) {
    inspector = appInspector;
    _breakpoints.inspector = appInspector;
  }

  Future<Success> pause() async {
    _isStepping = false;
    final result = await _remoteDebugger.pause();
    handleErrorIfPresent(result);
    return Success();
  }

  Future<Success> setExceptionPauseMode(String mode) async {
    mode = mode.toLowerCase();
    final state = _pauseModePauseStates[mode];
    if (state == null) {
      throwInvalidParam('setExceptionPauseMode', 'Unsupported mode: $mode');
    } else {
      _pauseState = state;
    }
    await _remoteDebugger.setPauseOnExceptions(_pauseState);
    return Success();
  }

  /// Resumes the debugger.
  ///
  /// Step parameter options:
  /// https://github.com/dart-lang/sdk/blob/main/runtime/vm/service/service.md#resume
  ///
  /// If the step parameter is not provided, the program will resume regular
  /// execution.
  ///
  /// If the step parameter is provided, it indicates what form of
  /// single-stepping to use.
  ///
  /// Note that stepping will automatically continue until Chrome is paused at
  /// a location for which we have source information.
  Future<Success> resume({String? step, int? frameIndex}) async {
    if (frameIndex != null) {
      throw ArgumentError('FrameIndex is currently unsupported.');
    }
    WipResponse? result;
    if (step != null) {
      _isStepping = true;
      switch (step) {
        case 'Over':
          result = await _remoteDebugger.stepOver();
          break;
        case 'Out':
          result = await _remoteDebugger.stepOut();
          break;
        case 'Into':
          result = await _remoteDebugger.stepInto();
          break;
        default:
          throwInvalidParam('resume', 'Unexpected value for step: $step');
      }
    } else {
      _isStepping = false;
      result = await _remoteDebugger.resume();
    }
    handleErrorIfPresent(result);
    return Success();
  }

  /// Returns the current Dart stack for the paused debugger.
  ///
  /// Throws RPCError if the debugger is not paused.
  ///
  /// The returned stack will contain up to [limit] frames if provided.
  Future<Stack> getStack({int? limit}) async {
    if (stackComputer == null) {
      throw RPCError('getStack', RPCError.kInternalError,
          'Cannot compute stack when application is not paused');
    }

    final frames = await stackComputer!.calculateFrames(limit: limit);
    return Stack(
        frames: frames,
        messages: [],
        truncated: limit != null && frames.length == limit);
  }

  static Future<Debugger> create(
    RemoteDebugger remoteDebugger,
    StreamNotify streamNotify,
    Locations locations,
    SkipLists skipLists,
    String root,
  ) async {
    final debugger = Debugger._(
      remoteDebugger,
      streamNotify,
      locations,
      skipLists,
      root,
    );
    await debugger._initialize();
    return debugger;
  }

  Future<void> _initialize() async {
    // We must add a listener before enabling the debugger otherwise we will
    // miss events.
    // Allow a null debugger/connection for unit tests.
    runZonedGuarded(() {
      _remoteDebugger.onPaused.listen(_pauseHandler);
      _remoteDebugger.onResumed.listen(_resumeHandler);
      _remoteDebugger.onTargetCrashed.listen(_crashHandler);
    }, (e, StackTrace s) {
      logger.warning('Error handling Chrome event', e, s);
    });

    handleErrorIfPresent(await _remoteDebugger.enablePage());
    await _remoteDebugger.enable();

    // Enable collecting information about async frames when paused.
    handleErrorIfPresent(await _remoteDebugger
        .sendCommand('Debugger.setAsyncCallStackDepth', params: {
      'maxDepth': 128,
    }));
  }

  /// Resumes the Isolate from start.
  ///
  /// The JS VM is technically not paused at the start of the Isolate so there
  /// will not be a corresponding [DebuggerResumedEvent].
  Future<void> resumeFromStart() => _resumeHandler(null);

  /// Notify the debugger the [Isolate] is paused at the application start.
  void notifyPausedAtStart() async {
    stackComputer = FrameComputer(this, []);
  }

  /// Add a breakpoint at the given position.
  ///
  /// Note that line and column are Dart source locations and are one-based.
  Future<Breakpoint> addBreakpoint(
    String scriptId,
    int line, {
    int? column,
  }) async {
    column ??= 0;
    final breakpoint = await _breakpoints.add(scriptId, line, column);
    _notifyBreakpoint(breakpoint);
    return breakpoint;
  }

  Future<ScriptRef?> _updatedScriptRefFor(Breakpoint breakpoint) async {
    final oldRef = (breakpoint.location as SourceLocation).script;
    final uri = oldRef?.uri;
    if (uri == null) return null;
    final dartUri = DartUri(uri, _root);
    return await inspector.scriptRefFor(dartUri.serverPath);
  }

  Future<void> reestablishBreakpoints(
    Set<Breakpoint> previousBreakpoints,
    Set<Breakpoint> disabledBreakpoints,
  ) async {
    // Previous breakpoints were never removed from Chrome since we use
    // `setBreakpointByUrl`. We simply need to update the references.
    for (var breakpoint in previousBreakpoints) {
      final dartBpId = breakpoint.id!;
      final scriptRef = await _updatedScriptRefFor(breakpoint);
      final scriptUri = scriptRef?.uri;
      if (scriptRef != null && scriptUri != null) {
        final jsBpId = _breakpoints.jsIdFor(dartBpId)!;
        final updatedLocation = await _locations.locationForDart(
            DartUri(scriptUri, _root),
            _lineNumberFor(breakpoint),
            _columnNumberFor(breakpoint));
        if (updatedLocation != null) {
          final updatedBreakpoint = _breakpoints._dartBreakpoint(
              scriptRef, updatedLocation, dartBpId);
          _breakpoints._note(bp: updatedBreakpoint, jsId: jsBpId);
          _notifyBreakpoint(updatedBreakpoint);
        } else {
          logger.warning('Cannot update breakpoint $dartBpId:'
              ' cannot update location.');
        }
      } else {
        logger.warning('Cannot update breakpoint $dartBpId:'
            ' cannot find script ref.');
      }
    }

    // Disabled breakpoints were actually removed from Chrome so simply add
    // them back.
    for (var breakpoint in disabledBreakpoints) {
      final scriptRef = await _updatedScriptRefFor(breakpoint);
      final scriptId = scriptRef?.id;
      if (scriptId != null) {
        await addBreakpoint(scriptId, _lineNumberFor(breakpoint),
            column: _columnNumberFor(breakpoint));
      } else {
        logger.warning('Cannot update disabled breakpoint ${breakpoint.id}:'
            ' cannot find script ref.');
      }
    }
  }

  void _notifyBreakpoint(Breakpoint breakpoint) {
    final event = Event(
      kind: EventKind.kBreakpointAdded,
      timestamp: DateTime.now().millisecondsSinceEpoch,
      isolate: inspector.isolateRef,
    );
    event.breakpoint = breakpoint;
    _streamNotify('Debug', event);
  }

  /// Remove a Dart breakpoint.
  Future<Success> removeBreakpoint(String breakpointId) async {
    if (_breakpoints.breakpointFor(breakpointId) == null) {
      throwInvalidParam(
          'removeBreakpoint', 'invalid breakpoint id $breakpointId');
    }
    final jsId = _breakpoints.jsIdFor(breakpointId);
    if (jsId == null) {
      throw RPCError('removeBreakpoint', RPCError.kInternalError,
          'invalid JS breakpoint id $jsId');
    }
    await _removeBreakpoint(jsId);

    final bp = await _breakpoints.remove(jsId: jsId, dartId: breakpointId);
    if (bp != null) {
      _streamNotify(
        'Debug',
        Event(
            kind: EventKind.kBreakpointRemoved,
            timestamp: DateTime.now().millisecondsSinceEpoch,
            isolate: inspector.isolateRef)
          ..breakpoint = bp,
      );
    }
    return Success();
  }

  /// Call the Chrome protocol removeBreakpoint.
  Future<void> _removeBreakpoint(String breakpointId) async {
    try {
      final response = await _remoteDebugger.removeBreakpoint(breakpointId);
      handleErrorIfPresent(response);
    } on WipError catch (e) {
      throw RPCError('removeBreakpoint', 102, '$e');
    }
  }

  /// Returns Chrome script uri for Chrome script ID.
  String? urlForScriptId(String scriptId) =>
      _remoteDebugger.scripts[scriptId]?.url;

  /// Returns source [Location] for the paused event.
  ///
  /// If we do not have [Location] data for the embedded JS location, null is
  /// returned.
  Future<Location?> _sourceLocation(DebuggerPausedEvent e) async {
    final frame = e.params?['callFrames']?[0];
    final location = frame?['location'];
    if (location == null) return null;

    final scriptId = location['scriptId'] as String?;
    final line = location['lineNumber'] as int?;
    if (scriptId == null || line == null) return null;

    final column = location['columnNumber'] as int?;
    final url = urlForScriptId(scriptId);
    if (url == null) return null;

    return _locations.locationForJs(url, line, column);
  }

  /// Returns script ID for the paused event.
  String? _frameScriptId(DebuggerPausedEvent e) {
    final frame = e.params?['callFrames']?[0];
    return frame?['location']?['scriptId'] as String?;
  }

  /// The variables visible in a frame in Dart protocol [BoundVariable] form.
  Future<List<BoundVariable>> variablesFor(WipCallFrame frame) async {
    // TODO(alanknight): Can these be moved to dart_scope.dart?
    final properties = await visibleProperties(debugger: this, frame: frame);
    final boundVariables = await Future.wait(
      properties.map((property) async => await _boundVariable(property)),
    );

    // Filter out variables that do not come from dart code, such as native
    // JavaScript objects
    return boundVariables
        .where((bv) => isDisplayableObject(bv?.value))
        .toList()
        .cast();
  }

  Future<BoundVariable?> _boundVariable(Property property) async {
    // TODO(annagrin): value might be null in the future for variables
    // optimized by V8. Return appropriate sentinel values for them.
    if (property.value != null) {
      final value = property.value!;
      // We return one level of properties from this object. Sub-properties are
      // another round trip.
      final instanceRef = await inspector.instanceRefFor(value);
      // Skip null instance refs, which we get for weird objects, e.g.
      // properties that are getter/setter pairs.
      // TODO(alanknight): Handle these properly.
      if (instanceRef == null) return null;

      return BoundVariable(
        name: property.name,
        value: instanceRef,
        // TODO(grouma) - Provide actual token positions.
        declarationTokenPos: -1,
        scopeStartTokenPos: -1,
        scopeEndTokenPos: -1,
      );
    }
    return null;
  }

  static bool _isSubRange({int? offset, int? count, int? length}) {
    if (length == null) return false;
    if (offset == 0 && count == null) return false;
    return offset != null || count != null;
  }

  /// Compute the last possible element index in the range of [offset]..end
  /// that includes [count] elements, if available.
  static int? _calculateRangeEnd(
          {int? count, required int offset, required int length}) =>
      count == null ? null : math.min(offset + count, length);

  /// Calculate the number of available elements in the range.
  static int _calculateRangeCount(
          {int? count, required int offset, required int length}) =>
      count == null ? length - offset : math.min(count, length - offset);

  /// Find a sub-range of the entries for a Map/List when offset and/or count
  /// have been specified on a getObject request.
  ///
  /// If the object referenced by [id] is not a system List or Map then this
  /// will just return a RemoteObject for it and ignore [offset], [count] and
  /// [length]. If it is, then [length] should be the number of entries in the
  /// List/Map and [offset] and [count] should indicate the desired range.
  Future<RemoteObject> _subRange(String id,
      {required int offset, int? count, required int length}) async {
    // TODO(#809): Sometimes we already know the type of the object, and
    // we could take advantage of that to short-circuit.
    final receiver = remoteObjectFor(id);
    final end =
        _calculateRangeEnd(count: count, offset: offset, length: length);
    final rangeCount =
        _calculateRangeCount(count: count, offset: offset, length: length);
    final args =
        [offset, rangeCount, end].map(dartIdFor).map(remoteObjectFor).toList();
    // If this is a List, just call sublist. If it's a Map, get the entries, but
    // avoid doing a toList on a large map using skip/take to get the section we
    // want. To make those alternatives easier in JS, pass both count and end.
    final expression = '''
        function (offset, count, end) {
          const sdk = ${globalLoadStrategy.loadModuleSnippet}("dart_sdk");
          if (sdk.core.Map.is(this)) {
            const entries = sdk.dart.dload(this, "entries");
            const skipped = sdk.dart.dsend(entries, "skip", [offset])
            const taken = sdk.dart.dsend(skipped, "take", [count]);
            return sdk.dart.dsend(taken, "toList", []);
          } else  if (sdk.core.List.is(this)) {
            return sdk.dart.dsendRepl(this, "sublist", [offset, end]);
          } else {
            return this;
          }
        }
        ''';
    return await inspector.jsCallFunctionOn(receiver, expression, args);
  }

  // TODO(elliette): https://github.com/dart-lang/webdev/issues/1501 Re-enable
  // after checking with Chrome team if there is a way to check if the Chrome
  // DevTools is showing an overlay. Both cannot be shown at the same time:

  // Renders the paused at breakpoint overlay over the application.
  // void _showPausedOverlay() async {
  //   if (_pausedOverlayVisible) return;
  //   handleErrorIfPresent(await _remoteDebugger?.sendCommand('DOM.enable'));
  //   handleErrorIfPresent(await _remoteDebugger?.sendCommand('Overlay.enable'));
  //   handleErrorIfPresent(await _remoteDebugger
  //       ?.sendCommand('Overlay.setPausedInDebuggerMessage', params: {
  //     'message': 'Paused',
  //   }));
  //   _pausedOverlayVisible = true;
  // }

  // Removes the paused at breakpoint overlay from the application.
  // void _hidePausedOverlay() async {
  //   if (!_pausedOverlayVisible) return;
  //   handleErrorIfPresent(await _remoteDebugger?.sendCommand('Overlay.disable'));
  //   _pausedOverlayVisible = false;
  // }

  /// Calls the Chrome Runtime.getProperties API for the object with [objectId].
  ///
  /// Note that the property names are JS names, e.g.
  /// Symbol(DartClass.actualName) and will need to be converted. For a system
  /// List or Map, [offset] and/or [count] can be provided to indicate a desired
  /// range of entries. They will be ignored if there is no [length].
  Future<List<Property>> getProperties(
    String objectId, {
    int? offset,
    int? count,
    int? length,
  }) async {
    String rangeId = objectId;
<<<<<<< HEAD
    if (length != null && (offset != null || count != null)) {
      final range = await _subrange(objectId, offset ?? 0, count, length);
=======
    if (_isSubRange(offset: offset, count: count, length: length)) {
      final range = await _subRange(objectId,
          offset: offset ?? 0, count: count, length: length!);
>>>>>>> 2cad786f
      rangeId = range.objectId ?? rangeId;
    }
    final jsProperties = await sendCommandAndValidateResult<List>(
      _remoteDebugger,
      method: 'Runtime.getProperties',
      resultField: 'result',
      params: {
        'objectId': rangeId,
        'ownProperties': true,
      },
    );
    return jsProperties
        .map<Property>((each) => Property(each as Map<String, dynamic>))
        .toList();
  }

  /// Returns a Dart [Frame] for a JS [frame].
  Future<Frame?> calculateDartFrameFor(
    WipCallFrame frame,
    int frameIndex, {
    bool populateVariables = true,
  }) async {
    final location = frame.location;
    final line = location.lineNumber;
    final column = location.columnNumber;

    final url = urlForScriptId(location.scriptId);
    if (url == null) {
      logger.fine('Failed to create dart frame for ${frame.functionName}: '
          'cannot find url for script ${location.scriptId}');
      return null;
    }

    final bestLocation = await _locations.locationForJs(url, line, column ?? 0);
    if (bestLocation == null) return null;

    final script =
        await inspector.scriptRefFor(bestLocation.dartLocation.uri.serverPath);
    // We think we found a location, but for some reason we can't find the
    // script. Just drop the frame.
    // TODO(#700): Understand when this can happen and have a better fix.
    if (script == null) return null;

    final functionName = _prettifyMember((frame.functionName).split('.').last);
    final codeRefName = functionName.isEmpty ? '<closure>' : functionName;

    final dartFrame = Frame(
      index: frameIndex,
      code: CodeRef(
        name: codeRefName,
        kind: CodeKind.kDart,
        id: createId(),
      ),
      location: SourceLocation(
          line: bestLocation.dartLocation.line,
          column: bestLocation.dartLocation.column,
          tokenPos: bestLocation.tokenPos,
          script: script),
      kind: FrameKind.kRegular,
    );

    // Don't populate variables for async frames.
    if (populateVariables) {
      dartFrame.vars = await variablesFor(frame);
    }

    return dartFrame;
  }

  /// Handles pause events coming from the Chrome connection.
  Future<void> _pauseHandler(DebuggerPausedEvent e) async {
    final isolate = inspector.isolate;
    Event event;
    final timestamp = DateTime.now().millisecondsSinceEpoch;
    final jsBreakpointIds = e.hitBreakpoints ?? [];
    if (jsBreakpointIds.isNotEmpty) {
      final breakpointIds = jsBreakpointIds
          .map((id) => _breakpoints._dartIdByJsId[id])
          // In case the breakpoint was set in Chrome DevTools outside of
          // package:dwds.
          .where((entry) => entry != null)
          .toSet();
      final pauseBreakpoints = isolate.breakpoints
          ?.where((bp) => breakpointIds.contains(bp.id))
          .toList();
      event = Event(
          kind: EventKind.kPauseBreakpoint,
          timestamp: timestamp,
          isolate: inspector.isolateRef)
        ..pauseBreakpoints = pauseBreakpoints;
    } else if (e.reason == 'exception' || e.reason == 'assert') {
      InstanceRef? exception;

      if (e.data is Map<String, dynamic>) {
        final map = e.data as Map<String, dynamic>;
        if (map['type'] == 'object') {
          // The className here is generally 'DartError'.
          final obj = RemoteObject(map);
          exception = await inspector.instanceRefFor(obj);
          if (exception != null && isNativeJsObject(exception)) {
            if (obj.description != null) {
              // Create a string exception object.
              final description =
                  await inspector.mapExceptionStackTrace(obj.description!);
              exception = await inspector.instanceRefFor(description);
            } else {
              exception = null;
            }
          }
        }
      }

      event = Event(
        kind: EventKind.kPauseException,
        timestamp: timestamp,
        isolate: inspector.isolateRef,
        exception: exception,
      );
    } else {
      // Continue stepping until we hit a dart location,
      // avoiding stepping through library loading code.
      if (_isStepping) {
        final scriptId = _frameScriptId(e);
        if (scriptId == null) {
          logger.severe('Stepping failed: '
              'cannot find script id for event $e');
          throw StateError('Stepping failed on event $e');
        }
        final url = urlForScriptId(scriptId);
        if (url == null) {
          logger.severe('Stepping failed: '
              'cannot find url for script $scriptId');
          throw StateError('Stepping failed in script $scriptId');
        }

        if (url.contains(globalLoadStrategy.loadLibrariesModule)) {
          await _remoteDebugger.stepOut();
          return;
        } else if ((await _sourceLocation(e)) == null) {
          // TODO(grouma) - In the future we should send all previously computed
          // skipLists.
          await _remoteDebugger.stepInto(params: {
            'skipList': await _skipLists.compute(
              scriptId,
              await _locations.locationsForUrl(url),
            )
          });
          return;
        }
      }
      event = Event(
          kind: EventKind.kPauseInterrupted,
          timestamp: timestamp,
          isolate: inspector.isolateRef);
    }

    // Calculate the frames (and handle any exceptions that may occur).
    stackComputer = FrameComputer(
      this,
      e.getCallFrames().toList(),
      asyncStackTrace: e.asyncStackTrace,
    );

    try {
      final frames = await stackComputer!.calculateFrames(limit: 1);
      event.topFrame = frames.isNotEmpty ? frames.first : null;
    } catch (e, s) {
      // TODO: Return information about the error to the user.
      logger.warning('Error calculating Dart frames', e, s);
    }

    // TODO(elliette): https://github.com/dart-lang/webdev/issues/1501 Re-enable
    // after checking with Chrome team if there is a way to check if the Chrome
    // DevTools is showing an overlay. Both cannot be shown at the same time.
    // _showPausedOverlay();
    isolate.pauseEvent = event;
    _streamNotify('Debug', event);
  }

  /// Handles resume events coming from the Chrome connection.
  Future<void> _resumeHandler(DebuggerResumedEvent? _) async {
    // We can receive a resume event in the middle of a reload which will result
    // in a null isolate.
    final isolate = inspector.isolate;

    stackComputer = null;
    final event = Event(
        kind: EventKind.kResume,
        timestamp: DateTime.now().millisecondsSinceEpoch,
        isolate: inspector.isolateRef);

    // TODO(elliette): https://github.com/dart-lang/webdev/issues/1501 Re-enable
    // after checking with Chrome team if there is a way to check if the Chrome
    // DevTools is showing an overlay. Both cannot be shown at the same time.
    // _hidePausedOverlay();
    isolate.pauseEvent = event;
    _streamNotify('Debug', event);
  }

  /// Handles targetCrashed events coming from the Chrome connection.
  Future<void> _crashHandler(TargetCrashedEvent _) async {
    // We can receive a resume event in the middle of a reload which will result
    // in a null isolate.
    final isolate = inspector.isolate;

    stackComputer = null;
    final event = Event(
        kind: EventKind.kIsolateExit,
        timestamp: DateTime.now().millisecondsSinceEpoch,
        isolate: inspector.isolateRef);
    isolate.pauseEvent = event;
    _streamNotify('Isolate', event);
    logger.severe('Target crashed!');
  }

  WipCallFrame? jsFrameForIndex(int frameIndex) {
    final computer = stackComputer;
    if (computer == null) {
      throw RPCError('evaluateInFrame', 106,
          'Cannot evaluate on a call frame when the program is not paused');
    }
    return computer.jsFrameForIndex(frameIndex);
  }

  /// Evaluate [expression] by calling Chrome's Runtime.evaluateOnCallFrame on
  /// the call frame with index [frameIndex] in the currently saved stack.
  ///
  /// If the program is not paused, so there is no current stack, throws a
  /// [StateError].
  Future<RemoteObject> evaluateJsOnCallFrameIndex(
      int frameIndex, String expression) {
    final index = jsFrameForIndex(frameIndex)?.callFrameId;
    if (index == null) {
      // This might happen on async frames.
      throw StateError('No frame for frame index: $index');
    }
    return evaluateJsOnCallFrame(index, expression);
  }

  /// Evaluate [expression] by calling Chrome's Runtime.evaluateOnCallFrame on
  /// the call frame with id [callFrameId].
  Future<RemoteObject> evaluateJsOnCallFrame(
      String callFrameId, String expression) async {
    // TODO(alanknight): Support a version with arguments if needed.
    try {
      return await _remoteDebugger.evaluateOnCallFrame(callFrameId, expression);
    } on ExceptionDetails catch (e) {
      throw ChromeDebugException(
        e.json,
        evalContents: expression,
      );
    }
  }
}

Future<T> sendCommandAndValidateResult<T>(
  RemoteDebugger remoteDebugger, {
  required String method,
  required String resultField,
  Map<String, dynamic>? params,
}) async {
  final response = await remoteDebugger.sendCommand(method, params: params);
  final result = response.result?[resultField];
  if (result == null) {
    throw RPCError(method, RPCError.kInternalError,
        '$resultField not found in result from sendCommand', params);
  }
  return result;
}

bool isDisplayableObject(Object? object) =>
    object is Sentinel || object is InstanceRef && !isNativeJsObject(object);

bool isNativeJsObject(InstanceRef instanceRef) {
  // New type representation of JS objects reifies them to a type suffixed with
  // JavaScriptObject.
  final className = instanceRef.classRef?.name;
  return (className != null &&
          className.endsWith('JavaScriptObject') &&
          instanceRef.classRef?.library?.uri == 'dart:_interceptors') ||
      // Old type representation still needed to support older SDK versions.
      className == 'NativeJavaScriptObject';
}

/// Returns the Dart line number for the provided breakpoint.
int _lineNumberFor(Breakpoint breakpoint) =>
    int.parse(breakpoint.id!.split('#').last.split(':').first);

/// Returns the Dart column number for the provided breakpoint.
int _columnNumberFor(Breakpoint breakpoint) =>
    int.parse(breakpoint.id!.split('#').last.split(':').last);

/// Returns the breakpoint ID for the provided Dart script ID and Dart line
/// number.
String breakpointIdFor(String scriptId, int line, int column) =>
    'bp/$scriptId#$line:$column';

/// Keeps track of the Dart and JS breakpoint Ids that correspond.
class _Breakpoints extends Domain {
  final _logger = Logger('Breakpoints');
  final _dartIdByJsId = <String, String>{};
  final _jsIdByDartId = <String, String>{};

  final _bpByDartId = <String, Future<Breakpoint>>{};

  final _queue = AtomicQueue();

  final Locations locations;
  final RemoteDebugger remoteDebugger;

  /// The root URI from which the application is served.
  final String root;

  _Breakpoints({
    required this.locations,
    required this.remoteDebugger,
    required this.root,
  });

  Future<Breakpoint> _createBreakpoint(
      String id, String scriptId, int line, int column) async {
    final dartScript = inspector.scriptWithId(scriptId);
    final dartScriptUri = dartScript?.uri;
    Location? location;
    if (dartScriptUri != null) {
      final dartUri = DartUri(dartScriptUri, root);
      location = await locations.locationForDart(dartUri, line, column);
    }
    // TODO: Handle cases where a breakpoint can't be set exactly at that line.
    if (location == null) {
      _logger.fine('Failed to set breakpoint $id '
          '($scriptId:$line:$column): '
          'cannot find Dart location.');
      throw RPCError(
          'addBreakpoint',
          102,
          'The VM is unable to add a breakpoint $id '
              'at the specified line or function: ($scriptId:$line:$column): '
              ' cannot find Dart location.');
    }

    try {
      final dartBreakpoint = _dartBreakpoint(dartScript!, location, id);
      final jsBreakpointId = await _setJsBreakpoint(location);
      if (jsBreakpointId == null) {
        _logger.fine('Failed to set breakpoint $id '
            '($scriptId:$line:$column): '
            'cannot set JS breakpoint.');
        throw RPCError(
            'addBreakpoint',
            102,
            'The VM is unable to add a breakpoint $id '
                'at the specified line or function: ($scriptId:$line:$column): '
                'cannot set JS breakpoint at $location');
      }
      _note(jsId: jsBreakpointId, bp: dartBreakpoint);
      return dartBreakpoint;
    } on WipError catch (wipError) {
      throw RPCError('addBreakpoint', 102, '$wipError');
    }
  }

  /// Adds a breakpoint at [scriptId] and [line] or returns an existing one if
  /// present.
  Future<Breakpoint> add(String scriptId, int line, int column) async {
    final id = breakpointIdFor(scriptId, line, column);
    return _bpByDartId.putIfAbsent(
        id, () => _createBreakpoint(id, scriptId, line, column));
  }

  /// Create a Dart breakpoint at [location] in [dartScript] with [id].
  Breakpoint _dartBreakpoint(
      ScriptRef dartScript, Location location, String id) {
    final breakpoint = Breakpoint(
      id: id,
      breakpointNumber: int.parse(createId()),
      resolved: true,
      location: SourceLocation(
        script: dartScript,
        tokenPos: location.tokenPos,
        line: location.dartLocation.line,
        column: location.dartLocation.column,
      ),
      enabled: true,
    )..id = id;
    return breakpoint;
  }

  /// Calls the Chrome protocol setBreakpoint and returns the remote ID.
  Future<String?> _setJsBreakpoint(Location location) async {
    // The module can be loaded from a nested path and contain an ETAG suffix.
    final urlRegex = '.*${location.jsLocation.module}.*';
    // Prevent `Aww, snap!` errors when setting multiple breakpoints
    // simultaneously by serializing the requests.
    return _queue.run(() async {
      final breakPointId = await sendCommandAndValidateResult<String>(
          remoteDebugger,
          method: 'Debugger.setBreakpointByUrl',
          resultField: 'breakpointId',
          params: {
            'urlRegex': urlRegex,
            'lineNumber': location.jsLocation.line,
            'columnNumber': location.jsLocation.column,
          });
      return breakPointId;
    });
  }

  /// Records the internal Dart <=> JS breakpoint id mapping and adds the
  /// breakpoint to the current isolates list of breakpoints.
  void _note({required Breakpoint bp, required String jsId}) {
    final bpId = bp.id;
    if (bpId != null) {
      _dartIdByJsId[jsId] = bpId;
      _jsIdByDartId[bpId] = jsId;
      final isolate = inspector.isolate;
      isolate.breakpoints?.add(bp);
    }
  }

  Future<Breakpoint?> remove({
    required String jsId,
    required String dartId,
  }) async {
    final isolate = inspector.isolate;
    _dartIdByJsId.remove(jsId);
    _jsIdByDartId.remove(dartId);
    isolate.breakpoints?.removeWhere((b) => b.id == dartId);
    return await _bpByDartId.remove(dartId);
  }

  Future<Breakpoint>? breakpointFor(String dartId) => _bpByDartId[dartId];
  String? jsIdFor(String dartId) => _jsIdByDartId[dartId];
}

final escapedPipe = '\$124';
final escapedPound = '\$35';

/// Reformats a JS member name to make it look more Dart-like.
///
/// Logic copied from build/build_web_compilers/web/stack_trace_mapper.dart.
/// TODO(https://github.com/dart-lang/sdk/issues/38869): Remove this logic when
/// DDC stack trace deobfuscation is overhauled.
String _prettifyMember(String member) {
  member = member.replaceAll(escapedPipe, '|');
  if (member.contains('|')) {
    return _prettifyExtension(member);
  } else {
    if (member.startsWith('[') && member.endsWith(']')) {
      member = member.substring(1, member.length - 1);
    }
    return member;
  }
}

/// Reformats a JS member name as an extension method invocation.
String _prettifyExtension(String member) {
  var isSetter = false;
  final pipeIndex = member.indexOf('|');
  final spaceIndex = member.indexOf(' ');
  final poundIndex = member.indexOf(escapedPound);
  if (spaceIndex >= 0) {
    // Here member is a static field or static getter/setter.
    isSetter = member.substring(0, spaceIndex) == 'set';
    member = member.substring(spaceIndex + 1, member.length);
  } else if (poundIndex >= 0) {
    // Here member is a tear-off or local property getter/setter.
    isSetter = member.substring(pipeIndex + 1, poundIndex) == 'set';
    member = member.replaceRange(pipeIndex + 1, poundIndex + 3, '');
  } else {
    final body = member.substring(pipeIndex + 1, member.length);
    if (body.startsWith('unary') || body.startsWith('\$')) {
      // Here member's an operator, so it's safe to unescape everything lazily.
      member = _unescape(member);
    }
  }
  member = member.replaceAll('|', '.');
  return isSetter ? '$member=' : member;
}

/// Un-escapes a DDC-escaped JS identifier name.
///
/// Identifier names that contain illegal JS characters are escaped by DDC to a
/// decimal representation of the symbol's UTF-16 value.
/// Warning: this greedily escapes characters, so it can be unsafe in the event
/// that an escaped sequence precedes a number literal in the JS name.
String _unescape(String name) {
  return name.replaceAllMapped(
      RegExp(r'\$[0-9]+'),
      (m) =>
          String.fromCharCode(int.parse(name.substring(m.start + 1, m.end))));
}<|MERGE_RESOLUTION|>--- conflicted
+++ resolved
@@ -494,14 +494,9 @@
     int? length,
   }) async {
     String rangeId = objectId;
-<<<<<<< HEAD
-    if (length != null && (offset != null || count != null)) {
-      final range = await _subrange(objectId, offset ?? 0, count, length);
-=======
     if (_isSubRange(offset: offset, count: count, length: length)) {
       final range = await _subRange(objectId,
           offset: offset ?? 0, count: count, length: length!);
->>>>>>> 2cad786f
       rangeId = range.objectId ?? rangeId;
     }
     final jsProperties = await sendCommandAndValidateResult<List>(
