--- conflicted
+++ resolved
@@ -404,16 +404,10 @@
   }
 
   static bool _isEmptyRange({int? offset, int? count, int? length}) {
-<<<<<<< HEAD
-    if (offset == null) return false;
-    if (length == null) return false;
-    return count == 0 || offset >= length;
-=======
     if (count == 0) return true;
     if (length == null) return false;
     if (offset == null) return false;
     return offset >= length;
->>>>>>> d6229e30
   }
 
   static bool _isSubRange({int? offset, int? count, int? length}) {
@@ -508,13 +502,9 @@
     int? length,
   }) async {
     String rangeId = objectId;
-<<<<<<< HEAD
-    if (_isEmptyRange(offset: offset, length: length)) return [];
-=======
     if (_isEmptyRange(offset: offset, count: count, length: length)) {
       return [];
     }
->>>>>>> d6229e30
     if (_isSubRange(offset: offset, count: count, length: length)) {
       final range = await _subRange(objectId,
           offset: offset ?? 0, count: count, length: length!);
