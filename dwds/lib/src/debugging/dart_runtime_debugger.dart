--- conflicted
+++ resolved
@@ -108,26 +108,16 @@
     return _wrapInIIFE(expression);
   }
 
-<<<<<<< HEAD
-  /// Generates a JS expression for retrieving extension names.
-  String getExtensionNamesJsExpression() {
-=======
   /// Generates a JS expression for retrieving Dart Developer Extension Names.
   String getDartDeveloperExtensionNamesJsExpression() {
->>>>>>> 64655416
     return _generateJsExpression(
       "${_loadStrategy.loadModuleSnippet}('dart_sdk').developer._extensions.keys.toList();",
       'dartDevEmbedder.debugger.extensionNames',
     );
   }
 
-<<<<<<< HEAD
-  /// Generates a JS expression for retrieving library metadata.
-  String getLibraryMetadataJsExpression(String libraryUri) {
-=======
   /// Generates a JS expression for retrieving metadata of classes in a library.
   String getClassesInLibraryJsExpression(String libraryUri) {
->>>>>>> 64655416
     final expression = _buildExpression(
       '',
       "getLibraryMetadata('$libraryUri')",
@@ -146,12 +136,6 @@
     );
   }
 
-<<<<<<< HEAD
-  /// Generates a JS expression for dynamically loading an object's field.
-  String dloadReplJsExpression(String fieldName) {
-    return _generateJsExpression(
-      _wrapWithSdkLoader('', 'dloadRepl(this, "$fieldName")'),
-=======
   /// Generates a JS expression for getting a property from a JS object.
   String getPropertyJsExpression(String fieldName) {
     return _generateJsExpression(
@@ -160,7 +144,6 @@
         return this["$fieldName"];
       }
       ''',
->>>>>>> 64655416
       '''
       function() {
         return this["$fieldName"];
@@ -177,7 +160,6 @@
       'getSetElements(this)',
     );
   }
-<<<<<<< HEAD
 
   String getRecordFieldsJsExpression() {
     return _buildExpression(
@@ -186,6 +168,4 @@
       'getRecordFields(this)',
     );
   }
-=======
->>>>>>> 64655416
 }