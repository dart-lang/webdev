--- conflicted
+++ resolved
@@ -152,17 +152,10 @@
   /// Returns all [Location] data for a provided Dart source.
   Future<Set<Location>> locationsForDart(String serverPath) async {
     final module = await _modules.moduleForSource(serverPath);
-<<<<<<< HEAD
-    if (module != null) {
-      await _locationsForModule(module);
-    } else {
-      _logger.warning('No module for server path $serverPath');
-=======
     if (module == null) {
       _logger.warning('No module for server path $serverPath');
     } else {
       await _locationsForModule(module);
->>>>>>> 972c794f
     }
     return _sourceToLocation[serverPath] ?? {};
   }
@@ -171,17 +164,9 @@
   Future<Set<Location>> locationsForUrl(String url) async {
     final module = await globalLoadStrategy.moduleForServerPath(
         _entrypoint, Uri.parse(url).path);
-<<<<<<< HEAD
     if (module != null) {
       final cache = _moduleToLocations[module];
       if (cache != null) return cache;
-=======
-    final cache = _moduleToLocations[module];
-    if (cache != null) return cache;
-    if (module == null) {
-      _logger.warning('No module for $url');
-    } else {
->>>>>>> 972c794f
       await _locationsForModule(module);
     }
     return _moduleToLocations[module] ?? {};
