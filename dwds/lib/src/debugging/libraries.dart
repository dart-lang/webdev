// Copyright (c) 2019, the Dart project authors.  Please see the AUTHORS file
// for details. All rights reserved. Use of this source code is governed by a
// BSD-style license that can be found in the LICENSE file.

import 'package:collection/collection.dart';
import 'package:dwds/src/config/tool_configuration.dart';
import 'package:dwds/src/debugging/metadata/class.dart';
import 'package:dwds/src/services/chrome_debug_exception.dart';
import 'package:dwds/src/utilities/domain.dart';
import 'package:logging/logging.dart';
import 'package:vm_service/vm_service.dart';
import 'package:webkit_inspection_protocol/webkit_inspection_protocol.dart';

/// Keeps track of Dart libraries available in the running application.
class LibraryHelper extends Domain {
  final Logger _logger = Logger('LibraryHelper');

  /// Map of library ID to [Library].
  final _librariesById = <String, Library>{};

  /// Map of libraryRef ID to [LibraryRef].
  final _libraryRefsById = <String, LibraryRef>{};

  LibraryRef? _rootLib;

  LibraryHelper(AppInspectorInterface appInspector) {
    inspector = appInspector;
  }

  Future<LibraryRef> get rootLib async {
    if (_rootLib != null) return _rootLib!;
    final libraries = await libraryRefs;
    final mainLibrary =
        globalToolConfiguration.loadStrategy.buildSettings.appEntrypoint;
    if (mainLibrary != null) {
      _rootLib = libraries.firstWhereOrNull(
        (lib) => Uri.parse(lib.uri ?? '') == mainLibrary,
      );
    }
    _rootLib = _rootLib ??
        libraries.firstWhereOrNull(
          (lib) => lib.name?.contains('org-dartlang') ?? false,
        );
    _rootLib = _rootLib ??
        libraries
            .firstWhereOrNull((lib) => lib.name?.contains('main') ?? false);
    _rootLib = _rootLib ?? (libraries.isNotEmpty ? libraries.last : null);
    return _rootLib!;
  }

  /// Returns all libraryRefs in the app.
  ///
  /// Note this can return a cached result.
  Future<List<LibraryRef>> get libraryRefs async {
    if (_libraryRefsById.isNotEmpty) return _libraryRefsById.values.toList();
    final libraries = await globalToolConfiguration.loadStrategy
        .metadataProviderFor(inspector.appConnection.request.entrypointPath)
        .libraries;
    for (final library in libraries) {
      _libraryRefsById[library] =
          LibraryRef(id: library, name: library, uri: library);
    }
    return _libraryRefsById.values.toList();
  }

  Future<Library?> libraryFor(LibraryRef libraryRef) async {
    final libraryId = libraryRef.id;
    if (libraryId == null) return null;
    final library =
        _librariesById[libraryId] ?? await _constructLibrary(libraryRef);
    if (library == null) return null;
    return _librariesById[libraryId] = library;
  }

  Future<LibraryRef?> libraryRefFor(String objectId) async {
    if (_libraryRefsById.isEmpty) await libraryRefs;
    return _libraryRefsById[objectId];
  }

  Future<Library?> _constructLibrary(LibraryRef libraryRef) async {
    final libraryId = libraryRef.id;
    final libraryUri = libraryRef.uri;
    if (libraryId == null || libraryUri == null) return null;
    // Fetch information about all the classes in this library.
    final expression = globalToolConfiguration.loadStrategy.dartRuntimeDebugger
<<<<<<< HEAD
        .getLibraryMetadataJsExpression(libraryUri);
=======
        .getClassesInLibraryJsExpression(libraryUri);
>>>>>>> 64655416

    RemoteObject? result;
    try {
      result = await inspector.jsEvaluate(expression, returnByValue: true);
    } on ChromeDebugException catch (_) {
      // Unreferenced libraries are not loaded at runtime,
      // return empty library object for consistency among
      // VM Service implementations.
      // TODO: Collect library and class information from debug symbols.
      _logger.warning('Library ${libraryRef.uri} is not loaded. '
          'This can happen for unreferenced libraries.');
    }
    final classRefs = <ClassRef>[];
    if (result != null) {
      final classNames = result.value as List;

      for (final className in classNames) {
        final classMetaData = ClassMetaData(
          runtimeKind: RuntimeObjectKind.type,
          classRef: classRefFor(
            libraryRef.id,
            className,
          ),
        );
        classRefs.add(classMetaData.classRef);
      }
    }
    return Library(
      name: libraryRef.name,
      uri: libraryRef.uri,
      debuggable: true,
      dependencies: [],
      scripts: await inspector.scriptRefsForLibrary(libraryId),
      variables: [],
      functions: [],
      classes: classRefs,
      id: libraryId,
    );
  }
}<|MERGE_RESOLUTION|>--- conflicted
+++ resolved
@@ -83,11 +83,7 @@
     if (libraryId == null || libraryUri == null) return null;
     // Fetch information about all the classes in this library.
     final expression = globalToolConfiguration.loadStrategy.dartRuntimeDebugger
-<<<<<<< HEAD
-        .getLibraryMetadataJsExpression(libraryUri);
-=======
         .getClassesInLibraryJsExpression(libraryUri);
->>>>>>> 64655416
 
     RemoteObject? result;
     try {
