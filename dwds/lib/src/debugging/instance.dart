--- conflicted
+++ resolved
@@ -46,20 +46,14 @@
       truncated = true;
     }
     return Instance(
-<<<<<<< HEAD
         kind: InstanceKind.kString,
-        classRef: _classRefForString,
+        classRef: classRefForString,
         id: createId())
       ..valueAsString = subString
       ..valueAsStringIsTruncated = truncated
       ..length = actualString.length
       ..count = (truncated ? subString.length : null)
       ..offset = (truncated ? offset : null);
-=======
-        kind: InstanceKind.kString, classRef: classRefForString, id: createId())
-      ..valueAsString = actualString
-      ..length = actualString.length;
->>>>>>> 797e309c
   }
 
   Future<Instance> _closureInstanceFor(RemoteObject remoteObject) async {
@@ -86,13 +80,8 @@
     if (metaData.jsName == 'Function') {
       return _closureInstanceFor(remoteObject);
     }
-<<<<<<< HEAD
-    var properties = await _debugger.getProperties(remoteObject.objectId,
+    var properties = await inspector.debugger.getProperties(remoteObject.objectId,
         offset: offset, count: count, length: metaData.length);
-=======
-    var properties =
-        await inspector.debugger.getProperties(remoteObject.objectId);
->>>>>>> 797e309c
     if (metaData.jsName == 'JSArray') {
       // We may have been passed in a RemoteObject generated from just an ID. We
       // need the type for some operations, so set it to what we know it must be
