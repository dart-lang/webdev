--- conflicted
+++ resolved
@@ -120,14 +120,11 @@
       return await _listInstanceFor(classRef, remoteObject,
           offset: offset, count: count, length: metaData.length);
     } else if (metaData.isSystemMap) {
-<<<<<<< HEAD
-      return await _mapInstanceFor(classRef, remoteObject, offset, count);
-    } else if (metaData.isRecord) {
-      return await _recordInstanceFor(classRef, remoteObject, offset, count);
-=======
       return await _mapInstanceFor(classRef, remoteObject,
           offset: offset, count: count, length: metaData.length);
->>>>>>> 2cad786f
+    } else if (metaData.isRecord) {
+      return await _recordInstanceFor(classRef, remoteObject,
+          offset: offset, count: count, length: metaData.length);
     } else {
       return await _plainInstanceFor(classRef, remoteObject,
           offset: offset, count: count, length: metaData.length);
@@ -254,10 +251,6 @@
   }
 
   /// Create a Map instance with class [classRef] from [remoteObject].
-<<<<<<< HEAD
-  Future<Instance?> _mapInstanceFor(ClassRef classRef,
-      RemoteObject remoteObject, int? offset, int? count) async {
-=======
   Future<Instance?> _mapInstanceFor(
     ClassRef classRef,
     RemoteObject remoteObject, {
@@ -265,22 +258,14 @@
     int? count,
     int? length,
   }) async {
->>>>>>> 2cad786f
     final objectId = remoteObject.objectId;
     if (objectId == null) return null;
 
     // Maps are complicated, do an eval to get keys and values.
-<<<<<<< HEAD
-    final associations = await _mapAssociations(remoteObject, offset, count);
-    final length = count == null
-        ? associations.length
-        : (await instanceRefFor(remoteObject))?.length;
-=======
     final associations =
         await _mapAssociations(remoteObject, offset: offset, count: count);
     final rangeCount = _calculateRangeCount(
         count: count, elementCount: associations.length, length: length);
->>>>>>> 2cad786f
     return Instance(
         identityHashCode: remoteObject.objectId.hashCode,
         kind: InstanceKind.kMap,
@@ -304,22 +289,10 @@
     final objectId = remoteObject.objectId;
     if (objectId == null) return null;
 
-<<<<<<< HEAD
-    /// TODO(annagrin): split into cases to make the logic clear.
-    final numberOfProperties = _lengthOf(properties) ?? 0;
-    final length = count == null
-        ? numberOfProperties
-        : (await instanceRefFor(remoteObject))?.length;
-    final indexed = properties.sublist(
-        0, min(count ?? length ?? numberOfProperties, numberOfProperties));
-    final fields = await Future.wait(indexed
-        .map((property) async => await _instanceRefForRemote(property.value)));
-=======
     final elements = await _listElements(remoteObject,
         offset: offset, count: count, length: length);
     final rangeCount = _calculateRangeCount(
         count: count, elementCount: elements.length, length: length);
->>>>>>> 2cad786f
     return Instance(
         identityHashCode: remoteObject.objectId.hashCode,
         kind: InstanceKind.kList,
@@ -363,8 +336,8 @@
   }
 
   /// The fields for a Dart Record.
-  Future<List<BoundField>> _recordFields(
-      RemoteObject map, int? offset, int? count) async {
+  Future<List<BoundField>> _recordFields(RemoteObject map,
+      {int? offset, int? count}) async {
     // We do this in in awkward way because we want the keys and values, but we
     // can't return things by value or some Dart objects will come back as
     // values that we need to be RemoteObject, e.g. a List of int.
@@ -437,15 +410,20 @@
   }
 
   /// Create a Record instance with class [classRef] from [remoteObject].
-  Future<Instance?> _recordInstanceFor(ClassRef classRef,
-      RemoteObject remoteObject, int? offset, int? count) async {
+  Future<Instance?> _recordInstanceFor(
+    ClassRef classRef,
+    RemoteObject remoteObject, {
+    int? offset,
+    int? count,
+    int? length,
+  }) async {
     final objectId = remoteObject.objectId;
     if (objectId == null) return null;
     // Records are complicated, do an eval to get names and values.
-    final fields = await _recordFields(remoteObject, offset, count);
-    final length = (count == null)
-        ? fields.length
-        : (await instanceRefFor(remoteObject))?.length;
+    final fields =
+        await _recordFields(remoteObject, offset: offset, count: count);
+    final rangeCount = _calculateRangeCount(
+        count: count, elementCount: fields.length, length: length);
     return Instance(
         identityHashCode: remoteObject.objectId.hashCode,
         kind: InstanceKind.kRecord,
@@ -453,7 +431,7 @@
         classRef: classRef)
       ..length = length
       ..offset = offset
-      ..count = (fields.length == length) ? null : fields.length
+      ..count = rangeCount
       ..fields = fields;
   }
 
