// Copyright (c) 2019, the Dart project authors.  Please see the AUTHORS file
// for details. All rights reserved. Use of this source code is governed by a
// BSD-style license that can be found in the LICENSE file.import 'dart:async';

<<<<<<< HEAD
import 'package:dwds/src/utilities/domain.dart';
import 'package:dwds/src/utilities/shared.dart';
import 'package:vm_service/vm_service.dart';
=======
>>>>>>> 0b37df71
import 'package:webkit_inspection_protocol/webkit_inspection_protocol.dart';

import '../utilities/conversions.dart';
import '../utilities/objects.dart';
import '../utilities/shared.dart';
import '../utilities/wrapped_service.dart';
import 'debugger.dart';
import 'inspector.dart';
import 'metadata.dart';
import 'remote_debugger.dart';



/// Creates an [InstanceRef] for a primitive [RemoteObject].
InstanceRef _primitiveInstance(String kind, RemoteObject remoteObject) {
<<<<<<< HEAD
  var classRef = ClassRef()
    ..id = dartIdFor(remoteObject?.value)
    ..name = kind;
  return InstanceRef()
    ..valueAsString = '${remoteObject?.value}'
    ..classRef = classRef
    ..kind = kind;
=======
  var classRef = ClassRef(
      // TODO(grouma) - is this ID correct?
      id: 'dart:core:${remoteObject?.type}',
      name: kind);
  return InstanceRef(kind: kind, classRef: classRef, id: createId())
    ..valueAsString = '${remoteObject?.value}';
>>>>>>> 0b37df71
}

/// A hard-coded ClassRef for the String class.
final _classRefForString =
    ClassRef(id: 'dart:core:String', name: InstanceKind.kString);

/// A hard-coded ClassRef for the Closure class.
// TODO(grouma) - orgnaize our static classRefs better.
final _classRefForClosure = ClassRef(name: 'Closure', id: createId());

/// Contains a set of methods for getting [Instance]s and [InstanceRef]s.
class InstanceHelper extends Domain {
  final Debugger _debugger;
  final RemoteDebugger _remoteDebugger;

  InstanceHelper(
      this._debugger, this._remoteDebugger, AppInspector Function() provider)
      : super(provider);



  Future<Instance> _stringInstanceFor(RemoteObject remoteObject) async {
<<<<<<< HEAD
    var actualString = stringFromDartId(remoteObject.objectId);
    return Instance()
      ..kind = InstanceKind.kString
      ..classRef = _classRefForString
=======
    var actualString =
        remoteObject.objectId.substring(_prefixForStringIds.length);
    return Instance(
        kind: InstanceKind.kString,
        classRef: _classRefForString,
        id: createId())
>>>>>>> 0b37df71
      ..valueAsString = actualString
      ..length = actualString.length;
  }

  Future<Instance> _closureInstanceFor(RemoteObject remoteObject) async {
    var functionMetaData =
        await FunctionMetaData.metaDataFor(_remoteDebugger, remoteObject);
    var result = Instance(
        kind: InstanceKind.kClosure,
        id: remoteObject.objectId,
        classRef: _classRefForClosure)
      ..closureFunction = (FuncRef(
          name: functionMetaData.name,
          id: createId(),
          // TODO(grouma) - fill these in properly.
          owner: null,
          isConst: false,
          isStatic: false))
      // TODO(grouma) - construct a valid context.
      ..closureContext = (ContextRef()..length = 0);
    return result;
  }

  /// Create an [Instance] for the given [remoteObject].
  ///
  /// Does a remote eval to get instance information. Returns null if there
  /// isn't a corresponding instance.
  Future<Instance> instanceFor(RemoteObject remoteObject) async {
    if (isStringId(remoteObject.objectId)) {
      return _stringInstanceFor(remoteObject);
    }
    var metaData =
        await ClassMetaData.metaDataFor(_remoteDebugger, remoteObject);
    if (metaData.name == 'Function') {
      return _closureInstanceFor(remoteObject);
    } else {
      var classRef = ClassRef(id: metaData.id, name: metaData.name);
      var properties = await _debugger.getProperties(remoteObject.objectId);
      var dartProperties = await dartPropertiesFor(properties, remoteObject);
      var fields = await Future.wait(
          dartProperties.map<Future<BoundField>>((property) async {
        var instance = await instanceRefFor(property.value);
        return BoundField()
          ..decl = (FieldRef(
              // TODO(grouma) - Convert JS name to Dart.
              name: property.name,
              declaredType: (InstanceRef(
                  kind: InstanceKind.kType,
                  classRef: instance.classRef,
                  id: createId())),
              owner: classRef,
              // TODO(grouma) - Fill these in.
              isConst: false,
              isFinal: false,
              isStatic: false,
              id: createId()))
          ..value = instance;
      }));
      fields.sort((a, b) => a.decl.name.compareTo(b.decl.name));
      var result = Instance(
          kind: InstanceKind.kPlainInstance,
          id: remoteObject.objectId,
          classRef: classRef)
        ..fields = fields;
      return result;
    }
  }

  /// Filter [allJsProperties] and return a list containing only those
  /// that correspond to Dart fields on the object.
  Future<List<Property>> dartPropertiesFor(
      List<Property> allJsProperties, RemoteObject remoteObject) async {
    // An expression to find the field names from the types, extract both
    // private (named by symbols) and public (named by strings) and return them
    // as a comma-separated single string, so we can return it by value and not
    // need to make multiple round trips.
    // TODO(alanknight): Handle superclass fields.
    final fieldNameExpression = '''function() {
      const sdk_utils = $loadModule("dart_sdk").dart;
      const fields = sdk_utils.getFields(sdk_utils.getType(this));
      const privateFields = Object.getOwnPropertySymbols(fields);
      const nonSymbolNames = privateFields.map(sym => sym.description);
      const publicFieldNames = Object.getOwnPropertyNames(fields);
      return nonSymbolNames.concat(publicFieldNames).join(',');
    }
    ''';
    var allNames = (await _debugger.inspector
            .callFunctionOn(remoteObject, fieldNameExpression, []))
        .value as String;
    var names = allNames.split(',');
    return allJsProperties
        .where((property) => names.contains(property.name))
        .toList();
  }

  /// Create an [InstanceRef] for the given Chrome [remoteObject].
  Future<InstanceRef> instanceRefFor(RemoteObject remoteObject) async {
    // If we have a null result, treat it as a reference to null.
    if (remoteObject == null) {
      return _primitiveInstance(InstanceKind.kNull, remoteObject);
    }
    switch (remoteObject.type) {
      case 'string':
<<<<<<< HEAD
        return InstanceRef()
          ..id = dartIdFor(remoteObject.value)
          ..valueAsString = remoteObject.value as String
          ..classRef = _classRefForString
          ..kind = InstanceKind.kString;
=======
        return InstanceRef(
            // See comment for [_prefixForStringIds].
            id: '$_prefixForStringIds${remoteObject.value}',
            classRef: _classRefForString,
            kind: InstanceKind.kString)
          ..valueAsString = remoteObject.value as String;
>>>>>>> 0b37df71
      case 'number':
        return _primitiveInstance(InstanceKind.kDouble, remoteObject);
      case 'boolean':
        return _primitiveInstance(InstanceKind.kBool, remoteObject);
      case 'undefined':
        return _primitiveInstance(InstanceKind.kNull, remoteObject);
      case 'object':
        if (remoteObject.type == 'object' && remoteObject.objectId == null) {
          return _primitiveInstance(InstanceKind.kNull, remoteObject);
        }
        var metaData =
            await ClassMetaData.metaDataFor(_remoteDebugger, remoteObject);
        if (metaData == null) return null;
        return InstanceRef(
            kind: InstanceKind.kPlainInstance,
            id: remoteObject.objectId,
            classRef: ClassRef(name: metaData.name, id: metaData.id));
      case 'function':
        return InstanceRef(
            kind: InstanceKind.kClosure,
            id: remoteObject.objectId,
            classRef: _classRefForClosure);
      default:
        // Return null for an unsupported type. This is likely a JS construct.
        return null;
    }
  }
}<|MERGE_RESOLUTION|>--- conflicted
+++ resolved
@@ -2,15 +2,10 @@
 // for details. All rights reserved. Use of this source code is governed by a
 // BSD-style license that can be found in the LICENSE file.import 'dart:async';
 
-<<<<<<< HEAD
-import 'package:dwds/src/utilities/domain.dart';
-import 'package:dwds/src/utilities/shared.dart';
-import 'package:vm_service/vm_service.dart';
-=======
->>>>>>> 0b37df71
 import 'package:webkit_inspection_protocol/webkit_inspection_protocol.dart';
 
 import '../utilities/conversions.dart';
+import '../utilities/domain.dart';
 import '../utilities/objects.dart';
 import '../utilities/shared.dart';
 import '../utilities/wrapped_service.dart';
@@ -23,22 +18,12 @@
 
 /// Creates an [InstanceRef] for a primitive [RemoteObject].
 InstanceRef _primitiveInstance(String kind, RemoteObject remoteObject) {
-<<<<<<< HEAD
-  var classRef = ClassRef()
-    ..id = dartIdFor(remoteObject?.value)
-    ..name = kind;
-  return InstanceRef()
-    ..valueAsString = '${remoteObject?.value}'
-    ..classRef = classRef
-    ..kind = kind;
-=======
   var classRef = ClassRef(
       // TODO(grouma) - is this ID correct?
       id: 'dart:core:${remoteObject?.type}',
       name: kind);
-  return InstanceRef(kind: kind, classRef: classRef, id: createId())
+  return InstanceRef(kind: kind, classRef: classRef, id: dartIdFor(remoteObject?.value))
     ..valueAsString = '${remoteObject?.value}';
->>>>>>> 0b37df71
 }
 
 /// A hard-coded ClassRef for the String class.
@@ -61,19 +46,13 @@
 
 
   Future<Instance> _stringInstanceFor(RemoteObject remoteObject) async {
-<<<<<<< HEAD
-    var actualString = stringFromDartId(remoteObject.objectId);
-    return Instance()
-      ..kind = InstanceKind.kString
-      ..classRef = _classRefForString
-=======
+
     var actualString =
-        remoteObject.objectId.substring(_prefixForStringIds.length);
+         stringFromDartId(remoteObject.objectId);
     return Instance(
         kind: InstanceKind.kString,
         classRef: _classRefForString,
         id: createId())
->>>>>>> 0b37df71
       ..valueAsString = actualString
       ..length = actualString.length;
   }
@@ -177,20 +156,11 @@
     }
     switch (remoteObject.type) {
       case 'string':
-<<<<<<< HEAD
-        return InstanceRef()
-          ..id = dartIdFor(remoteObject.value)
-          ..valueAsString = remoteObject.value as String
-          ..classRef = _classRefForString
-          ..kind = InstanceKind.kString;
-=======
         return InstanceRef(
-            // See comment for [_prefixForStringIds].
-            id: '$_prefixForStringIds${remoteObject.value}',
-            classRef: _classRefForString,
-            kind: InstanceKind.kString)
+           id: dartIdFor(remoteObject.value),
+          classRef: _classRefForString,
+          kind: InstanceKind.kString)
           ..valueAsString = remoteObject.value as String;
->>>>>>> 0b37df71
       case 'number':
         return _primitiveInstance(InstanceKind.kDouble, remoteObject);
       case 'boolean':
