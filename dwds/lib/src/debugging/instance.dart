// Copyright (c) 2019, the Dart project authors.  Please see the AUTHORS file
// for details. All rights reserved. Use of this source code is governed by a
// BSD-style license that can be found in the LICENSE file.

import 'dart:math';

import 'package:dwds/src/debugging/debugger.dart';
import 'package:dwds/src/debugging/metadata/class.dart';
import 'package:dwds/src/debugging/metadata/function.dart';
import 'package:dwds/src/loaders/strategy.dart';
import 'package:dwds/src/utilities/conversions.dart';
import 'package:dwds/src/utilities/domain.dart';
import 'package:dwds/src/utilities/objects.dart';
import 'package:dwds/src/utilities/shared.dart';
import 'package:vm_service/vm_service.dart';
import 'package:webkit_inspection_protocol/webkit_inspection_protocol.dart';

/// Contains a set of methods for getting [Instance]s and [InstanceRef]s.
class InstanceHelper extends Domain {
  InstanceHelper(AppInspectorInterface appInspector, this.debugger) {
    inspector = appInspector;
  }

  final Debugger debugger;
  static final InstanceRef kNullInstanceRef =
      _primitiveInstanceRef(InstanceKind.kNull, null);

  /// Creates an [InstanceRef] for a primitive [RemoteObject].
  static InstanceRef _primitiveInstanceRef(
      String kind, RemoteObject? remoteObject) {
    final classRef = classRefFor('dart:core', kind);
    return InstanceRef(
        identityHashCode: dartIdFor(remoteObject?.value).hashCode,
        kind: kind,
        classRef: classRef,
        id: dartIdFor(remoteObject?.value))
      ..valueAsString = '${remoteObject?.value}';
  }

  /// Creates an [Instance] for a primitive [RemoteObject].
  Instance? _primitiveInstance(String kind, RemoteObject? remote) {
    final objectId = remote?.objectId;
    if (objectId == null) return null;
    return Instance(
        identityHashCode: objectId.hashCode,
        id: objectId,
        kind: kind,
        classRef: classRefFor('dart:core', kind))
      ..valueAsString = '${remote?.value}';
  }

  Instance? _stringInstanceFor(
      RemoteObject? remoteObject, int? offset, int? count) {
    // TODO(#777) Consider a way of not passing the whole string around (in the
    // ID) in order to find a substring.
    final objectId = remoteObject?.objectId;
    if (objectId == null) return null;
    final fullString = stringFromDartId(objectId);
    var preview = fullString;
    var truncated = false;
    if (offset != null || count != null) {
      truncated = true;
      final start = offset ?? 0;
      final end = count == null ? null : min(start + count, fullString.length);
      preview = fullString.substring(start, end);
    }
    return Instance(
        identityHashCode: createId().hashCode,
        kind: InstanceKind.kString,
        classRef: classRefForString,
        id: createId())
      ..valueAsString = preview
      ..valueAsStringIsTruncated = truncated
      ..length = fullString.length
      ..count = (truncated ? preview.length : null)
      ..offset = (truncated ? offset : null);
  }

  Future<Instance?> _closureInstanceFor(RemoteObject remoteObject) async {
    final objectId = remoteObject.objectId;
    if (objectId == null) return null;
    final result = Instance(
        kind: InstanceKind.kClosure,
        id: objectId,
        identityHashCode: remoteObject.objectId.hashCode,
        classRef: classRefForClosure);
    return result;
  }

  /// Create an [Instance] for the given [remoteObject].
  ///
  /// Does a remote eval to get instance information. Returns null if there
  /// isn't a corresponding instance. For enumerable objects, [offset] and
  /// [count] allow retrieving a sub-range of properties.
  Future<Instance?> instanceFor(RemoteObject? remoteObject,
      {int? offset, int? count}) async {
    final primitive = _primitiveInstanceOrNull(remoteObject, offset, count);
    if (primitive != null) {
      return primitive;
    }
    final objectId = remoteObject?.objectId;
    if (remoteObject == null || objectId == null) return null;

    // TODO: This is checking the JS object ID for the dart pattern we use for
    // VM objects, which seems wrong (and, we catch 'string' types above).
    if (isStringId(objectId)) {
      return _stringInstanceFor(remoteObject, offset, count);
    }

    final metaData = await ClassMetaData.metaDataFor(
        inspector.remoteDebugger, remoteObject, inspector);

    final classRef = metaData?.classRef;
    if (metaData == null || classRef == null) return null;
    if (metaData.isFunction) {
      return _closureInstanceFor(remoteObject);
    }

    if (metaData.isSystemList) {
      return await _listInstanceFor(classRef, remoteObject,
          offset: offset, count: count, length: metaData.length);
    } else if (metaData.isSystemMap) {
      return await _mapInstanceFor(classRef, remoteObject,
          offset: offset, count: count, length: metaData.length);
    } else if (metaData.isRecord) {
      return await _recordInstanceFor(classRef, remoteObject,
          offset: offset, count: count, length: metaData.length);
    } else {
      return await _plainInstanceFor(classRef, remoteObject,
          offset: offset, count: count, length: metaData.length);
    }
  }

  /// If [remoteObject] represents a primitive, return an [Instance] for it,
  /// otherwise return null.
  Instance? _primitiveInstanceOrNull(
      RemoteObject? remoteObject, int? offset, int? count) {
    switch (remoteObject?.type ?? 'undefined') {
      case 'string':
        return _stringInstanceFor(remoteObject, offset, count);
      case 'number':
        return _primitiveInstance(InstanceKind.kDouble, remoteObject);
      case 'boolean':
        return _primitiveInstance(InstanceKind.kBool, remoteObject);
      case 'undefined':
        return _primitiveInstance(InstanceKind.kNull, remoteObject);
      default:
        return null;
    }
  }

  /// Create a bound field for [property] in an instance of [classRef].
  Future<BoundField> _fieldFor(Property property, ClassRef classRef) async {
    final instance = await _instanceRefForRemote(property.value);
    return BoundField(
        name: property.name,
        decl: FieldRef(
          // TODO(grouma) - Convert JS name to Dart.
          name: property.name,
          declaredType: InstanceRef(
              kind: InstanceKind.kType,
              classRef: instance?.classRef,
              identityHashCode: createId().hashCode,
              id: createId()),
          owner: classRef,
          // TODO(grouma) - Fill these in.
          isConst: false,
          isFinal: false,
          isStatic: false,
          id: createId(),
        ),
        value: instance);
  }

  /// Create a plain instance of [classRef] from [remoteObject] and the JS
  /// properties [properties].
  Future<Instance?> _plainInstanceFor(
    ClassRef classRef,
    RemoteObject remoteObject, {
    int? offset,
    int? count,
    int? length,
  }) async {
    final objectId = remoteObject.objectId;
    if (objectId == null) return null;

    final properties = await debugger.getProperties(objectId,
        offset: offset, count: count, length: length);
    final dartProperties = await _dartFieldsFor(properties, remoteObject);
    var boundFields = await Future.wait(
        dartProperties.map<Future<BoundField>>((p) => _fieldFor(p, classRef)));
    boundFields = boundFields
        .where((bv) => isDisplayableObject(bv.value))
        .toList()
      ..sort(_compareBoundFields);
    final result = Instance(
        kind: InstanceKind.kPlainInstance,
        id: objectId,
        identityHashCode: remoteObject.objectId.hashCode,
        classRef: classRef)
      ..fields = boundFields;
    return result;
  }

  int _compareBoundFields(BoundField a, BoundField b) {
    final aName = a.decl?.name;
    final bName = b.decl?.name;
    if (aName == null) return bName == null ? 0 : -1;
    if (bName == null) return 1;
    return aName.compareTo(bName);
  }

  /// The associations for a Dart Map or IdentityMap.
  Future<List<MapAssociation>> _mapAssociations(RemoteObject map,
      {int? offset, int? count}) async {
    // We do this in in awkward way because we want the keys and values, but we
    // can't return things by value or some Dart objects will come back as
    // values that we need to be RemoteObject, e.g. a List of int.
    final expression = '''
      function() {
        var sdkUtils = ${globalLoadStrategy.loadModuleSnippet}('dart_sdk').dart;
        var entries = sdkUtils.dloadRepl(this, "entries");
        entries = sdkUtils.dsendRepl(entries, "toList", []);
        function asKey(entry) {
          return sdkUtils.dloadRepl(entry, "key");
        }
        function asValue(entry) {
          return sdkUtils.dloadRepl(entry, "value");
        }
        return {
          keys: entries.map(asKey),
          values: entries.map(asValue)
        };
      }
    ''';
    final keysAndValues = await inspector.jsCallFunctionOn(map, expression, []);
    final keys = await inspector.loadField(keysAndValues, 'keys');
    final values = await inspector.loadField(keysAndValues, 'values');
    final keysInstance = await instanceFor(keys, offset: offset, count: count);
    final valuesInstance =
        await instanceFor(values, offset: offset, count: count);
    final associations = <MapAssociation>[];
    final keyElements = keysInstance?.elements;
    final valueElements = valuesInstance?.elements;
    if (keyElements != null && valueElements != null) {
      Map.fromIterables(keyElements, valueElements).forEach((key, value) {
        associations.add(MapAssociation(key: key, value: value));
      });
    }
    return associations;
  }

  /// Create a Map instance with class [classRef] from [remoteObject].
  Future<Instance?> _mapInstanceFor(
    ClassRef classRef,
    RemoteObject remoteObject, {
    int? offset,
    int? count,
    int? length,
  }) async {
    final objectId = remoteObject.objectId;
    if (objectId == null) return null;

    // Maps are complicated, do an eval to get keys and values.
    final associations =
        await _mapAssociations(remoteObject, offset: offset, count: count);
    final rangeCount = _calculateRangeCount(
        count: count, elementCount: associations.length, length: length);
    return Instance(
        identityHashCode: remoteObject.objectId.hashCode,
        kind: InstanceKind.kMap,
        id: objectId,
        classRef: classRef)
      ..length = length
      ..offset = offset
      ..count = rangeCount
      ..associations = associations;
  }

  /// Create a List instance of [classRef] from [remoteObject] with the JS
  /// properties [properties].
  Future<Instance?> _listInstanceFor(
    ClassRef classRef,
    RemoteObject remoteObject, {
    int? offset,
    int? count,
    int? length,
  }) async {
    final objectId = remoteObject.objectId;
    if (objectId == null) return null;

    final elements = await _listElements(remoteObject,
        offset: offset, count: count, length: length);
    final rangeCount = _calculateRangeCount(
        count: count, elementCount: elements.length, length: length);
    return Instance(
        identityHashCode: remoteObject.objectId.hashCode,
        kind: InstanceKind.kList,
        id: objectId,
        classRef: classRef)
      ..length = length
      ..elements = elements
      ..offset = offset
      ..count = rangeCount;
  }

  /// The elements for a Dart List.
  Future<List<InstanceRef?>> _listElements(
    RemoteObject list, {
    int? offset,
    int? count,
    int? length,
  }) async {
<<<<<<< HEAD
    // Get all elements of the list without the `length` field.
    final properties = await debugger.getProperties(list.objectId!,
        offset: offset, count: count, length: length);
    final elements = properties.sublist(0, _lengthOf(properties));
=======
    // Filter out all non-indexed properties
    final elements = _indexedListProperties(await debugger.getProperties(
        list.objectId!,
        offset: offset,
        count: count,
        length: length));
>>>>>>> f1b15e8e

    final rangeCount = _calculateRangeCount(
        count: count, elementCount: elements.length, length: length);
    final range = elements.sublist(0, rangeCount);

    return Future.wait(range
        .map((element) async => await _instanceRefForRemote(element.value)));
  }

  /// Return the available count of elements in the requested range.
  /// Return `null` if the range includes the whole object.
  /// [count] is the range length requested by the `getObject` call.
  /// [elementCount] is the number of elements in the runtime object.
  /// [length] is the expected length of the whole object, read from
  /// the [ClassMetaData].
  static int? _calculateRangeCount(
      {int? count, int? elementCount, int? length}) {
    if (count == null) return null;
    if (elementCount == null) return null;
    if (length == elementCount) return null;
    return min(count, elementCount);
  }

<<<<<<< HEAD
  /// The fields for a Dart Record.
  Future<List<BoundField>> _recordFields(RemoteObject map,
      {int? offset, int? count}) async {
    // We do this in in awkward way because we want the keys and values, but we
    // can't return things by value or some Dart objects will come back as
    // values that we need to be RemoteObject, e.g. a List of int.
    final expression = '''
      function() {
        var sdkUtils = ${globalLoadStrategy.loadModuleSnippet}('dart_sdk').dart;
        var shape = sdkUtils.dloadRepl(this, "shape");
        var positionalCount = sdkUtils.dloadRepl(shape, "positionals");
        var named = sdkUtils.dloadRepl(shape, "named");
        named = named == null? null: sdkUtils.dsendRepl(named, "toList", []);
        namedCount = named == null? 0: named.length;
        var values = sdkUtils.dloadRepl(this, "values");
        values = sdkUtils.dsendRepl(values, "toList", []);

        var positional = Array.from(
          { length: positionalCount },
          (value, index) => 1 + index
        );

        return {
          positionalCount: positionalCount,
          positional: positional,
          namedCount: namedCount,
          named: named,
          values: values
        };
      }
    ''';
    final result = await inspector.jsCallFunctionOn(map, expression, []);
    final positionalCount =
        (await inspector.loadField(result, 'positionalCount'))!.value as int;
    final positional = await inspector.loadField(result, 'positional');
    final named = await inspector.loadField(result, 'named');
    final namedCount =
        (await inspector.loadField(result, 'namedCount'))!.value as int;
    final values = await inspector.loadField(result, 'values');

    final length = positionalCount + namedCount;
    if (offset != null && length <= offset) {
      return [];
    }

    final positionalInstance =
        await instanceFor(positional, offset: offset, count: count);
    final valuesInstance =
        await instanceFor(values, offset: offset, count: count);

    int? nOffset;
    int? nCount;
    if (offset != null) {
      nOffset = offset < positionalCount ? 0 : offset - positionalCount;
    }
    if (count != null) {
      nCount = count < positionalCount ? 0 : count - positionalCount;
    }
    final namedInstance =
        await instanceFor(named, offset: nOffset, count: nCount);

    final nameElements = [
      ...positionalInstance?.elements?.map((e) => e.valueAsString) ?? [],
      ...namedInstance?.elements?.map((e) => e.valueAsString) ?? [],
    ];

    final fields = <BoundField>[];
    final valueElements = valuesInstance?.elements ?? [];
    Map.fromIterables(nameElements, valueElements).forEach((key, value) {
      fields.add(BoundField(name: key, value: value));
    });
    return fields;
  }

  /// Create a Record instance with class [classRef] from [remoteObject].
  Future<Instance?> _recordInstanceFor(
    ClassRef classRef,
    RemoteObject remoteObject, {
    int? offset,
    int? count,
    int? length,
  }) async {
    final objectId = remoteObject.objectId;
    if (objectId == null) return null;
    // Records are complicated, do an eval to get names and values.
    final fields =
        await _recordFields(remoteObject, offset: offset, count: count);
    final rangeCount = _calculateRangeCount(
        count: count, elementCount: fields.length, length: length);
    return Instance(
        identityHashCode: remoteObject.objectId.hashCode,
        kind: InstanceKind.kRecord,
        id: objectId,
        classRef: classRef)
      ..length = length
      ..offset = offset
      ..count = rangeCount
      ..fields = fields;
  }

  /// Return the value of the length attribute from [properties], if present.
=======
  /// Return elements of the list from [properties].
>>>>>>> f1b15e8e
  ///
  /// Ignore any non-elements like 'length', 'fixed$length', etc.
  static List<Property> _indexedListProperties(List<Property> properties) =>
      properties
          .where((p) => p.name != null && int.tryParse(p.name!) != null)
          .toList();

  /// Filter [allJsProperties] and return a list containing only those
  /// that correspond to Dart fields on [remoteObject].
  ///
  /// This only applies to objects with named fields, not Lists or Maps.
  Future<List<Property>> _dartFieldsFor(
      List<Property> allJsProperties, RemoteObject remoteObject) async {
    // An expression to find the field names from the types, extract both
    // private (named by symbols) and public (named by strings) and return them
    // as a comma-separated single string, so we can return it by value and not
    // need to make multiple round trips.
    //
    // For maps and lists it's more complicated. Treat the actual SDK versions
    // of these as special.
    final fieldNameExpression = '''function() {
      const sdk = ${globalLoadStrategy.loadModuleSnippet}("dart_sdk");
      const sdk_utils = sdk.dart;
      const fields = sdk_utils.getFields(sdk_utils.getType(this)) || [];
      if (!fields && (dart_sdk._interceptors.JSArray.is(this) ||
          dart_sdk._js_helper.InternalMap.is(this))) {
        // Trim off the 'length' property.
        const fields = allJsProperties.slice(0, allJsProperties.length -1);
        return fields.join(',');
      }
      const privateFields = sdk_utils.getOwnPropertySymbols(fields);
      const nonSymbolNames = privateFields
                            .map(sym => sym.description
                              .split('#').slice(-1)[0]);
      const publicFieldNames = sdk_utils.getOwnPropertyNames(fields);
      const symbolNames =  Object.getOwnPropertySymbols(this)
                            .map(sym => sym.description
                              .split('#').slice(-1)[0]
                              .split('.').slice(-1)[0]);
      return nonSymbolNames
        .concat(publicFieldNames)
        .concat(symbolNames).join(',');
    }
    ''';
    final allNames = (await inspector
            .jsCallFunctionOn(remoteObject, fieldNameExpression, []))
        .value as String;
    final names = allNames.split(',');
    // TODO(#761): Better support for large collections.
    return allJsProperties
        .where((property) => names.contains(property.name))
        .toList();
  }

  /// Create an InstanceRef for an object, which may be a RemoteObject, or may
  /// be something returned by value from Chrome, e.g. number, boolean, or
  /// String.
  Future<InstanceRef?> instanceRefFor(Object value) {
    final remote = value is RemoteObject
        ? value
        : RemoteObject({'value': value, 'type': _chromeType(value)});
    return _instanceRefForRemote(remote);
  }

  /// The Chrome type for a value.
  String? _chromeType(Object? value) {
    if (value == null) return null;
    if (value is String) return 'string';
    if (value is num) return 'number';
    if (value is bool) return 'boolean';
    if (value is Function) return 'function';
    return 'object';
  }

  /// Create an [InstanceRef] for the given Chrome [remoteObject].
  Future<InstanceRef?> _instanceRefForRemote(RemoteObject? remoteObject) async {
    // If we have a null result, treat it as a reference to null.
    if (remoteObject == null) {
      return kNullInstanceRef;
    }

    switch (remoteObject.type) {
      case 'string':
        final stringValue = remoteObject.value as String?;
        // TODO: Support truncation for long strings.
        // TODO(#777): dartIdFor() will return an ID containing the entire
        // string, even if we're truncating the string value here.
        return InstanceRef(
            identityHashCode: dartIdFor(remoteObject.value).hashCode,
            id: dartIdFor(remoteObject.value),
            classRef: classRefForString,
            kind: InstanceKind.kString)
          ..valueAsString = stringValue
          ..length = stringValue?.length;
      case 'number':
        return _primitiveInstanceRef(InstanceKind.kDouble, remoteObject);
      case 'boolean':
        return _primitiveInstanceRef(InstanceKind.kBool, remoteObject);
      case 'undefined':
        return _primitiveInstanceRef(InstanceKind.kNull, remoteObject);
      case 'object':
        final objectId = remoteObject.objectId;
        if (objectId == null) {
          return _primitiveInstanceRef(InstanceKind.kNull, remoteObject);
        }
        final metaData = await ClassMetaData.metaDataFor(
            inspector.remoteDebugger, remoteObject, inspector);
        if (metaData == null) return null;
        if (metaData.isSystemList) {
          return InstanceRef(
              kind: InstanceKind.kList,
              id: objectId,
              identityHashCode: remoteObject.objectId.hashCode,
              classRef: metaData.classRef)
            ..length = metaData.length;
        }
        if (metaData.isSystemMap) {
          return InstanceRef(
              kind: InstanceKind.kMap,
              id: objectId,
              identityHashCode: remoteObject.objectId.hashCode,
              classRef: metaData.classRef)
            ..length = metaData.length;
        }
        if (metaData.isRecord) {
          return InstanceRef(
              kind: InstanceKind.kRecord,
              id: objectId,
              identityHashCode: remoteObject.objectId.hashCode,
              classRef: metaData.classRef)
            ..length = metaData.length;
        }
        return InstanceRef(
            kind: InstanceKind.kPlainInstance,
            id: objectId,
            identityHashCode: remoteObject.objectId.hashCode,
            classRef: metaData.classRef);
      case 'function':
        final functionMetaData = await FunctionMetaData.metaDataFor(
            inspector.remoteDebugger, remoteObject);
        final objectId = remoteObject.objectId;
        if (objectId == null) {
          return _primitiveInstanceRef(InstanceKind.kNull, remoteObject);
        }
        return InstanceRef(
            kind: InstanceKind.kClosure,
            id: objectId,
            identityHashCode: remoteObject.objectId.hashCode,
            classRef: classRefForClosure)
          // TODO(grouma) - fill this in properly.
          ..closureFunction = FuncRef(
              name: functionMetaData.name,
              id: createId(),
              // TODO(alanknight): The right ClassRef
              owner: classRefForUnknown,
              isConst: false,
              isStatic: false,
              // TODO(annagrin): get information about getters and setters from symbols.
              // https://github.com/dart-lang/sdk/issues/46723
              implicit: false)
          ..closureContext = (ContextRef(length: 0, id: createId()));
      default:
        // Return null for an unsupported type. This is likely a JS construct.
        return null;
    }
  }
}<|MERGE_RESOLUTION|>--- conflicted
+++ resolved
@@ -311,19 +311,12 @@
     int? count,
     int? length,
   }) async {
-<<<<<<< HEAD
-    // Get all elements of the list without the `length` field.
-    final properties = await debugger.getProperties(list.objectId!,
-        offset: offset, count: count, length: length);
-    final elements = properties.sublist(0, _lengthOf(properties));
-=======
     // Filter out all non-indexed properties
     final elements = _indexedListProperties(await debugger.getProperties(
         list.objectId!,
         offset: offset,
         count: count,
         length: length));
->>>>>>> f1b15e8e
 
     final rangeCount = _calculateRangeCount(
         count: count, elementCount: elements.length, length: length);
@@ -333,21 +326,15 @@
         .map((element) async => await _instanceRefForRemote(element.value)));
   }
 
-  /// Return the available count of elements in the requested range.
-  /// Return `null` if the range includes the whole object.
-  /// [count] is the range length requested by the `getObject` call.
-  /// [elementCount] is the number of elements in the runtime object.
-  /// [length] is the expected length of the whole object, read from
-  /// the [ClassMetaData].
-  static int? _calculateRangeCount(
-      {int? count, int? elementCount, int? length}) {
-    if (count == null) return null;
-    if (elementCount == null) return null;
-    if (length == elementCount) return null;
-    return min(count, elementCount);
-  }
-
-<<<<<<< HEAD
+  /// Return the value of the length attribute from [properties], if present.
+  /// Return elements of the list from [properties].
+  ///
+  /// Ignore any non-elements like 'length', 'fixed$length', etc.
+  static List<Property> _indexedListProperties(List<Property> properties) =>
+      properties
+          .where((p) => p.name != null && int.tryParse(p.name!) != null)
+          .toList();
+
   /// The fields for a Dart Record.
   Future<List<BoundField>> _recordFields(RemoteObject map,
       {int? offset, int? count}) async {
@@ -448,16 +435,19 @@
       ..fields = fields;
   }
 
-  /// Return the value of the length attribute from [properties], if present.
-=======
-  /// Return elements of the list from [properties].
->>>>>>> f1b15e8e
-  ///
-  /// Ignore any non-elements like 'length', 'fixed$length', etc.
-  static List<Property> _indexedListProperties(List<Property> properties) =>
-      properties
-          .where((p) => p.name != null && int.tryParse(p.name!) != null)
-          .toList();
+  /// Return the available count of elements in the requested range.
+  /// Return `null` if the range includes the whole object.
+  /// [count] is the range length requested by the `getObject` call.
+  /// [elementCount] is the number of elements in the runtime object.
+  /// [length] is the expected length of the whole object, read from
+  /// the [ClassMetaData].
+  static int? _calculateRangeCount(
+      {int? count, int? elementCount, int? length}) {
+    if (count == null) return null;
+    if (elementCount == null) return null;
+    if (length == elementCount) return null;
+    return min(count, elementCount);
+  }
 
   /// Filter [allJsProperties] and return a list containing only those
   /// that correspond to Dart fields on [remoteObject].
