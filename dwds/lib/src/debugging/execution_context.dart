// Copyright (c) 2019, the Dart project authors.  Please see the AUTHORS file
// for details. All rights reserved. Use of this source code is governed by a
// BSD-style license that can be found in the LICENSE file.

import 'dart:async';

import 'package:async/async.dart';
import 'package:logging/logging.dart';

import 'remote_debugger.dart';

abstract class ExecutionContext {
  /// Returns the context ID that contains the running Dart application.
  Future<int> get id;
}

/// The execution context in which to do remote evaluations.
class RemoteDebuggerExecutionContext extends ExecutionContext {
  final RemoteDebugger _remoteDebugger;
  final _logger = Logger('RemoteDebuggerExecutionContext');

<<<<<<< HEAD
  // Contexts that may contain a Dart application.
  late StreamQueue<int?> _contexts;
=======
  /// Contexts that may contain a Dart application.
  ///
  /// Context can be null if an error has occured and we cannot detect
  /// and parse the context ID.
  late StreamQueue<int> _contexts;
>>>>>>> 36561ffe

  int? _id;

  @override
  Future<int> get id async {
    if (_id != null) return _id!;
    _logger.fine('Looking for Dart execution context...');
    const timeoutInMs = 100;
    while (await _contexts.hasNext
        .timeout(const Duration(milliseconds: timeoutInMs), onTimeout: () {
      _logger.warning(
          'Timed out finding an execution context after $timeoutInMs ms.');
      return false;
    })) {
      final context = await _contexts.next;
      _logger.fine('Checking context id: $context');
      try {
        final result =
            await _remoteDebugger.sendCommand('Runtime.evaluate', params: {
          'expression': r'window["$dartAppInstanceId"];',
          'contextId': context,
        });
        if (result.result?['result']?['value'] != null) {
          _logger.fine('Found valid execution context: $context');
          _id = context;
          break;
        }
      } catch (_) {
        // Errors may be thrown if we attempt to evaluate in a stale a context.
        // Ignore and continue.
        _logger.fine('Invalid execution context: $context');
      }
    }
    if (_id == null) {
      throw StateError('No context with the running Dart application.');
    }
    return _id!;
  }

  RemoteDebuggerExecutionContext(this._id, this._remoteDebugger) {
<<<<<<< HEAD
    var contextController = StreamController<int?>();
=======
    final contextController = StreamController<int>();
>>>>>>> 36561ffe
    _remoteDebugger
        .eventStream('Runtime.executionContextsCleared', (e) => e)
        .listen((_) => _id = null);
    _remoteDebugger.eventStream('Runtime.executionContextCreated', (e) {
<<<<<<< HEAD
      var id = e.params?['context']?['id']?.toString();
      return id == null ? null : int.parse(id);
    }).listen(contextController.add);
=======
      // Parse and add the context ID to the stream.
      // If we cannot detect or parse the context ID, add `null` to the stream
      // to indicate an error context - those will be skipped when trying to find
      // the dart context, with a warning.
      final id = e.params?['context']?['id']?.toString();
      final parsedId = id == null ? null : int.parse(id);
      if (id == null) {
        _logger.warning('Cannot find execution context id: $e');
      } else if (parsedId == null) {
        _logger.warning('Cannot parse execution context id: $id');
      }
      return parsedId;
    }).listen((e) {
      if (e != null) contextController.add(e);
    });
>>>>>>> 36561ffe
    _contexts = StreamQueue(contextController.stream);
  }
}<|MERGE_RESOLUTION|>--- conflicted
+++ resolved
@@ -19,16 +19,11 @@
   final RemoteDebugger _remoteDebugger;
   final _logger = Logger('RemoteDebuggerExecutionContext');
 
-<<<<<<< HEAD
-  // Contexts that may contain a Dart application.
-  late StreamQueue<int?> _contexts;
-=======
   /// Contexts that may contain a Dart application.
   ///
   /// Context can be null if an error has occured and we cannot detect
   /// and parse the context ID.
   late StreamQueue<int> _contexts;
->>>>>>> 36561ffe
 
   int? _id;
 
@@ -69,20 +64,11 @@
   }
 
   RemoteDebuggerExecutionContext(this._id, this._remoteDebugger) {
-<<<<<<< HEAD
-    var contextController = StreamController<int?>();
-=======
     final contextController = StreamController<int>();
->>>>>>> 36561ffe
     _remoteDebugger
         .eventStream('Runtime.executionContextsCleared', (e) => e)
         .listen((_) => _id = null);
     _remoteDebugger.eventStream('Runtime.executionContextCreated', (e) {
-<<<<<<< HEAD
-      var id = e.params?['context']?['id']?.toString();
-      return id == null ? null : int.parse(id);
-    }).listen(contextController.add);
-=======
       // Parse and add the context ID to the stream.
       // If we cannot detect or parse the context ID, add `null` to the stream
       // to indicate an error context - those will be skipped when trying to find
@@ -98,7 +84,6 @@
     }).listen((e) {
       if (e != null) contextController.add(e);
     });
->>>>>>> 36561ffe
     _contexts = StreamQueue(contextController.stream);
   }
 }