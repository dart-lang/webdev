// Copyright (c) 2019, the Dart project authors.  Please see the AUTHORS file
// for details. All rights reserved. Use of this source code is governed by a
// BSD-style license that can be found in the LICENSE file.

// @dart = 2.9

import 'dart:async';

import 'package:async/async.dart';
import 'package:logging/logging.dart';

import 'remote_debugger.dart';

abstract class ExecutionContext {
  /// Returns the context ID that contains the running Dart application.
  Future<int> get id;
}

/// The execution context in which to do remote evaluations.
class RemoteDebuggerExecutionContext extends ExecutionContext {
  final RemoteDebugger _remoteDebugger;
  final _logger = Logger('RemoteDebuggerExecutionContext');

  // Contexts that may contain a Dart application.
  StreamQueue<int> _contexts;

  int _id;

  @override
  Future<int> get id async {
    if (_id != null) return _id;
    _logger.fine('Looking for Dart execution context...');
    const timeoutInMs = 100;
    while (await _contexts.hasNext
<<<<<<< HEAD
        .timeout(const Duration(milliseconds: timeoutInMs), onTimeout: () {
      _logger.warning(
          'Timed out finding an execution context after $timeoutInMs ms.');
      return false;
    })) {
      var context = await _contexts.next;
=======
        .timeout(const Duration(milliseconds: 50), onTimeout: () => false)) {
      final context = await _contexts.next;
>>>>>>> 36dbbe59
      _logger.fine('Checking context id: $context');
      try {
        final result =
            await _remoteDebugger.sendCommand('Runtime.evaluate', params: {
          'expression': r'window["$dartAppInstanceId"];',
          'contextId': context,
        });
        if (result.result['result']['value'] != null) {
          _logger.fine('Found valid execution context: $context');
          _id = context;
          break;
        }
      } catch (_) {
        // Errors may be thrown if we attempt to evaluate in a stale a context.
        // Ignore and continue.
        _logger.fine('Invalid execution context: $context');
      }
    }
    if (_id == null) {
      throw StateError('No context with the running Dart application.');
    }
    return _id;
  }

  RemoteDebuggerExecutionContext(this._id, this._remoteDebugger) {
    final contextController = StreamController<int>();
    _remoteDebugger
        .eventStream('Runtime.executionContextsCleared', (e) => e)
        .listen((_) => _id = null);
    _remoteDebugger
        .eventStream('Runtime.executionContextCreated',
            (e) => int.parse(e.params['context']['id'].toString()))
        .listen(contextController.add);
    _contexts = StreamQueue(contextController.stream);
  }
}<|MERGE_RESOLUTION|>--- conflicted
+++ resolved
@@ -32,17 +32,8 @@
     _logger.fine('Looking for Dart execution context...');
     const timeoutInMs = 100;
     while (await _contexts.hasNext
-<<<<<<< HEAD
-        .timeout(const Duration(milliseconds: timeoutInMs), onTimeout: () {
-      _logger.warning(
-          'Timed out finding an execution context after $timeoutInMs ms.');
-      return false;
-    })) {
-      var context = await _contexts.next;
-=======
         .timeout(const Duration(milliseconds: 50), onTimeout: () => false)) {
       final context = await _contexts.next;
->>>>>>> 36dbbe59
       _logger.fine('Checking context id: $context');
       try {
         final result =
