// Generated code. Do not modify.
<<<<<<< HEAD
const packageVersion = '24.2.1';
=======
const packageVersion = '24.4.0-wip';
>>>>>>> 659e1dfc
<|MERGE_RESOLUTION|>--- conflicted
+++ resolved
@@ -1,6 +1,2 @@
 // Generated code. Do not modify.
-<<<<<<< HEAD
-const packageVersion = '24.2.1';
-=======
-const packageVersion = '24.4.0-wip';
->>>>>>> 659e1dfc
+const packageVersion = '24.3.1-wip';