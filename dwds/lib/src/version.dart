// Generated code. Do not modify.
<<<<<<< HEAD
const packageVersion = '13.0.1-dev';
=======
const packageVersion = '13.1.0';
>>>>>>> 05c02188
<|MERGE_RESOLUTION|>--- conflicted
+++ resolved
@@ -1,6 +1,2 @@
 // Generated code. Do not modify.
-<<<<<<< HEAD
-const packageVersion = '13.0.1-dev';
-=======
-const packageVersion = '13.1.0';
->>>>>>> 05c02188
+const packageVersion = '13.1.1-dev';