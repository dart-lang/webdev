--- conflicted
+++ resolved
@@ -1,6 +1,2 @@
 // Generated code. Do not modify.
-<<<<<<< HEAD
-const packageVersion = '15.0.0-dev';
-=======
-const packageVersion = '15.0.0';
->>>>>>> 1a70a1aa
+const packageVersion = '16.0.0-dev';