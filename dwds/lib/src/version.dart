// Generated code. Do not modify.
<<<<<<< HEAD
<<<<<<< HEAD
const packageVersion = '15.0.0-dev';
=======
const packageVersion = '15.0.0';
>>>>>>> 1a70a1aa4ef254d9fea4876635d03f13899e8fc5
=======
const packageVersion = '16.0.0-dev';
>>>>>>> 0fda9d33
<|MERGE_RESOLUTION|>--- conflicted
+++ resolved
@@ -1,10 +1,2 @@
 // Generated code. Do not modify.
-<<<<<<< HEAD
-<<<<<<< HEAD
-const packageVersion = '15.0.0-dev';
-=======
-const packageVersion = '15.0.0';
->>>>>>> 1a70a1aa4ef254d9fea4876635d03f13899e8fc5
-=======
-const packageVersion = '16.0.0-dev';
->>>>>>> 0fda9d33
+const packageVersion = '16.0.0-dev';