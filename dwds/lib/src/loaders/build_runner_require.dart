--- conflicted
+++ resolved
@@ -40,10 +40,7 @@
     this._assetHandler,
     this._configuration,
     this._assetReader,
-<<<<<<< HEAD
     this._appEntrypoint,
-=======
->>>>>>> 5fcbb803
   );
 
   RequireStrategy get strategy => _requireStrategy;
