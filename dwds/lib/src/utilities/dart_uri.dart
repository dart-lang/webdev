// Copyright (c) 2019, the Dart project authors.  Please see the AUTHORS file
// for details. All rights reserved. Use of this source code is governed by a
// BSD-style license that can be found in the LICENSE file.

// @dart = 2.9

import 'package:logging/logging.dart';
import 'package:package_config/package_config.dart';
import 'package:path/path.dart' as p;

import '../loaders/require.dart';
import '../loaders/strategy.dart';
import 'sdk_configuration.dart';

/// The URI for a particular Dart file, able to canonicalize from various
/// different representations.
class DartUri {
  DartUri._(this.serverPath);

  /// Accepts various forms of URI and can convert between forms.
  ///
  /// The accepted forms are:
  ///
  ///  - package:packageName/pathUnderLib/file.dart
  ///  - org-dartlang-app:///prefix/path/file.dart, where prefix is ignored.
  ///    e.g. org-dartlang-app:example/hello_world/main.dart,
  ///  - /packages/packageName/foo.dart, the web server form of a package URI,
  ///    e.g. /packages/path/src/utils.dart
  ///  - /path/foo.dart or path/foo.dart, e.g. /hello_world/web/main.dart, where
  ///    path is a web server path and so relative to the directory being
  ///    served, not to the package.
  ///
  /// The optional [serverUri] is a temporary workaround for a bug with construction.
  /// Older SDKs (before D24) gave us a path that didn't include the full path,
  /// e.g. main.dart rather than hello_world/main.dart and src/path.dart rather than
  /// packages/path/src/path.dart. The optional [serverUri] is the full URI of the
  /// JS script. The dirname of that path should give us the missing prefix.
  factory DartUri(String uri, [String serverUri]) {
    var serverPath = globalLoadStrategy.serverPathForAppUri(uri);
<<<<<<< HEAD
    if (serverPath != null) {
      return DartUri._(serverPath);
    }
=======
    if (serverPath != null) return DartUri._(serverPath);
    // TODO(annagrin): Support creating DartUris from `dart:` uris.
    // Issue: https://github.com/dart-lang/webdev/issues/1584
>>>>>>> 8c814f9d
    if (uri.startsWith('package:')) {
      return DartUri._fromPackageUri(uri, serverUri: serverUri);
    }
    if (uri.startsWith('file:')) {
      return DartUri._fromFileUri(uri, serverUri: serverUri);
    }
    if (uri.startsWith('/packages/')) {
      return DartUri._fromRelativePath(uri, serverUri: serverUri);
    }
    if (uri.startsWith('/')) {
      return DartUri._fromRelativePath(uri);
    }
    if (uri.startsWith('http:') || uri.startsWith('https:')) {
      return DartUri(Uri.parse(uri).path);
    }

    throw FormatException('Unsupported URI form', uri);
  }

  @override
  String toString() => 'DartUri: $serverPath';

  /// Construct from a package: URI
  factory DartUri._fromPackageUri(String uri, {String serverUri}) {
    var basePath = basePathForServerUri(serverUri);
    var packagePath = 'packages/${uri.substring("package:".length)}';
    if (serverUri != null) {
      var relativePath = p.url.join(basePath, packagePath);
      return DartUri._fromRelativePath(relativePath);
    }
    return DartUri._(packagePath);
  }

  /// Construct from a file: URI
  factory DartUri._fromFileUri(String uri, {String serverUri}) {
    var libraryName = _resolvedUriToUri[uri];
    if (libraryName != null) return DartUri(libraryName, serverUri);
    // This is not one of our recorded libraries.
    throw ArgumentError.value(uri, 'uri', 'Unknown library');
  }

  /// Construct from a path, relative to the directory being served.
  factory DartUri._fromRelativePath(String uri, {String serverUri}) {
    uri = uri[0] == '.' ? uri.substring(1) : uri;
    uri = uri[0] == '/' ? uri.substring(1) : uri;

    if (serverUri != null) {
      var basePath = basePathForServerUri(serverUri);
      return DartUri._fromRelativePath(p.url.join(basePath, uri));
    }
    return DartUri._(uri);
  }

  /// The canonical web server path part of the URI.
  ///
  /// This is a relative path, which can be used to fetch the corresponding file
  /// from the server. For example, 'hello_world/main.dart' or
  /// 'packages/path/src/utils.dart'.
  final String serverPath;

  static final _logger = Logger('DartUri');

  /// The way we resolve file: URLs into package: URLs
  static PackageConfig _packageConfig;

  /// SDK installation directory.
  ///
  /// Directory where the SDK client code built with is installed,
  ///
  /// For example: `/Users/me/.dart-sdks/2.15.0`
  ///
  /// Used to resolve SDK urls according to vm_service protocol.
  static SdkConfiguration _sdkConfiguration;

  /// All of the known absolute library paths, indexed by their library URL.
  ///
  /// Examples:
  ///
  /// We are assuming that all library uris are coming from
  /// https://github.com/dart-lang/sdk/blob/main/runtime/vm/service/service.md#getscripts)
  /// and can be translated to their absolute paths and back.
  ///
  /// dart:html <->
  ///   org-dartlang-sdk:///sdk/lib/html/html.dart
  /// (not supported, issue: https://github.com/dart-lang/webdev/issues/1457)
  ///
  /// org-dartlang-app:///example/hello_world/main.dart <->
  ///   file:///source/webdev/fixtures/_test/example/hello_world/main.dart,
  ///
  /// org-dartlang-app:///example/hello_world/part.dart <->
  ///   file:///source/webdev/fixtures/_test/example/hello_world/part.dart,
  ///
  /// package:path/path.dart <->
  ///   file:///.pub-cache/hosted/pub.dartlang.org/path-1.8.0/lib/path.dart,
  ///
  /// package:path/src/path_set.dart <->
  ///   file:///.pub-cache/hosted/pub.dartlang.org/path-1.8.0/lib/src/path_set.dart,
  static final Map<String, String> _uriToResolvedUri = {};

  /// All of the known libraries, indexed by their absolute file URL.
  static final Map<String, String> _resolvedUriToUri = {};

  /// Returns package, app, or dart uri for a resolved path.
  static String toPackageUri(String uri) => _resolvedUriToUri[uri];

  /// Returns resolved path for a package, app, or dart uri.
  static String toResolvedUri(String uri) => _uriToResolvedUri[uri];

  /// The directory in which we're running.
  ///
  /// We store this here because for tests we may want to act as if we're
  /// running in the directory of a target package, even if the current
  /// directory of the tests is actually the main dwds directory.
  static String currentDirectory = p.current;

  /// The current directory as a file: Uri, saved here to avoid re-computing.
  static String currentDirectoryUri = '${p.toUri(currentDirectory)}';

  /// Record library and script uris to enable resolving library and script paths.
  static Future<void> initialize(SdkConfiguration sdkConfiguration) async {
    _sdkConfiguration = sdkConfiguration;
    var packagesUri =
        p.toUri(p.join(currentDirectory, '.dart_tool/package_config.json'));

    clear();

    // Allow for tests can supplying empty configurations.
    if (_sdkConfiguration.sdkDirectory != null) {
      _sdkConfiguration.validateSdkDir();
    }

    await _loadPackageConfig(packagesUri);
  }

  /// Clear the uri resolution tables.
  static void clear() {
    _packageConfig = null;
    _resolvedUriToUri.clear();
    _uriToResolvedUri.clear();
  }

  /// Record all of the libraries, indexed by their absolute file: URI.
  static Future<void> recordAbsoluteUris(Iterable<String> libraryUris) async {
    for (var uri in libraryUris) {
      _recordAbsoluteUri(uri);
    }
  }

  /// Load the .dart_tool/package_config.json file associated with the running
  /// application so we can resolve file URLs into package: URLs appropriately.
  static Future<void> _loadPackageConfig(Uri uri) async {
    _packageConfig = await loadPackageConfigUri(uri, onError: (e) {
      _logger.warning('Cannot read packages spec: $uri', e);
    });
  }

  /// Record the library represented by package: or org-dartlang-app: uris
  /// indexed by absolute file: URI.
  static void _recordAbsoluteUri(String libraryUri) {
    var uri = Uri.parse(libraryUri);
    if (uri.scheme.isEmpty && !uri.path.endsWith('.dart')) {
      // ignore non-dart files
      return;
    }

    String libraryPath;
    switch (uri.scheme) {
      case 'dart':
        // TODO(annagrin): Support resolving `dart:` uris.
        // Issue: https://github.com/dart-lang/webdev/issues/1584
        return;
      case 'org-dartlang-app':
      case 'google3':
        // Both currentDirectoryUri and the libraryUri path should have '/'
        // separators, so we can join them as url paths to get the absolute file
        // url.
        libraryPath = p.url.join(currentDirectoryUri, uri.path.substring(1));
        break;
      case 'package':
        libraryPath = _packageConfig?.resolve(uri).toString();
        break;
      default:
        throw ArgumentError.value(libraryUri, 'URI scheme not allowed');
    }

    if (libraryPath != null) {
      _uriToResolvedUri[libraryUri] = libraryPath;
      _resolvedUriToUri[libraryPath] = libraryUri;
    } else {
      _logger.fine('Unresolved uri: $uri');
    }
  }
}<|MERGE_RESOLUTION|>--- conflicted
+++ resolved
@@ -37,15 +37,11 @@
   /// JS script. The dirname of that path should give us the missing prefix.
   factory DartUri(String uri, [String serverUri]) {
     var serverPath = globalLoadStrategy.serverPathForAppUri(uri);
-<<<<<<< HEAD
     if (serverPath != null) {
       return DartUri._(serverPath);
     }
-=======
-    if (serverPath != null) return DartUri._(serverPath);
     // TODO(annagrin): Support creating DartUris from `dart:` uris.
     // Issue: https://github.com/dart-lang/webdev/issues/1584
->>>>>>> 8c814f9d
     if (uri.startsWith('package:')) {
       return DartUri._fromPackageUri(uri, serverUri: serverUri);
     }
