--- conflicted
+++ resolved
@@ -25,19 +25,11 @@
   RemoteObject get value {
     if (_remoteObjectValue != null) return _remoteObjectValue;
     if (rawValue == null) return null;
-<<<<<<< HEAD
-    var value = _map['value'];
-    if (value is RemoteObject) {
-      _remoteObjectValue = value;
-    } else {
-      _remoteObjectValue = RemoteObject(value as Map<String, dynamic>);
-=======
     var val = _map['value'];
     if (val is RemoteObject) {
       _remoteObjectValue = val;
     } else {
       _remoteObjectValue = RemoteObject(val as Map<String, dynamic>);
->>>>>>> e0e8ba5a
     }
     return _remoteObjectValue;
   }
