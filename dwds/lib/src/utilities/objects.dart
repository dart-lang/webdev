--- conflicted
+++ resolved
@@ -27,14 +27,9 @@
   /// requested). (optional)
   RemoteObject? get value {
     if (_remoteObjectValue != null) return _remoteObjectValue!;
-<<<<<<< HEAD
-    if (rawValue == null) return null;
-    var val = _map!['value'];
-=======
     if (_map == null) return null;
     if (rawValue == null) return null;
     final val = _map!['value'];
->>>>>>> 36561ffe
     if (val is RemoteObject) {
       _remoteObjectValue = val;
     } else {
@@ -62,14 +57,10 @@
   /// The raw name of the property in JS.
   ///
   /// Will be of the form 'Symbol(_actualName)' for private fields.
-<<<<<<< HEAD
-  String get rawName => _map!['name'] as String;
-=======
   String? get rawName {
     if (_map == null) return null;
     return _map!['name'] as String;
   }
->>>>>>> 36561ffe
 
   @override
   String toString() => '$name $value';
