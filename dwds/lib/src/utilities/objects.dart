--- conflicted
+++ resolved
@@ -29,11 +29,7 @@
     if (_remoteObjectValue != null) return _remoteObjectValue!;
     if (_map == null) return null;
     if (rawValue == null) return null;
-<<<<<<< HEAD
-    var val = _map!['value'];
-=======
-    final val = _map['value'];
->>>>>>> 06ea2983
+    final val = _map!['value'];
     if (val is RemoteObject) {
       _remoteObjectValue = val;
     } else {
