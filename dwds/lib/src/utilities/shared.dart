// Copyright (c) 2019, the Dart project authors.  Please see the AUTHORS file
// for details. All rights reserved. Use of this source code is governed by a
// BSD-style license that can be found in the LICENSE file.

import 'package:dwds/src/services/chrome_debug_exception.dart';
<<<<<<< HEAD
import 'package:http_multi_server/http_multi_server.dart';
import 'package:logging/logging.dart';
import 'package:shelf/shelf.dart';
import 'package:shelf/shelf_io.dart';
import 'package:stack_trace/stack_trace.dart';
=======
>>>>>>> b399e945
import 'package:vm_service/vm_service.dart';
import 'package:webkit_inspection_protocol/webkit_inspection_protocol.dart'
    as wip;

VMRef toVMRef(VM vm) => VMRef(name: vm.name);

int _nextId = 0;
String createId() {
  _nextId++;
  return '$_nextId';
}

<<<<<<< HEAD
final _logger = Logger('Utilities');

/// Returns `true` if [hostname] is bound to an IPv6 address.
Future<bool> useIPv6ForHost(String hostname) async {
  final addresses = await InternetAddress.lookup(hostname);
  if (addresses.isEmpty) return false;
  final address = addresses.firstWhere(
    (a) => a.type == InternetAddressType.IPv6,
    orElse: () => addresses.first,
  );
  return address.type == InternetAddressType.IPv6;
}

/// Returns a port that is probably, but not definitely, not in use.
///
/// This has a built-in race condition: another process may bind this port at
/// any time after this call has returned.
Future<int> findUnusedPort() async {
  int port;
  ServerSocket socket;
  try {
    socket =
        await ServerSocket.bind(InternetAddress.loopbackIPv6, 0, v6Only: true);
  } on SocketException {
    socket = await ServerSocket.bind(InternetAddress.loopbackIPv4, 0);
  }
  port = socket.port;
  await socket.close();
  return port;
}

/// Finds unused port and binds a new http server to it.
///
/// Retries a few times to recover from errors due to
/// another thread or process opening the same port.
/// Starts by trying to bind to [port] if specified.
Future<HttpServer> startHttpServer(String hostname, {int? port}) async {
  HttpServer? httpServer;
  final retries = 5;
  var i = 0;
  var foundPort = port ?? await findUnusedPort();
  while (i < retries) {
    i++;
    try {
      httpServer = await HttpMultiServer.bind(hostname, foundPort);
    } on SocketException {
      if (i == retries) rethrow;
    }
    if (httpServer != null || i == retries) return httpServer!;
    foundPort = await findUnusedPort();
    await Future<void>.delayed(const Duration(milliseconds: 100));
  }
  return httpServer!;
}

/// Handles [requests] using [handler].
///
/// Captures all sync and async stack error traces and passes
/// them to the [onError] handler.
void serveHttpRequests(Stream<HttpRequest> requests, Handler handler,
    void Function(Object, StackTrace) onError) {
  return Chain.capture(() {
    serveRequests(requests, handler);
  }, onError: onError);
}

=======
>>>>>>> b399e945
/// Throws an [wip.ExceptionDetails] object if `exceptionDetails` is present on the
/// result.
void handleErrorIfPresent(wip.WipResponse? response, {String? evalContents}) {
  final result = response?.result;
  if (result == null) return;
  if (result.containsKey('exceptionDetails')) {
    throw ChromeDebugException(
      result['exceptionDetails'] as Map<String, dynamic>,
      evalContents: evalContents,
    );
  }
}

/// Returns result contained in the response.
/// Throws an [wip.ExceptionDetails] object if `exceptionDetails` is present on the
/// result or the result is null.
Map<String, dynamic> getResultOrHandleError(wip.WipResponse? response,
    {String? evalContents}) {
  handleErrorIfPresent(response, evalContents: evalContents);
  final result = response?.result?['result'];
  if (result == null) {
    throw ChromeDebugException(
      {'text': 'null result from Chrome Devtools'},
      evalContents: evalContents,
    );
  }
  return result;
}

void safeUnawaited(Future<void> future) {
  unawaited(future.catchError((error, stackTrace) {
    _logger.warning('Error in unawaited Future:', error, stackTrace);
  }));
}<|MERGE_RESOLUTION|>--- conflicted
+++ resolved
@@ -2,15 +2,10 @@
 // for details. All rights reserved. Use of this source code is governed by a
 // BSD-style license that can be found in the LICENSE file.
 
+import 'dart:async';
+
 import 'package:dwds/src/services/chrome_debug_exception.dart';
-<<<<<<< HEAD
-import 'package:http_multi_server/http_multi_server.dart';
 import 'package:logging/logging.dart';
-import 'package:shelf/shelf.dart';
-import 'package:shelf/shelf_io.dart';
-import 'package:stack_trace/stack_trace.dart';
-=======
->>>>>>> b399e945
 import 'package:vm_service/vm_service.dart';
 import 'package:webkit_inspection_protocol/webkit_inspection_protocol.dart'
     as wip;
@@ -23,75 +18,8 @@
   return '$_nextId';
 }
 
-<<<<<<< HEAD
 final _logger = Logger('Utilities');
 
-/// Returns `true` if [hostname] is bound to an IPv6 address.
-Future<bool> useIPv6ForHost(String hostname) async {
-  final addresses = await InternetAddress.lookup(hostname);
-  if (addresses.isEmpty) return false;
-  final address = addresses.firstWhere(
-    (a) => a.type == InternetAddressType.IPv6,
-    orElse: () => addresses.first,
-  );
-  return address.type == InternetAddressType.IPv6;
-}
-
-/// Returns a port that is probably, but not definitely, not in use.
-///
-/// This has a built-in race condition: another process may bind this port at
-/// any time after this call has returned.
-Future<int> findUnusedPort() async {
-  int port;
-  ServerSocket socket;
-  try {
-    socket =
-        await ServerSocket.bind(InternetAddress.loopbackIPv6, 0, v6Only: true);
-  } on SocketException {
-    socket = await ServerSocket.bind(InternetAddress.loopbackIPv4, 0);
-  }
-  port = socket.port;
-  await socket.close();
-  return port;
-}
-
-/// Finds unused port and binds a new http server to it.
-///
-/// Retries a few times to recover from errors due to
-/// another thread or process opening the same port.
-/// Starts by trying to bind to [port] if specified.
-Future<HttpServer> startHttpServer(String hostname, {int? port}) async {
-  HttpServer? httpServer;
-  final retries = 5;
-  var i = 0;
-  var foundPort = port ?? await findUnusedPort();
-  while (i < retries) {
-    i++;
-    try {
-      httpServer = await HttpMultiServer.bind(hostname, foundPort);
-    } on SocketException {
-      if (i == retries) rethrow;
-    }
-    if (httpServer != null || i == retries) return httpServer!;
-    foundPort = await findUnusedPort();
-    await Future<void>.delayed(const Duration(milliseconds: 100));
-  }
-  return httpServer!;
-}
-
-/// Handles [requests] using [handler].
-///
-/// Captures all sync and async stack error traces and passes
-/// them to the [onError] handler.
-void serveHttpRequests(Stream<HttpRequest> requests, Handler handler,
-    void Function(Object, StackTrace) onError) {
-  return Chain.capture(() {
-    serveRequests(requests, handler);
-  }, onError: onError);
-}
-
-=======
->>>>>>> b399e945
 /// Throws an [wip.ExceptionDetails] object if `exceptionDetails` is present on the
 /// result.
 void handleErrorIfPresent(wip.WipResponse? response, {String? evalContents}) {
