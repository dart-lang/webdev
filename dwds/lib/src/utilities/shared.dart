// Copyright (c) 2019, the Dart project authors.  Please see the AUTHORS file
// for details. All rights reserved. Use of this source code is governed by a
// BSD-style license that can be found in the LICENSE file.

import 'dart:async';
import 'dart:io';

import 'package:http_multi_server/http_multi_server.dart';
import 'package:shelf/shelf.dart';
import 'package:shelf/shelf_io.dart';
import 'package:stack_trace/stack_trace.dart';
import 'package:vm_service/vm_service.dart';
import 'package:webkit_inspection_protocol/webkit_inspection_protocol.dart'
    as wip;

import 'package:dwds/src/services/chrome_debug_exception.dart';

VMRef toVMRef(VM vm) => VMRef(name: vm.name);

int _nextId = 0;
String createId() {
  _nextId++;
  return '$_nextId';
}

/// Returns `true` if [hostname] is bound to an IPv6 address.
Future<bool> useIPv6ForHost(String hostname) async {
  final addresses = await InternetAddress.lookup(hostname);
  if (addresses.isEmpty) return false;
  final address = addresses.firstWhere(
    (a) => a.type == InternetAddressType.IPv6,
    orElse: () => addresses.first,
  );
  return address.type == InternetAddressType.IPv6;
}

/// Returns a port that is probably, but not definitely, not in use.
///
/// This has a built-in race condition: another process may bind this port at
/// any time after this call has returned.
Future<int> findUnusedPort() async {
  int port;
  ServerSocket socket;
  try {
    socket =
        await ServerSocket.bind(InternetAddress.loopbackIPv6, 0, v6Only: true);
  } on SocketException {
    socket = await ServerSocket.bind(InternetAddress.loopbackIPv4, 0);
  }
  port = socket.port;
  await socket.close();
  return port;
}

/// Finds unused port and binds a new http server to it.
///
/// Retries a few times to recover from errors due to
/// another thread or process opening the same port.
/// Starts by trying to bind to [port] if specified.
<<<<<<< HEAD
Future<HttpServer> startHttpServer(String hostname, {int? port}) async {
  HttpServer? httpServer;
  var retries = 5;
=======
Future<HttpServer> startHttpServer(String hostname, {int port}) async {
  HttpServer httpServer;
  final retries = 5;
>>>>>>> 06ea2983
  var i = 0;
  var foundPort = port ?? await findUnusedPort();
  while (i < retries) {
    i++;
    try {
      httpServer = await HttpMultiServer.bind(hostname, foundPort);
    } on SocketException {
      if (i == retries) rethrow;
    }
    if (httpServer != null || i == retries) return httpServer!;
    foundPort = await findUnusedPort();
    await Future<void>.delayed(const Duration(milliseconds: 100));
  }
  return httpServer!;
}

/// Handles [requests] using [handler].
///
/// Captures all sync and async stack error traces and passes
/// them to the [onError] handler.
void serveHttpRequests(Stream<HttpRequest> requests, Handler handler,
    void Function(Object, StackTrace) onError) {
  return Chain.capture(() {
    serveRequests(requests, handler);
  }, onError: onError);
}

/// Throws an [wip.ExceptionDetails] object if `exceptionDetails` is present on the
/// result.
void handleErrorIfPresent(wip.WipResponse? response,
    {String? evalContents, Object? additionalDetails}) {
  if (response == null || response.result == null) return;
  if (response.result!.containsKey('exceptionDetails')) {
    throw ChromeDebugException(
        response.result!['exceptionDetails'] as Map<String, dynamic>,
        evalContents: evalContents,
        additionalDetails: additionalDetails);
  }
}<|MERGE_RESOLUTION|>--- conflicted
+++ resolved
@@ -57,15 +57,9 @@
 /// Retries a few times to recover from errors due to
 /// another thread or process opening the same port.
 /// Starts by trying to bind to [port] if specified.
-<<<<<<< HEAD
 Future<HttpServer> startHttpServer(String hostname, {int? port}) async {
   HttpServer? httpServer;
-  var retries = 5;
-=======
-Future<HttpServer> startHttpServer(String hostname, {int port}) async {
-  HttpServer httpServer;
   final retries = 5;
->>>>>>> 06ea2983
   var i = 0;
   var foundPort = port ?? await findUnusedPort();
   while (i < retries) {
