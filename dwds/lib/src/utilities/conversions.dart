--- conflicted
+++ resolved
@@ -92,12 +92,6 @@
     return '$_prefixForStringIds$argument';
   }
   if (argument is RemoteObject) {
-<<<<<<< HEAD
-    return argument.objectId ?? null.toString();
-  }
-  if (argument is Map<String, dynamic>) {
-    var id = argument['objectId'] as String?;
-=======
     if (argument.objectId == null) {
       throw ArgumentError.value(argument, 'objectId', 'No objectId found');
     }
@@ -105,7 +99,6 @@
   }
   if (argument is Map<String, dynamic>) {
     final id = argument['objectId'] as String?;
->>>>>>> 36561ffe
     if (id == null) {
       throw ArgumentError.value(argument, 'objectId', 'No objectId found');
     }
@@ -143,21 +136,6 @@
 bool isLibraryId(String dartId) => _uriPrefixes.any(dartId.startsWith);
 
 /// A Map representing a RemoteObject for a primitive object.
-<<<<<<< HEAD
-Map<String, Object> _callArgumentForPrimitive(Object? primitive) {
-  return {
-    'type': _jsTypeOf(primitive),
-    if (primitive != null) 'value': primitive,
-  };
-}
-
-/// A Map representing a RemoteObject from an actual RemoteObject.
-Map<String, Object> _callArgumentForRemote(RemoteObject remote) {
-  return {
-    'type': 'object',
-    if (remote.objectId != null) 'objectId': remote.objectId!,
-  };
-=======
 Map<String, Object?> _callArgumentForPrimitive(Object? primitive) {
   return {'type': _jsTypeOf(primitive), 'value': primitive};
 }
@@ -165,7 +143,6 @@
 /// A Map representing a RemoteObject from an actual RemoteObject.
 Map<String, Object?> _callArgumentForRemote(RemoteObject remote) {
   return {'type': 'object', 'objectId': remote.objectId};
->>>>>>> 36561ffe
 }
 
 /// The JS type name to use in a RemoteObject reference to [object].
