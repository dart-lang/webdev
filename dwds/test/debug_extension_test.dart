--- conflicted
+++ resolved
@@ -32,18 +32,30 @@
 // Remove the key before pushing code to GitHub.
 // See go/extension-identification.
 
-<<<<<<< HEAD
-=======
-final context = TestContext(TestProject.testWithSoundNullSafety);
-
->>>>>>> 0f893e65
 void main() async {
   final provider = TestSdkConfigurationProvider();
   tearDownAll(provider.dispose);
 
+  final context = TestContext(TestProject.testWithSoundNullSafety, provider);
+
+  Future<void> waitForDartDevToolsWithRetry({
+    int retryCount = 6,
+    Duration retryWait = const Duration(seconds: 1),
+  }) async {
+    if (retryCount == 0) return;
+    final windows = await context.webDriver.windows.toList();
+    await context.webDriver.driver.switchTo.window(windows.last);
+    final title = await context.webDriver.title;
+    if (title == 'Dart DevTools') return;
+
+    await Future.delayed(retryWait);
+    return waitForDartDevToolsWithRetry(
+      retryCount: retryCount--,
+      retryWait: retryWait,
+    );
+  }
+
   for (var useSse in [true, false]) {
-    final context = TestContext(TestProject.testWithSoundNullSafety, provider);
-
     group(useSse ? 'SSE' : 'WebSockets', () {
       group('Without encoding', () {
         setUp(() async {
@@ -53,7 +65,7 @@
             'expression': 'fakeClick()',
           });
           // Wait for DevTools to actually open.
-          await waitForDartDevToolsWithRetry(context);
+          await waitForDartDevToolsWithRetry();
         });
 
         tearDown(() async {
@@ -81,7 +93,7 @@
           await context.extensionConnection.sendCommand('Runtime.evaluate', {
             'expression': 'fakeClick()',
           });
-          await waitForDartDevToolsWithRetry(context);
+          await waitForDartDevToolsWithRetry();
           expect(await context.webDriver.title, 'Dart DevTools');
         });
 
@@ -147,7 +159,7 @@
             'expression': 'fakeClick()',
           });
           // Wait for DevTools to actually open.
-          await waitForDartDevToolsWithRetry(context);
+          await waitForDartDevToolsWithRetry();
         });
 
         tearDown(() async {
@@ -173,7 +185,7 @@
           await context.extensionConnection.sendCommand('Runtime.evaluate', {
             'expression': 'fakeClick()',
           });
-          await waitForDartDevToolsWithRetry(context);
+          await waitForDartDevToolsWithRetry();
           expect(await context.webDriver.title, 'Dart DevTools');
         });
 
@@ -197,18 +209,15 @@
   }
 
   group('With encoding', () {
-<<<<<<< HEAD
-    final context = TestContext(TestProject.testWithSoundNullSafety, provider);
-
-    setUpAll(() async {
-=======
-    final context = TestContext(TestProject.testWithSoundNullSafety);
     setUp(() async {
->>>>>>> 0f893e65
       await context.setUp(
           enableDebugExtension: true,
           urlEncoder: (url) async =>
               url.endsWith(r'/$debug') ? 'http://some-encoded-url:8081/' : url);
+    });
+
+    tearDown(() async {
+      await context.tearDown();
     });
 
     test('uses the encoded URI', () async {
@@ -220,19 +229,13 @@
   });
 
   group('With "any" hostname', () {
-<<<<<<< HEAD
-    final context = TestContext(TestProject.testWithSoundNullSafety, provider);
-
-=======
-    final context = TestContext(TestProject.testWithSoundNullSafety);
->>>>>>> 0f893e65
     final uriPattern = RegExp(r'dartExtensionUri = "([^"]+)";');
 
-    setUpAll(() async {
+    setUp(() async {
       await context.setUp(enableDebugExtension: true, hostname: 'any');
     });
 
-    tearDownAll(() async {
+    tearDown(() async {
       await context.tearDown();
     });
 
@@ -254,23 +257,4 @@
           ));
     });
   });
-}
-
-Future<void> waitForDartDevToolsWithRetry(
-  TestContext context, {
-  int retryCount = 6,
-  Duration retryWait = const Duration(seconds: 1),
-}) async {
-  if (retryCount == 0) return;
-  final windows = await context.webDriver.windows.toList();
-  await context.webDriver.driver.switchTo.window(windows.last);
-  final title = await context.webDriver.title;
-  if (title == 'Dart DevTools') return;
-
-  await Future.delayed(retryWait);
-  return waitForDartDevToolsWithRetry(
-    context,
-    retryCount: retryCount--,
-    retryWait: retryWait,
-  );
 }