--- conflicted
+++ resolved
@@ -32,9 +32,11 @@
   String path;
 
   TestContext(
-      {this.directory,
+      {String directory,
       this.path = 'hello_world/index.html',
-      this.pathToServe = 'example'});
+      this.pathToServe = 'example'}) {
+       this.directory = directory ?? p.relative('../_test', from: p.current);
+      }
 
   Future<void> setUp() async {
     port = await findUnusedPort();
@@ -46,26 +48,12 @@
           'Could not start ChromeDriver. Is it installed?\nError: $e');
     }
 
-<<<<<<< HEAD
-    webdev = await Process.start(
-        'pub',
-        [
-          'run',
-          'webdev',
-          'serve',
-          '$pathToServe:$port',
-          '--',
-          '--delete-conflicting-outputs'
-        ],
+    await Process.run('pub', ['get'],
         workingDirectory: directory);
-=======
-    await Process.run('pub', ['get'],
-        workingDirectory: p.relative('../_test', from: p.current));
 
     webdev = await Process.start(
-        'pub', ['run', 'webdev', 'serve', 'example:$port'],
-        workingDirectory: p.relative('../_test', from: p.current));
->>>>>>> afede960
+        'pub', ['run', 'webdev', 'serve', '$pathToServe:$port'],
+        workingDirectory: directory);
     webdev.stderr
         .transform(const Utf8Decoder())
         .transform(const LineSplitter())
