// Copyright (c) 2020, the Dart project authors.  Please see the AUTHORS file
// for details. All rights reserved. Use of this source code is governed by a
// BSD-style license that can be found in the LICENSE file.

// @dart = 2.9

@TestOn('vm')
import 'dart:async';
import 'dart:convert';
import 'dart:io';

import 'package:dwds/dwds.dart';
import 'package:dwds/src/utilities/shared.dart';
import 'package:logging/logging.dart';
import 'package:path/path.dart' as p;
import 'package:shelf/shelf.dart';
import 'package:test/test.dart';

import 'fixtures/logging.dart';

<<<<<<< HEAD
Logger _logger = Logger('ExpressionCompilerServiceTest');

=======
>>>>>>> 66f7aec5
void main() async {
  group('expression compiler service with fake asset server', () {
    final logger = Logger('ExpressionCompilerServiceTest');
    ExpressionCompilerService service;
    HttpServer server;
    StreamController<String> output;
    Directory outputDir;

    Future<void> stop() async {
      await service?.stop();
      await server?.close();
      await output?.close();
      service = null;
      server = null;
      output = null;
    }

    setUp(() async {
      final systemTempDir = Directory.systemTemp;
      outputDir = systemTempDir.createTempSync('foo bar');
      final source = outputDir.uri.resolve('try.dart');
      final packages = outputDir.uri.resolve('package_config.json');
      final kernel = outputDir.uri.resolve('try.full.dill');
      final executable = Platform.resolvedExecutable;
      final binDir = p.dirname(executable);
      final dartdevc = p.join(binDir, 'snapshots', 'dartdevc.dart.snapshot');

      // redirect logs for testing
      output = StreamController<String>.broadcast();
      output.stream.listen(printOnFailure);

      configureLogWriter(
          customLogWriter: (level, message, {error, loggerName, stackTrace}) =>
              output.add('[$level] $loggerName: $message'));

      // start asset server
      server = await startHttpServer('localhost');
      final port = server.port;

      // start expression compilation service
      Response assetHandler(request) =>
          Response(200, body: File.fromUri(kernel).readAsBytesSync());
      service = ExpressionCompilerService('localhost', port, assetHandler,
          verbose: false);

      await service.initialize(moduleFormat: 'amd');

      // setup asset server
      serveHttpRequests(
          server, Cascade().add(service.handler).add(assetHandler).handler,
          (e, s) {
        logger.warning('Error serving requests', e, s);
      });

      // generate full dill
      File.fromUri(source)
        ..createSync()
        ..writeAsStringSync('''void main() {
          // breakpoint line
        }''');

      File.fromUri(packages)
        ..createSync()
        ..writeAsStringSync('''
      {
        "configVersion": 2,
        "packages": [
          {
            "name": "try",
            "rootUri": "./",
            "packageUri": "./"
          }
        ]
      }
      ''');

      final args = [
        dartdevc,
        'try.dart',
        '-o',
        'try.js',
        '--experimental-output-compiled-kernel',
        '--multi-root',
        '${outputDir.uri}',
        '--multi-root-scheme',
        'org-dartlang-app',
        '--packages',
        packages.path,
      ];
      final process = await Process.start(executable, args,
              workingDirectory: outputDir.path)
          .then((p) {
        transformToLines(p.stdout).listen(output.add);
        transformToLines(p.stderr).listen(output.add);
        return p;
      });
      expect(await process.exitCode, 0,
          reason: 'failed running $executable with args $args');
      expect(File.fromUri(kernel).existsSync(), true,
          reason: 'failed to create full dill');
    });

    tearDown(() async {
      await stop();
      outputDir.deleteSync(recursive: true);
    });

    test('works with no errors', () async {
      expect(output.stream, neverEmits(contains('[SEVERE]')));
      expect(
          output.stream,
          emitsThrough(contains(
              '[INFO] ExpressionCompilerService: Updating dependencies...')));
      expect(
          output.stream,
          emitsThrough(contains(
              '[INFO] ExpressionCompilerService: Updated dependencies.')));
      expect(
          output.stream,
          emitsThrough(contains(
              '[FINEST] ExpressionCompilerService: Compiling "true" at')));
      expect(
          output.stream,
          emitsThrough(contains(
              '[FINEST] ExpressionCompilerService: Compiled "true" to:')));
      expect(output.stream,
          emitsThrough(contains('[INFO] ExpressionCompilerService: Stopped.')));

      final result = await service
          .updateDependencies({'try': ModuleInfo('try.full.dill', 'try.dill')});
      expect(result, true, reason: 'failed to update dependencies');

      final compilationResult = await service.compileExpressionToJs(
          '0', 'org-dartlang-app:/try.dart', 2, 1, {}, {}, 'try', 'true');

      expect(
          compilationResult,
          isA<ExpressionCompilationResult>()
              .having((r) => r.result, 'result', contains('return true;'))
              .having((r) => r.isError, 'isError', false));

      await stop();
    });
  });
}

Stream<String> transformToLines(Stream<List<int>> byteStream) {
  return byteStream
      .transform<String>(utf8.decoder)
      .transform<String>(const LineSplitter());
}<|MERGE_RESOLUTION|>--- conflicted
+++ resolved
@@ -18,11 +18,6 @@
 
 import 'fixtures/logging.dart';
 
-<<<<<<< HEAD
-Logger _logger = Logger('ExpressionCompilerServiceTest');
-
-=======
->>>>>>> 66f7aec5
 void main() async {
   group('expression compiler service with fake asset server', () {
     final logger = Logger('ExpressionCompilerServiceTest');
