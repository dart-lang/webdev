--- conflicted
+++ resolved
@@ -12,18 +12,6 @@
 
 import 'fixtures/utilities.dart';
 
-<<<<<<< HEAD
-class TestStrategy extends FakeStrategy {
-  TestStrategy(super.assetReader);
-
-  @override
-  String serverPathForAppUri(String appUri) {
-    return 'foo';
-  }
-}
-
-=======
->>>>>>> 2329c317
 void main() {
   setGlobalsForTesting();
   late SkipLists skipLists;
