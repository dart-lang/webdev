--- conflicted
+++ resolved
@@ -14,11 +14,6 @@
   // Enable verbose logging for debugging.
   final debug = false;
 
-<<<<<<< HEAD
-  for (var nullSafety in supportedNullSafetyModes) {
-    group('${nullSafety.name} null safety |', () {
-      testAll(
-=======
   for (var nullSafety in NullSafety.values) {
     group(
       '${nullSafety.name} null safety |',
@@ -31,7 +26,6 @@
       },
       // TODO(https://github.com/dart-lang/webdev/issues/1818) Re-enable.
       skip: !supportedMode(
->>>>>>> a9b88874
         compilationMode: CompilationMode.buildDaemon,
         nullSafetyMode: nullSafety,
       ),
