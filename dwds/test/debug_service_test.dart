--- conflicted
+++ resolved
@@ -89,8 +89,6 @@
         completes,
       );
     },
-    // TODO(elliette): Re-enable test.
-    skip: true,
   );
 
   test(
@@ -122,93 +120,17 @@
 
       final response = await completer.future;
       expect(response['id'], '0');
-<<<<<<< HEAD
-      expect(response.containsKey('result'), isTrue);
-      final result = response['result'] as Map<String, dynamic>;
-      expect(result['type'], 'Success');
-      completer.complete();
-    });
-
-    const yieldControlToDDS = <String, dynamic>{
-      'jsonrpc': '2.0',
-      'id': '0',
-      'method': '_yieldControlToDDS',
-      'params': {
-        'uri': 'http://localhost:123',
-      },
-    };
-    ddsWs.add(json.encode(yieldControlToDDS));
-    await completer.future;
-
-    // While DDS is connected, expect additional connections to fail.
-    await expectLater(
-      WebSocket.connect('${context.debugConnection.uri}/ws'),
-      throwsA(isA<WebSocketException>()),
-    );
-
-    // However, once DDS is disconnected, additional clients can connect again.
-    await ddsWs.close();
-    expect(
-      WebSocket.connect('${context.debugConnection.uri}/ws')
-          .then((ws) => ws.close()),
-      completes,
-    );
-  });
-
-  test('Refuses to yield to dwds if existing clients found', () async {
-    final ddsWs = await WebSocket.connect(
-      '${context.debugConnection.uri}/ws',
-    );
-
-    // Connect to vm service.
-    final ws = await WebSocket.connect('${context.debugConnection.uri}/ws');
-
-    final completer = Completer<Map<String, dynamic>>();
-    ddsWs.listen((event) {
-      completer.complete(json.decode(event as String));
-    });
-
-    const yieldControlToDDS = <String, dynamic>{
-      'jsonrpc': '2.0',
-      'id': '0',
-      'method': '_yieldControlToDDS',
-      'params': {
-        'uri': 'http://localhost:123',
-      },
-    };
-
-    // DDS should fail to start with existing vm clients.
-    ddsWs.add(json.encode(yieldControlToDDS));
-
-    final response = await completer.future;
-    expect(response['id'], '0');
-    expect(response.containsKey('error'), isTrue);
-
-    final result = response['error'] as Map<String, dynamic>;
-    expect(result['code'], RPCErrorKind.kFeatureDisabled.code);
-    expect(
-      result['message'],
-      'Existing VM service clients prevent DDS from taking control.',
-    );
-
-    await ddsWs.close();
-    await ws.close();
-  });
-=======
       expect(response.containsKey('error'), isTrue);
 
       final result = response['error'] as Map<String, dynamic>;
-      expect(result['message'], 'Feature is disabled.');
+      expect(result['code'], RPCErrorKind.kFeatureDisabled.code);
       expect(
-        result['data'],
+        result['message'],
         'Existing VM service clients prevent DDS from taking control.',
       );
 
       await ddsWs.close();
       await ws.close();
     },
-    // TODO(elliette): Re-enable test.
-    skip: true,
   );
->>>>>>> ee8c967d
 }