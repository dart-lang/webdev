// Copyright (c) 2019, the Dart project authors.  Please see the AUTHORS file
// for details. All rights reserved. Use of this source code is governed by a
// BSD-style license that can be found in the LICENSE file.

@TestOn('vm')
import 'dart:async';

import 'package:dwds/src/connections/debug_connection.dart';
import 'package:dwds/src/services/chrome_proxy_service.dart';
import 'package:path/path.dart' as p;
import 'package:test/test.dart';
import 'package:vm_service/vm_service.dart';
import 'package:webkit_inspection_protocol/webkit_inspection_protocol.dart';

import 'fixtures/context.dart';
import 'fixtures/logging.dart';
import 'utils/version_compatibility.dart';

class TestSetup {
  static final contextUnsound = TestContext(
    directory: p.join('..', 'fixtures', '_testPackage'),
    entry: p.join('..', 'fixtures', '_testPackage', 'web', 'main.dart'),
    path: 'index.html',
    pathToServe: 'web',
    nullSafety: NullSafety.weak,
  );

  static final contextSound = TestContext(
    directory: p.join('..', 'fixtures', '_testPackageSound'),
    entry: p.join('..', 'fixtures', '_testPackageSound', 'web', 'main.dart'),
    path: 'index.html',
    pathToServe: 'web',
    nullSafety: NullSafety.sound,
  );

  TestContext context;

  TestSetup.sound() : context = contextSound;

  TestSetup.unsound() : context = contextUnsound;

  ChromeProxyService get service =>
      fetchChromeProxyService(context.debugConnection);
  WipConnection get tabConnection => context.tabConnection;
}

void main() {
<<<<<<< HEAD
  group('shared context |', () {
    // Enable verbose logging for debugging.
    final debug = false;

    for (var nullSafety in supportedNullSafetyModes) {
      final soundNullSafety = nullSafety == NullSafety.sound;
      final setup = soundNullSafety ? TestSetup.sound() : TestSetup.unsound();
      final context = setup.context;

      group('${nullSafety.name} null safety |', () {
        setUpAll(() async {
          setCurrentLogWriter(debug: debug);
          await context.setUp(
            compilationMode: CompilationMode.buildDaemon,
            enableExpressionEvaluation: true,
            verboseCompiler: debug,
          );
        });

        tearDownAll(() async {
          await context.tearDown();
        });

        group('callStack |', () {
          late ChromeProxyService service;
          VM vm;
          late Isolate isolate;
          ScriptList scripts;
          late ScriptRef mainScript;
          late ScriptRef testLibraryScript;
          late Stream<Event> stream;

          setUp(() async {
            setCurrentLogWriter(debug: debug);
            service = setup.service;
            vm = await service.getVM();
            isolate = await service.getIsolate(vm.isolates!.first.id!);
            scripts = await service.getScripts(isolate.id!);

            await service.streamListen('Debug');
            stream = service.onEvent('Debug');

            final testPackage =
                soundNullSafety ? '_test_package_sound' : '_test_package';

            mainScript = scripts.scripts!
                .firstWhere((each) => each.uri!.contains('main.dart'));
            testLibraryScript = scripts.scripts!.firstWhere((each) =>
                each.uri!.contains('package:$testPackage/test_library.dart'));
          });

          tearDown(() async {
            await service.resume(isolate.id!);
          });

          Future<void> onBreakPoint(BreakpointTestData breakpoint,
              Future<void> Function() body) async {
            Breakpoint? bp;
            try {
              final bpId = breakpoint.bpId;
              final script = breakpoint.script;
              final line =
                  await context.findBreakpointLine(bpId, isolate.id!, script);
              bp = await setup.service
                  .addBreakpointWithScriptUri(isolate.id!, script.uri!, line);

              expect(bp, isNotNull);
              expect(bp.location, _matchBpLocation(script, line, 0));

              await stream.firstWhere(
                  (Event event) => event.kind == EventKind.kPauseBreakpoint);

              await body();
            } finally {
              // Remove breakpoint so it doesn't impact other tests or retries.
              if (bp != null) {
                await setup.service.removeBreakpoint(isolate.id!, bp.id!);
              }
            }
          }

          Future<void> testCallStack(List<BreakpointTestData> breakpoints,
              {int frameIndex = 1}) async {
            // Find lines the breakpoints are located on.
            final lines = await Future.wait(breakpoints.map((frame) => context
                .findBreakpointLine(frame.bpId, isolate.id!, frame.script)));

            // Get current stack.
            final stack = await service.getStack(isolate.id!);

            // Verify the stack is correct.
            expect(stack.frames!.length, greaterThanOrEqualTo(lines.length));
            final expected = [
              for (var i = 0; i < lines.length; i++)
                _matchFrame(
                    breakpoints[i].script, breakpoints[i].function, lines[i])
            ];
            expect(stack.frames, containsAll(expected));

            // Verify that expression evaluation is not failing.
            final instance =
                await service.evaluateInFrame(isolate.id!, frameIndex, 'true');
            expect(instance, isA<InstanceRef>());
          }

          test('breakpoint succeeds with correct callstack', () async {
            // Expected breakpoints on the stack
            final breakpoints = [
              BreakpointTestData(
                'printEnclosingObject',
                'printEnclosingObject',
                mainScript,
              ),
              BreakpointTestData(
                'printEnclosingFunctionMultiLine',
                'printNestedObjectsMultiLine',
                mainScript,
              ),
              BreakpointTestData(
                'callPrintEnclosingFunctionMultiLine',
                '<closure>',
                mainScript,
              ),
            ];
            await onBreakPoint(
                breakpoints[0], () => testCallStack(breakpoints));
          });

          test('expression evaluation succeeds on parent frame', () async {
            // Expected breakpoints on the stack
            final breakpoints = [
              BreakpointTestData(
                'testLibraryClassConstructor',
                'new',
                testLibraryScript,
              ),
              BreakpointTestData(
                'createLibraryObject',
                'printFieldFromLibraryClass',
                mainScript,
              ),
              BreakpointTestData(
                'callPrintFieldFromLibraryClass',
                '<closure>',
                mainScript,
              ),
            ];
            await onBreakPoint(breakpoints[0],
                () => testCallStack(breakpoints, frameIndex: 2));
          });

          test('breakpoint inside a line gives correct callstack', () async {
            // Expected breakpoints on the stack
            final breakpoints = [
              BreakpointTestData(
                'newEnclosedClass',
                'new',
                mainScript,
              ),
              BreakpointTestData(
                'printNestedObjectMultiLine',
                'printNestedObjectsMultiLine',
                mainScript,
              ),
              BreakpointTestData(
                'callPrintEnclosingFunctionMultiLine',
                '<closure>',
                mainScript,
              ),
            ];
            await onBreakPoint(
                breakpoints[0], () => testCallStack(breakpoints));
          });

          test('breakpoint gives correct callstack after step out', () async {
            // Expected breakpoints on the stack
            final breakpoints = [
              BreakpointTestData(
                'newEnclosedClass',
                'new',
                mainScript,
              ),
              BreakpointTestData(
                'printEnclosingObjectMultiLine',
                'printNestedObjectsMultiLine',
                mainScript,
              ),
              BreakpointTestData(
                'callPrintEnclosingFunctionMultiLine',
                '<closure>',
                mainScript,
              ),
            ];
            await onBreakPoint(breakpoints[0], () async {
              await service.resume(isolate.id!, step: 'Out');
              await stream.firstWhere(
                  (Event event) => event.kind == EventKind.kPauseInterrupted);
              return testCallStack([breakpoints[1], breakpoints[2]]);
=======
  group(
    'shared context |',
    () {
      // Enable verbose logging for debugging.
      final debug = false;

      for (var nullSafety in NullSafety.values) {
        group(
          '${nullSafety.name} null safety |',
          () {
            final soundNullSafety = nullSafety == NullSafety.sound;
            final setup =
                soundNullSafety ? TestSetup.sound() : TestSetup.unsound();
            final context = setup.context;

            setUpAll(() async {
              setCurrentLogWriter(debug: debug);
              await context.setUp(
                compilationMode: CompilationMode.buildDaemon,
                enableExpressionEvaluation: true,
                verboseCompiler: debug,
              );
>>>>>>> a9b88874
            });

            tearDownAll(() async {
              await context.tearDown();
            });

            group('callStack |', () {
              late ChromeProxyService service;
              VM vm;
              late Isolate isolate;
              ScriptList scripts;
              late ScriptRef mainScript;
              late ScriptRef testLibraryScript;
              late Stream<Event> stream;

              setUp(() async {
                setCurrentLogWriter(debug: debug);
                service = setup.service;
                vm = await service.getVM();
                isolate = await service.getIsolate(vm.isolates!.first.id!);
                scripts = await service.getScripts(isolate.id!);

                await service.streamListen('Debug');
                stream = service.onEvent('Debug');

                final testPackage =
                    soundNullSafety ? '_test_package_sound' : '_test_package';

                mainScript = scripts.scripts!
                    .firstWhere((each) => each.uri!.contains('main.dart'));
                testLibraryScript = scripts.scripts!.firstWhere((each) => each
                    .uri!
                    .contains('package:$testPackage/test_library.dart'));
              });

              tearDown(() async {
                await service.resume(isolate.id!);
              });

              Future<void> onBreakPoint(BreakpointTestData breakpoint,
                  Future<void> Function() body) async {
                Breakpoint? bp;
                try {
                  final bpId = breakpoint.bpId;
                  final script = breakpoint.script;
                  final line = await context.findBreakpointLine(
                      bpId, isolate.id!, script);
                  bp = await setup.service.addBreakpointWithScriptUri(
                      isolate.id!, script.uri!, line);

                  expect(bp, isNotNull);
                  expect(bp.location, _matchBpLocation(script, line, 0));

                  await stream.firstWhere((Event event) =>
                      event.kind == EventKind.kPauseBreakpoint);

                  await body();
                } finally {
                  // Remove breakpoint so it doesn't impact other tests or retries.
                  if (bp != null) {
                    await setup.service.removeBreakpoint(isolate.id!, bp.id!);
                  }
                }
              }

              Future<void> testCallStack(List<BreakpointTestData> breakpoints,
                  {int frameIndex = 1}) async {
                // Find lines the breakpoints are located on.
                final lines = await Future.wait(breakpoints.map((frame) =>
                    context.findBreakpointLine(
                        frame.bpId, isolate.id!, frame.script)));

                // Get current stack.
                final stack = await service.getStack(isolate.id!);

                // Verify the stack is correct.
                expect(
                    stack.frames!.length, greaterThanOrEqualTo(lines.length));
                final expected = [
                  for (var i = 0; i < lines.length; i++)
                    _matchFrame(breakpoints[i].script, breakpoints[i].function,
                        lines[i])
                ];
                expect(stack.frames, containsAll(expected));

                // Verify that expression evaluation is not failing.
                final instance = await service.evaluateInFrame(
                    isolate.id!, frameIndex, 'true');
                expect(instance, isA<InstanceRef>());
              }

              test('breakpoint succeeds with correct callstack', () async {
                // Expected breakpoints on the stack
                final breakpoints = [
                  BreakpointTestData(
                    'printEnclosingObject',
                    'printEnclosingObject',
                    mainScript,
                  ),
                  BreakpointTestData(
                    'printEnclosingFunctionMultiLine',
                    'printNestedObjectsMultiLine',
                    mainScript,
                  ),
                  BreakpointTestData(
                    'callPrintEnclosingFunctionMultiLine',
                    '<closure>',
                    mainScript,
                  ),
                ];
                await onBreakPoint(
                    breakpoints[0], () => testCallStack(breakpoints));
              });

              test('expression evaluation succeeds on parent frame', () async {
                // Expected breakpoints on the stack
                final breakpoints = [
                  BreakpointTestData(
                    'testLibraryClassConstructor',
                    'new',
                    testLibraryScript,
                  ),
                  BreakpointTestData(
                    'createLibraryObject',
                    'printFieldFromLibraryClass',
                    mainScript,
                  ),
                  BreakpointTestData(
                    'callPrintFieldFromLibraryClass',
                    '<closure>',
                    mainScript,
                  ),
                ];
                await onBreakPoint(breakpoints[0],
                    () => testCallStack(breakpoints, frameIndex: 2));
              });

              test('breakpoint inside a line gives correct callstack',
                  () async {
                // Expected breakpoints on the stack
                final breakpoints = [
                  BreakpointTestData(
                    'newEnclosedClass',
                    'new',
                    mainScript,
                  ),
                  BreakpointTestData(
                    'printNestedObjectMultiLine',
                    'printNestedObjectsMultiLine',
                    mainScript,
                  ),
                  BreakpointTestData(
                    'callPrintEnclosingFunctionMultiLine',
                    '<closure>',
                    mainScript,
                  ),
                ];
                await onBreakPoint(
                    breakpoints[0], () => testCallStack(breakpoints));
              });

              test('breakpoint gives correct callstack after step out',
                  () async {
                // Expected breakpoints on the stack
                final breakpoints = [
                  BreakpointTestData(
                    'newEnclosedClass',
                    'new',
                    mainScript,
                  ),
                  BreakpointTestData(
                    'printEnclosingObjectMultiLine',
                    'printNestedObjectsMultiLine',
                    mainScript,
                  ),
                  BreakpointTestData(
                    'callPrintEnclosingFunctionMultiLine',
                    '<closure>',
                    mainScript,
                  ),
                ];
                await onBreakPoint(breakpoints[0], () async {
                  await service.resume(isolate.id!, step: 'Out');
                  await stream.firstWhere((Event event) =>
                      event.kind == EventKind.kPauseInterrupted);
                  return testCallStack([breakpoints[1], breakpoints[2]]);
                });
              });

              test('breakpoint gives correct callstack after step in',
                  () async {
                // Expected breakpoints on the stack
                final breakpoints = [
                  BreakpointTestData(
                    'newEnclosedClass',
                    'new',
                    mainScript,
                  ),
                  BreakpointTestData(
                    'printNestedObjectMultiLine',
                    'printNestedObjectsMultiLine',
                    mainScript,
                  ),
                  BreakpointTestData(
                    'callPrintEnclosingFunctionMultiLine',
                    '<closure>',
                    mainScript,
                  ),
                ];
                await onBreakPoint(breakpoints[1], () async {
                  await service.resume(isolate.id!, step: 'Into');
                  await stream.firstWhere((Event event) =>
                      event.kind == EventKind.kPauseInterrupted);
                  return testCallStack(breakpoints);
                });
              });

              test(
                  'breakpoint gives correct callstack after step into chain calls',
                  () async {
                // Expected breakpoints on the stack
                final breakpoints = [
                  BreakpointTestData(
                    'createObjectWithMethod',
                    'createObject',
                    mainScript,
                  ),
                  BreakpointTestData(
                    // This is currently incorrect, should be printObjectMultiLine.
                    // See issue: https://github.com/dart-lang/sdk/issues/48874
                    'printMultiLine',
                    'printObjectMultiLine',
                    mainScript,
                  ),
                  BreakpointTestData(
                    'callPrintObjectMultiLine',
                    '<closure>',
                    mainScript,
                  ),
                ];
                final bp = BreakpointTestData(
                    'printMultiLine', 'printObjectMultiLine', mainScript);
                await onBreakPoint(bp, () async {
                  await service.resume(isolate.id!, step: 'Into');
                  await stream.firstWhere((Event event) =>
                      event.kind == EventKind.kPauseInterrupted);
                  return testCallStack(breakpoints);
                });
              });
            });
          },
          // TODO(https://github.com/dart-lang/webdev/issues/1818) Re-enable.
          skip: !supportedMode(
            compilationMode: CompilationMode.buildDaemon,
            nullSafetyMode: nullSafety,
          ),
        );
      }
    },
  );
}

Matcher _matchFrame(ScriptRef script, String function, int line) => isA<Frame>()
    .having((frame) => frame.code!.name, 'function', function)
    .having((frame) => frame.location, 'location',
        _matchFrameLocation(script, line));

Matcher _matchBpLocation(ScriptRef script, int line, int column) =>
    isA<SourceLocation>()
        .having((loc) => loc.script, 'script', equals(script))
        .having((loc) => loc.line, 'line', equals(line))
        .having((loc) => loc.column, 'column', greaterThanOrEqualTo(column));

Matcher _matchFrameLocation(ScriptRef script, int line) => isA<SourceLocation>()
    .having((loc) => loc.script, 'script', equals(script))
    .having((loc) => loc.line, 'line', equals(line));

class BreakpointTestData {
  String bpId;
  String function;
  ScriptRef script;

  BreakpointTestData(this.bpId, this.function, this.script);
}<|MERGE_RESOLUTION|>--- conflicted
+++ resolved
@@ -45,206 +45,6 @@
 }
 
 void main() {
-<<<<<<< HEAD
-  group('shared context |', () {
-    // Enable verbose logging for debugging.
-    final debug = false;
-
-    for (var nullSafety in supportedNullSafetyModes) {
-      final soundNullSafety = nullSafety == NullSafety.sound;
-      final setup = soundNullSafety ? TestSetup.sound() : TestSetup.unsound();
-      final context = setup.context;
-
-      group('${nullSafety.name} null safety |', () {
-        setUpAll(() async {
-          setCurrentLogWriter(debug: debug);
-          await context.setUp(
-            compilationMode: CompilationMode.buildDaemon,
-            enableExpressionEvaluation: true,
-            verboseCompiler: debug,
-          );
-        });
-
-        tearDownAll(() async {
-          await context.tearDown();
-        });
-
-        group('callStack |', () {
-          late ChromeProxyService service;
-          VM vm;
-          late Isolate isolate;
-          ScriptList scripts;
-          late ScriptRef mainScript;
-          late ScriptRef testLibraryScript;
-          late Stream<Event> stream;
-
-          setUp(() async {
-            setCurrentLogWriter(debug: debug);
-            service = setup.service;
-            vm = await service.getVM();
-            isolate = await service.getIsolate(vm.isolates!.first.id!);
-            scripts = await service.getScripts(isolate.id!);
-
-            await service.streamListen('Debug');
-            stream = service.onEvent('Debug');
-
-            final testPackage =
-                soundNullSafety ? '_test_package_sound' : '_test_package';
-
-            mainScript = scripts.scripts!
-                .firstWhere((each) => each.uri!.contains('main.dart'));
-            testLibraryScript = scripts.scripts!.firstWhere((each) =>
-                each.uri!.contains('package:$testPackage/test_library.dart'));
-          });
-
-          tearDown(() async {
-            await service.resume(isolate.id!);
-          });
-
-          Future<void> onBreakPoint(BreakpointTestData breakpoint,
-              Future<void> Function() body) async {
-            Breakpoint? bp;
-            try {
-              final bpId = breakpoint.bpId;
-              final script = breakpoint.script;
-              final line =
-                  await context.findBreakpointLine(bpId, isolate.id!, script);
-              bp = await setup.service
-                  .addBreakpointWithScriptUri(isolate.id!, script.uri!, line);
-
-              expect(bp, isNotNull);
-              expect(bp.location, _matchBpLocation(script, line, 0));
-
-              await stream.firstWhere(
-                  (Event event) => event.kind == EventKind.kPauseBreakpoint);
-
-              await body();
-            } finally {
-              // Remove breakpoint so it doesn't impact other tests or retries.
-              if (bp != null) {
-                await setup.service.removeBreakpoint(isolate.id!, bp.id!);
-              }
-            }
-          }
-
-          Future<void> testCallStack(List<BreakpointTestData> breakpoints,
-              {int frameIndex = 1}) async {
-            // Find lines the breakpoints are located on.
-            final lines = await Future.wait(breakpoints.map((frame) => context
-                .findBreakpointLine(frame.bpId, isolate.id!, frame.script)));
-
-            // Get current stack.
-            final stack = await service.getStack(isolate.id!);
-
-            // Verify the stack is correct.
-            expect(stack.frames!.length, greaterThanOrEqualTo(lines.length));
-            final expected = [
-              for (var i = 0; i < lines.length; i++)
-                _matchFrame(
-                    breakpoints[i].script, breakpoints[i].function, lines[i])
-            ];
-            expect(stack.frames, containsAll(expected));
-
-            // Verify that expression evaluation is not failing.
-            final instance =
-                await service.evaluateInFrame(isolate.id!, frameIndex, 'true');
-            expect(instance, isA<InstanceRef>());
-          }
-
-          test('breakpoint succeeds with correct callstack', () async {
-            // Expected breakpoints on the stack
-            final breakpoints = [
-              BreakpointTestData(
-                'printEnclosingObject',
-                'printEnclosingObject',
-                mainScript,
-              ),
-              BreakpointTestData(
-                'printEnclosingFunctionMultiLine',
-                'printNestedObjectsMultiLine',
-                mainScript,
-              ),
-              BreakpointTestData(
-                'callPrintEnclosingFunctionMultiLine',
-                '<closure>',
-                mainScript,
-              ),
-            ];
-            await onBreakPoint(
-                breakpoints[0], () => testCallStack(breakpoints));
-          });
-
-          test('expression evaluation succeeds on parent frame', () async {
-            // Expected breakpoints on the stack
-            final breakpoints = [
-              BreakpointTestData(
-                'testLibraryClassConstructor',
-                'new',
-                testLibraryScript,
-              ),
-              BreakpointTestData(
-                'createLibraryObject',
-                'printFieldFromLibraryClass',
-                mainScript,
-              ),
-              BreakpointTestData(
-                'callPrintFieldFromLibraryClass',
-                '<closure>',
-                mainScript,
-              ),
-            ];
-            await onBreakPoint(breakpoints[0],
-                () => testCallStack(breakpoints, frameIndex: 2));
-          });
-
-          test('breakpoint inside a line gives correct callstack', () async {
-            // Expected breakpoints on the stack
-            final breakpoints = [
-              BreakpointTestData(
-                'newEnclosedClass',
-                'new',
-                mainScript,
-              ),
-              BreakpointTestData(
-                'printNestedObjectMultiLine',
-                'printNestedObjectsMultiLine',
-                mainScript,
-              ),
-              BreakpointTestData(
-                'callPrintEnclosingFunctionMultiLine',
-                '<closure>',
-                mainScript,
-              ),
-            ];
-            await onBreakPoint(
-                breakpoints[0], () => testCallStack(breakpoints));
-          });
-
-          test('breakpoint gives correct callstack after step out', () async {
-            // Expected breakpoints on the stack
-            final breakpoints = [
-              BreakpointTestData(
-                'newEnclosedClass',
-                'new',
-                mainScript,
-              ),
-              BreakpointTestData(
-                'printEnclosingObjectMultiLine',
-                'printNestedObjectsMultiLine',
-                mainScript,
-              ),
-              BreakpointTestData(
-                'callPrintEnclosingFunctionMultiLine',
-                '<closure>',
-                mainScript,
-              ),
-            ];
-            await onBreakPoint(breakpoints[0], () async {
-              await service.resume(isolate.id!, step: 'Out');
-              await stream.firstWhere(
-                  (Event event) => event.kind == EventKind.kPauseInterrupted);
-              return testCallStack([breakpoints[1], breakpoints[2]]);
-=======
   group(
     'shared context |',
     () {
@@ -267,7 +67,6 @@
                 enableExpressionEvaluation: true,
                 verboseCompiler: debug,
               );
->>>>>>> a9b88874
             });
 
             tearDownAll(() async {
