// Copyright (c) 2019, the Dart project authors.  Please see the AUTHORS file
// for details. All rights reserved. Use of this source code is governed by a
// BSD-style license that can be found in the LICENSE file.

@TestOn('vm')
@Timeout(Duration(minutes: 2))
import 'dart:async';

<<<<<<< HEAD
=======
import 'package:dwds/src/services/chrome_proxy_service.dart';
>>>>>>> 0f893e65
import 'package:test/test.dart';
import 'package:test_common/logging.dart';
import 'package:test_common/test_sdk_configuration.dart';
import 'package:vm_service/vm_service.dart';

import 'fixtures/context.dart';
import 'fixtures/project.dart';
<<<<<<< HEAD

void main() {
  final provider = TestSdkConfigurationProvider();
  tearDownAll(provider.dispose);

  group('shared context |', () {
    // Enable verbose logging for debugging.
    final debug = false;

    for (var nullSafety in NullSafety.values) {
      group('${nullSafety.name} null safety |', () {
        final context = TestContext(
            TestProject.testPackage(nullSafety: nullSafety), provider);

        setUpAll(() async {
          setCurrentLogWriter(debug: debug);
          await context.setUp(
            compilationMode: CompilationMode.buildDaemon,
            enableExpressionEvaluation: true,
            verboseCompiler: debug,
          );
        });

        tearDownAll(() async {
          await context.tearDown();
        });

        group('callStack |', () {
          late VmServiceInterface service;
          VM vm;
          late Isolate isolate;
          ScriptList scripts;
          late ScriptRef mainScript;
          late ScriptRef testLibraryScript;
          late Stream<Event> stream;

          setUp(() async {
=======

void main() {
  group(
    'shared context |',
    () {
      // Enable verbose logging for debugging.
      final debug = false;

      for (var nullSafety in NullSafety.values) {
        group('${nullSafety.name} null safety |', () {
          final project = TestProject.testPackage(nullSafety: nullSafety);
          final context = TestContext(project);

          setUpAll(() async {
>>>>>>> 0f893e65
            setCurrentLogWriter(debug: debug);
            service = context.service;
            vm = await service.getVM();
            isolate = await service.getIsolate(vm.isolates!.first.id!);
            scripts = await service.getScripts(isolate.id!);

            await service.streamListen('Debug');
            stream = service.onEvent('Debug');

            final testPackage = context.project.packageName;
            mainScript = scripts.scripts!
                .firstWhere((each) => each.uri!.contains('main.dart'));
            testLibraryScript = scripts.scripts!.firstWhere((each) =>
                each.uri!.contains('package:$testPackage/test_library.dart'));
          });

          tearDown(() async {
            await service.resume(isolate.id!);
          });

<<<<<<< HEAD
          Future<void> onBreakPoint(BreakpointTestData breakpoint,
              Future<void> Function() body) async {
            Breakpoint? bp;
            try {
              final bpId = breakpoint.bpId;
              final script = breakpoint.script;
              final line =
                  await context.findBreakpointLine(bpId, isolate.id!, script);
              bp = await context.service
                  .addBreakpointWithScriptUri(isolate.id!, script.uri!, line);

              expect(bp, isNotNull);
              expect(bp.location, _matchBpLocation(script, line, 0));

              await stream.firstWhere(
                  (Event event) => event.kind == EventKind.kPauseBreakpoint);

              await body();
            } finally {
              // Remove breakpoint so it doesn't impact other tests or retries.
              if (bp != null) {
                await context.service.removeBreakpoint(isolate.id!, bp.id!);
=======
          group('callStack |', () {
            late ChromeProxyService service;
            VM vm;
            late Isolate isolate;
            ScriptList scripts;
            late ScriptRef mainScript;
            late ScriptRef testLibraryScript;
            late Stream<Event> stream;

            setUp(() async {
              setCurrentLogWriter(debug: debug);
              service = context.service;
              vm = await service.getVM();
              isolate = await service.getIsolate(vm.isolates!.first.id!);
              scripts = await service.getScripts(isolate.id!);

              await service.streamListen('Debug');
              stream = service.onEvent('Debug');

              final testPackage = project.packageName;
              mainScript = scripts.scripts!
                  .firstWhere((each) => each.uri!.contains('main.dart'));
              testLibraryScript = scripts.scripts!.firstWhere((each) =>
                  each.uri!.contains('package:$testPackage/test_library.dart'));
            });

            tearDown(() async {
              await service.resume(isolate.id!);
            });

            Future<void> onBreakPoint(BreakpointTestData breakpoint,
                Future<void> Function() body) async {
              Breakpoint? bp;
              try {
                final bpId = breakpoint.bpId;
                final script = breakpoint.script;
                final line =
                    await context.findBreakpointLine(bpId, isolate.id!, script);
                bp = await service.addBreakpointWithScriptUri(
                    isolate.id!, script.uri!, line);

                expect(bp, isNotNull);
                expect(bp.location, _matchBpLocation(script, line, 0));

                await stream.firstWhere(
                    (Event event) => event.kind == EventKind.kPauseBreakpoint);

                await body();
              } finally {
                // Remove breakpoint so it doesn't impact other tests or retries.
                if (bp != null) {
                  await service.removeBreakpoint(isolate.id!, bp.id!);
                }
>>>>>>> 0f893e65
              }
            }
          }

          Future<void> testCallStack(List<BreakpointTestData> breakpoints,
              {int frameIndex = 1}) async {
            // Find lines the breakpoints are located on.
            final lines = await Future.wait(breakpoints.map((frame) => context
                .findBreakpointLine(frame.bpId, isolate.id!, frame.script)));

            // Get current stack.
            final stack = await service.getStack(isolate.id!);

            // Verify the stack is correct.
            expect(stack.frames!.length, greaterThanOrEqualTo(lines.length));
            final expected = [
              for (var i = 0; i < lines.length; i++)
                _matchFrame(
                    breakpoints[i].script, breakpoints[i].function, lines[i])
            ];
            expect(stack.frames, containsAll(expected));

            // Verify that expression evaluation is not failing.
            final instance =
                await service.evaluateInFrame(isolate.id!, frameIndex, 'true');
            expect(instance, isA<InstanceRef>());
          }

          test('breakpoint succeeds with correct callstack', () async {
            // Expected breakpoints on the stack
            final breakpoints = [
              BreakpointTestData(
                'printEnclosingObject',
                'printEnclosingObject',
                mainScript,
              ),
              BreakpointTestData(
                'printEnclosingFunctionMultiLine',
                'printNestedObjectsMultiLine',
                mainScript,
              ),
              BreakpointTestData(
                'callPrintEnclosingFunctionMultiLine',
                '<closure>',
                mainScript,
              ),
            ];
            await onBreakPoint(
                breakpoints[0], () => testCallStack(breakpoints));
          });

          test('expression evaluation succeeds on parent frame', () async {
            // Expected breakpoints on the stack
            final breakpoints = [
              BreakpointTestData(
                'testLibraryClassConstructor',
                'new',
                testLibraryScript,
              ),
              BreakpointTestData(
                'createLibraryObject',
                'printFieldFromLibraryClass',
                mainScript,
              ),
              BreakpointTestData(
                'callPrintFieldFromLibraryClass',
                '<closure>',
                mainScript,
              ),
            ];
            await onBreakPoint(breakpoints[0],
                () => testCallStack(breakpoints, frameIndex: 2));
          });

          test('breakpoint inside a line gives correct callstack', () async {
            // Expected breakpoints on the stack
            final breakpoints = [
              BreakpointTestData(
                'newEnclosedClass',
                'new',
                mainScript,
              ),
              BreakpointTestData(
                'printNestedObjectMultiLine',
                'printNestedObjectsMultiLine',
                mainScript,
              ),
              BreakpointTestData(
                'callPrintEnclosingFunctionMultiLine',
                '<closure>',
                mainScript,
              ),
            ];
            await onBreakPoint(
                breakpoints[0], () => testCallStack(breakpoints));
          });

          test('breakpoint gives correct callstack after step out', () async {
            // Expected breakpoints on the stack
            final breakpoints = [
              BreakpointTestData(
                'newEnclosedClass',
                'new',
                mainScript,
              ),
              BreakpointTestData(
                'printEnclosingObjectMultiLine',
                'printNestedObjectsMultiLine',
                mainScript,
              ),
              BreakpointTestData(
                'callPrintEnclosingFunctionMultiLine',
                '<closure>',
                mainScript,
              ),
            ];
            await onBreakPoint(breakpoints[0], () async {
              await service.resume(isolate.id!, step: 'Out');
              await stream.firstWhere(
                  (Event event) => event.kind == EventKind.kPauseInterrupted);
              return testCallStack([breakpoints[1], breakpoints[2]]);
            });
          });

          test('breakpoint gives correct callstack after step in', () async {
            // Expected breakpoints on the stack
            final breakpoints = [
              BreakpointTestData(
                'newEnclosedClass',
                'new',
                mainScript,
              ),
              BreakpointTestData(
                'printNestedObjectMultiLine',
                'printNestedObjectsMultiLine',
                mainScript,
              ),
              BreakpointTestData(
                'callPrintEnclosingFunctionMultiLine',
                '<closure>',
                mainScript,
              ),
            ];
            await onBreakPoint(breakpoints[1], () async {
              await service.resume(isolate.id!, step: 'Into');
              await stream.firstWhere(
                  (Event event) => event.kind == EventKind.kPauseInterrupted);
              return testCallStack(breakpoints);
            });
          });

          test('breakpoint gives correct callstack after step into chain calls',
              () async {
            // Expected breakpoints on the stack
            final breakpoints = [
              BreakpointTestData(
                'createObjectWithMethod',
                'createObject',
                mainScript,
              ),
              BreakpointTestData(
                // This is currently incorrect, should be printObjectMultiLine.
                // See issue: https://github.com/dart-lang/sdk/issues/48874
                'printMultiLine',
                'printObjectMultiLine',
                mainScript,
              ),
              BreakpointTestData(
                'callPrintObjectMultiLine',
                '<closure>',
                mainScript,
              ),
            ];
            final bp = BreakpointTestData(
                'printMultiLine', 'printObjectMultiLine', mainScript);
            await onBreakPoint(bp, () async {
              await service.resume(isolate.id!, step: 'Into');
              await stream.firstWhere(
                  (Event event) => event.kind == EventKind.kPauseInterrupted);
              return testCallStack(breakpoints);
            });
          });
        });
      });
    }
  });
}

Matcher _matchFrame(ScriptRef script, String function, int line) => isA<Frame>()
    .having((frame) => frame.code!.name, 'function', function)
    .having((frame) => frame.location, 'location',
        _matchFrameLocation(script, line));

Matcher _matchBpLocation(ScriptRef script, int line, int column) =>
    isA<SourceLocation>()
        .having((loc) => loc.script, 'script', equals(script))
        .having((loc) => loc.line, 'line', equals(line))
        .having((loc) => loc.column, 'column', greaterThanOrEqualTo(column));

Matcher _matchFrameLocation(ScriptRef script, int line) => isA<SourceLocation>()
    .having((loc) => loc.script, 'script', equals(script))
    .having((loc) => loc.line, 'line', equals(line));

class BreakpointTestData {
  String bpId;
  String function;
  ScriptRef script;

  BreakpointTestData(this.bpId, this.function, this.script);
}<|MERGE_RESOLUTION|>--- conflicted
+++ resolved
@@ -4,12 +4,7 @@
 
 @TestOn('vm')
 @Timeout(Duration(minutes: 2))
-import 'dart:async';
-
-<<<<<<< HEAD
-=======
-import 'package:dwds/src/services/chrome_proxy_service.dart';
->>>>>>> 0f893e65
+
 import 'package:test/test.dart';
 import 'package:test_common/logging.dart';
 import 'package:test_common/test_sdk_configuration.dart';
@@ -17,47 +12,11 @@
 
 import 'fixtures/context.dart';
 import 'fixtures/project.dart';
-<<<<<<< HEAD
 
 void main() {
   final provider = TestSdkConfigurationProvider();
   tearDownAll(provider.dispose);
 
-  group('shared context |', () {
-    // Enable verbose logging for debugging.
-    final debug = false;
-
-    for (var nullSafety in NullSafety.values) {
-      group('${nullSafety.name} null safety |', () {
-        final context = TestContext(
-            TestProject.testPackage(nullSafety: nullSafety), provider);
-
-        setUpAll(() async {
-          setCurrentLogWriter(debug: debug);
-          await context.setUp(
-            compilationMode: CompilationMode.buildDaemon,
-            enableExpressionEvaluation: true,
-            verboseCompiler: debug,
-          );
-        });
-
-        tearDownAll(() async {
-          await context.tearDown();
-        });
-
-        group('callStack |', () {
-          late VmServiceInterface service;
-          VM vm;
-          late Isolate isolate;
-          ScriptList scripts;
-          late ScriptRef mainScript;
-          late ScriptRef testLibraryScript;
-          late Stream<Event> stream;
-
-          setUp(() async {
-=======
-
-void main() {
   group(
     'shared context |',
     () {
@@ -67,56 +26,23 @@
       for (var nullSafety in NullSafety.values) {
         group('${nullSafety.name} null safety |', () {
           final project = TestProject.testPackage(nullSafety: nullSafety);
-          final context = TestContext(project);
+          final context = TestContext(project, provider);
 
           setUpAll(() async {
->>>>>>> 0f893e65
             setCurrentLogWriter(debug: debug);
-            service = context.service;
-            vm = await service.getVM();
-            isolate = await service.getIsolate(vm.isolates!.first.id!);
-            scripts = await service.getScripts(isolate.id!);
-
-            await service.streamListen('Debug');
-            stream = service.onEvent('Debug');
-
-            final testPackage = context.project.packageName;
-            mainScript = scripts.scripts!
-                .firstWhere((each) => each.uri!.contains('main.dart'));
-            testLibraryScript = scripts.scripts!.firstWhere((each) =>
-                each.uri!.contains('package:$testPackage/test_library.dart'));
+            await context.setUp(
+              compilationMode: CompilationMode.buildDaemon,
+              enableExpressionEvaluation: true,
+              verboseCompiler: debug,
+            );
           });
 
-          tearDown(() async {
-            await service.resume(isolate.id!);
+          tearDownAll(() async {
+            await context.tearDown();
           });
 
-<<<<<<< HEAD
-          Future<void> onBreakPoint(BreakpointTestData breakpoint,
-              Future<void> Function() body) async {
-            Breakpoint? bp;
-            try {
-              final bpId = breakpoint.bpId;
-              final script = breakpoint.script;
-              final line =
-                  await context.findBreakpointLine(bpId, isolate.id!, script);
-              bp = await context.service
-                  .addBreakpointWithScriptUri(isolate.id!, script.uri!, line);
-
-              expect(bp, isNotNull);
-              expect(bp.location, _matchBpLocation(script, line, 0));
-
-              await stream.firstWhere(
-                  (Event event) => event.kind == EventKind.kPauseBreakpoint);
-
-              await body();
-            } finally {
-              // Remove breakpoint so it doesn't impact other tests or retries.
-              if (bp != null) {
-                await context.service.removeBreakpoint(isolate.id!, bp.id!);
-=======
           group('callStack |', () {
-            late ChromeProxyService service;
+            late VmServiceInterface service;
             VM vm;
             late Isolate isolate;
             ScriptList scripts;
@@ -134,7 +60,7 @@
               await service.streamListen('Debug');
               stream = service.onEvent('Debug');
 
-              final testPackage = project.packageName;
+              final testPackage = context.project.packageName;
               mainScript = scripts.scripts!
                   .firstWhere((each) => each.uri!.contains('main.dart'));
               testLibraryScript = scripts.scripts!.firstWhere((each) =>
@@ -168,193 +94,193 @@
                 if (bp != null) {
                   await service.removeBreakpoint(isolate.id!, bp.id!);
                 }
->>>>>>> 0f893e65
               }
             }
-          }
-
-          Future<void> testCallStack(List<BreakpointTestData> breakpoints,
-              {int frameIndex = 1}) async {
-            // Find lines the breakpoints are located on.
-            final lines = await Future.wait(breakpoints.map((frame) => context
-                .findBreakpointLine(frame.bpId, isolate.id!, frame.script)));
-
-            // Get current stack.
-            final stack = await service.getStack(isolate.id!);
-
-            // Verify the stack is correct.
-            expect(stack.frames!.length, greaterThanOrEqualTo(lines.length));
-            final expected = [
-              for (var i = 0; i < lines.length; i++)
-                _matchFrame(
-                    breakpoints[i].script, breakpoints[i].function, lines[i])
-            ];
-            expect(stack.frames, containsAll(expected));
-
-            // Verify that expression evaluation is not failing.
-            final instance =
-                await service.evaluateInFrame(isolate.id!, frameIndex, 'true');
-            expect(instance, isA<InstanceRef>());
-          }
-
-          test('breakpoint succeeds with correct callstack', () async {
-            // Expected breakpoints on the stack
-            final breakpoints = [
-              BreakpointTestData(
-                'printEnclosingObject',
-                'printEnclosingObject',
-                mainScript,
-              ),
-              BreakpointTestData(
-                'printEnclosingFunctionMultiLine',
-                'printNestedObjectsMultiLine',
-                mainScript,
-              ),
-              BreakpointTestData(
-                'callPrintEnclosingFunctionMultiLine',
-                '<closure>',
-                mainScript,
-              ),
-            ];
-            await onBreakPoint(
-                breakpoints[0], () => testCallStack(breakpoints));
-          });
-
-          test('expression evaluation succeeds on parent frame', () async {
-            // Expected breakpoints on the stack
-            final breakpoints = [
-              BreakpointTestData(
-                'testLibraryClassConstructor',
-                'new',
-                testLibraryScript,
-              ),
-              BreakpointTestData(
-                'createLibraryObject',
-                'printFieldFromLibraryClass',
-                mainScript,
-              ),
-              BreakpointTestData(
-                'callPrintFieldFromLibraryClass',
-                '<closure>',
-                mainScript,
-              ),
-            ];
-            await onBreakPoint(breakpoints[0],
-                () => testCallStack(breakpoints, frameIndex: 2));
-          });
-
-          test('breakpoint inside a line gives correct callstack', () async {
-            // Expected breakpoints on the stack
-            final breakpoints = [
-              BreakpointTestData(
-                'newEnclosedClass',
-                'new',
-                mainScript,
-              ),
-              BreakpointTestData(
-                'printNestedObjectMultiLine',
-                'printNestedObjectsMultiLine',
-                mainScript,
-              ),
-              BreakpointTestData(
-                'callPrintEnclosingFunctionMultiLine',
-                '<closure>',
-                mainScript,
-              ),
-            ];
-            await onBreakPoint(
-                breakpoints[0], () => testCallStack(breakpoints));
-          });
-
-          test('breakpoint gives correct callstack after step out', () async {
-            // Expected breakpoints on the stack
-            final breakpoints = [
-              BreakpointTestData(
-                'newEnclosedClass',
-                'new',
-                mainScript,
-              ),
-              BreakpointTestData(
-                'printEnclosingObjectMultiLine',
-                'printNestedObjectsMultiLine',
-                mainScript,
-              ),
-              BreakpointTestData(
-                'callPrintEnclosingFunctionMultiLine',
-                '<closure>',
-                mainScript,
-              ),
-            ];
-            await onBreakPoint(breakpoints[0], () async {
-              await service.resume(isolate.id!, step: 'Out');
-              await stream.firstWhere(
-                  (Event event) => event.kind == EventKind.kPauseInterrupted);
-              return testCallStack([breakpoints[1], breakpoints[2]]);
-            });
-          });
-
-          test('breakpoint gives correct callstack after step in', () async {
-            // Expected breakpoints on the stack
-            final breakpoints = [
-              BreakpointTestData(
-                'newEnclosedClass',
-                'new',
-                mainScript,
-              ),
-              BreakpointTestData(
-                'printNestedObjectMultiLine',
-                'printNestedObjectsMultiLine',
-                mainScript,
-              ),
-              BreakpointTestData(
-                'callPrintEnclosingFunctionMultiLine',
-                '<closure>',
-                mainScript,
-              ),
-            ];
-            await onBreakPoint(breakpoints[1], () async {
-              await service.resume(isolate.id!, step: 'Into');
-              await stream.firstWhere(
-                  (Event event) => event.kind == EventKind.kPauseInterrupted);
-              return testCallStack(breakpoints);
-            });
-          });
-
-          test('breakpoint gives correct callstack after step into chain calls',
-              () async {
-            // Expected breakpoints on the stack
-            final breakpoints = [
-              BreakpointTestData(
-                'createObjectWithMethod',
-                'createObject',
-                mainScript,
-              ),
-              BreakpointTestData(
-                // This is currently incorrect, should be printObjectMultiLine.
-                // See issue: https://github.com/dart-lang/sdk/issues/48874
-                'printMultiLine',
-                'printObjectMultiLine',
-                mainScript,
-              ),
-              BreakpointTestData(
-                'callPrintObjectMultiLine',
-                '<closure>',
-                mainScript,
-              ),
-            ];
-            final bp = BreakpointTestData(
-                'printMultiLine', 'printObjectMultiLine', mainScript);
-            await onBreakPoint(bp, () async {
-              await service.resume(isolate.id!, step: 'Into');
-              await stream.firstWhere(
-                  (Event event) => event.kind == EventKind.kPauseInterrupted);
-              return testCallStack(breakpoints);
+
+            Future<void> testCallStack(List<BreakpointTestData> breakpoints,
+                {int frameIndex = 1}) async {
+              // Find lines the breakpoints are located on.
+              final lines = await Future.wait(breakpoints.map((frame) => context
+                  .findBreakpointLine(frame.bpId, isolate.id!, frame.script)));
+
+              // Get current stack.
+              final stack = await service.getStack(isolate.id!);
+
+              // Verify the stack is correct.
+              expect(stack.frames!.length, greaterThanOrEqualTo(lines.length));
+              final expected = [
+                for (var i = 0; i < lines.length; i++)
+                  _matchFrame(
+                      breakpoints[i].script, breakpoints[i].function, lines[i])
+              ];
+              expect(stack.frames, containsAll(expected));
+
+              // Verify that expression evaluation is not failing.
+              final instance = await service.evaluateInFrame(
+                  isolate.id!, frameIndex, 'true');
+              expect(instance, isA<InstanceRef>());
+            }
+
+            test('breakpoint succeeds with correct callstack', () async {
+              // Expected breakpoints on the stack
+              final breakpoints = [
+                BreakpointTestData(
+                  'printEnclosingObject',
+                  'printEnclosingObject',
+                  mainScript,
+                ),
+                BreakpointTestData(
+                  'printEnclosingFunctionMultiLine',
+                  'printNestedObjectsMultiLine',
+                  mainScript,
+                ),
+                BreakpointTestData(
+                  'callPrintEnclosingFunctionMultiLine',
+                  '<closure>',
+                  mainScript,
+                ),
+              ];
+              await onBreakPoint(
+                  breakpoints[0], () => testCallStack(breakpoints));
+            });
+
+            test('expression evaluation succeeds on parent frame', () async {
+              // Expected breakpoints on the stack
+              final breakpoints = [
+                BreakpointTestData(
+                  'testLibraryClassConstructor',
+                  'new',
+                  testLibraryScript,
+                ),
+                BreakpointTestData(
+                  'createLibraryObject',
+                  'printFieldFromLibraryClass',
+                  mainScript,
+                ),
+                BreakpointTestData(
+                  'callPrintFieldFromLibraryClass',
+                  '<closure>',
+                  mainScript,
+                ),
+              ];
+              await onBreakPoint(breakpoints[0],
+                  () => testCallStack(breakpoints, frameIndex: 2));
+            });
+
+            test('breakpoint inside a line gives correct callstack', () async {
+              // Expected breakpoints on the stack
+              final breakpoints = [
+                BreakpointTestData(
+                  'newEnclosedClass',
+                  'new',
+                  mainScript,
+                ),
+                BreakpointTestData(
+                  'printNestedObjectMultiLine',
+                  'printNestedObjectsMultiLine',
+                  mainScript,
+                ),
+                BreakpointTestData(
+                  'callPrintEnclosingFunctionMultiLine',
+                  '<closure>',
+                  mainScript,
+                ),
+              ];
+              await onBreakPoint(
+                  breakpoints[0], () => testCallStack(breakpoints));
+            });
+
+            test('breakpoint gives correct callstack after step out', () async {
+              // Expected breakpoints on the stack
+              final breakpoints = [
+                BreakpointTestData(
+                  'newEnclosedClass',
+                  'new',
+                  mainScript,
+                ),
+                BreakpointTestData(
+                  'printEnclosingObjectMultiLine',
+                  'printNestedObjectsMultiLine',
+                  mainScript,
+                ),
+                BreakpointTestData(
+                  'callPrintEnclosingFunctionMultiLine',
+                  '<closure>',
+                  mainScript,
+                ),
+              ];
+              await onBreakPoint(breakpoints[0], () async {
+                await service.resume(isolate.id!, step: 'Out');
+                await stream.firstWhere(
+                    (Event event) => event.kind == EventKind.kPauseInterrupted);
+                return testCallStack([breakpoints[1], breakpoints[2]]);
+              });
+            });
+
+            test('breakpoint gives correct callstack after step in', () async {
+              // Expected breakpoints on the stack
+              final breakpoints = [
+                BreakpointTestData(
+                  'newEnclosedClass',
+                  'new',
+                  mainScript,
+                ),
+                BreakpointTestData(
+                  'printNestedObjectMultiLine',
+                  'printNestedObjectsMultiLine',
+                  mainScript,
+                ),
+                BreakpointTestData(
+                  'callPrintEnclosingFunctionMultiLine',
+                  '<closure>',
+                  mainScript,
+                ),
+              ];
+              await onBreakPoint(breakpoints[1], () async {
+                await service.resume(isolate.id!, step: 'Into');
+                await stream.firstWhere(
+                    (Event event) => event.kind == EventKind.kPauseInterrupted);
+                return testCallStack(breakpoints);
+              });
+            });
+
+            test(
+                'breakpoint gives correct callstack after step into chain calls',
+                () async {
+              // Expected breakpoints on the stack
+              final breakpoints = [
+                BreakpointTestData(
+                  'createObjectWithMethod',
+                  'createObject',
+                  mainScript,
+                ),
+                BreakpointTestData(
+                  // This is currently incorrect, should be printObjectMultiLine.
+                  // See issue: https://github.com/dart-lang/sdk/issues/48874
+                  'printMultiLine',
+                  'printObjectMultiLine',
+                  mainScript,
+                ),
+                BreakpointTestData(
+                  'callPrintObjectMultiLine',
+                  '<closure>',
+                  mainScript,
+                ),
+              ];
+              final bp = BreakpointTestData(
+                  'printMultiLine', 'printObjectMultiLine', mainScript);
+              await onBreakPoint(bp, () async {
+                await service.resume(isolate.id!, step: 'Into');
+                await stream.firstWhere(
+                    (Event event) => event.kind == EventKind.kPauseInterrupted);
+                return testCallStack(breakpoints);
+              });
             });
           });
         });
-      });
-    }
-  });
+      }
+    },
+  );
 }
 
 Matcher _matchFrame(ScriptRef script, String function, int line) => isA<Frame>()
