// Copyright (c) 2019, the Dart project authors.  Please see the AUTHORS file
// for details. All rights reserved. Use of this source code is governed by a
// BSD-style license that can be found in the LICENSE file.

// @dart = 2.9

@TestOn('vm')
import 'package:dwds/src/connections/debug_connection.dart';
import 'package:dwds/src/debugging/dart_scope.dart';
import 'package:dwds/src/services/chrome_proxy_service.dart';
import 'package:test/test.dart';
import 'package:vm_service/vm_service.dart';
import 'package:webkit_inspection_protocol/webkit_inspection_protocol.dart';

import 'fixtures/context.dart';

final context = TestContext(
    directory: '../example', path: 'scopes.html', pathToServe: 'web');
ChromeProxyService get service =>
    fetchChromeProxyService(context.debugConnection);
WipConnection get tabConnection => context.tabConnection;

void main() {
  setUpAll(() async {
    await context.setUp();
  });

  tearDownAll(() async {
    await context.tearDown();
  });

  group('ddcTemporaryVariableRegExp', () {
    test('matches correctly', () {
      expect(ddcTemporaryVariableRegExp.hasMatch(r't4$'), isTrue);
      expect(ddcTemporaryVariableRegExp.hasMatch(r't4$0'), isTrue);
      expect(ddcTemporaryVariableRegExp.hasMatch(r't4$10'), isTrue);
      expect(ddcTemporaryVariableRegExp.hasMatch(r't4$0'), isTrue);
      expect(ddcTemporaryVariableRegExp.hasMatch(r't1'), isTrue);
      expect(ddcTemporaryVariableRegExp.hasMatch(r't10'), isTrue);
      expect(ddcTemporaryVariableRegExp.hasMatch(r'__t$TL'), isTrue);
      expect(ddcTemporaryVariableRegExp.hasMatch(r'__t$StringN'), isTrue);
      expect(ddcTemporaryVariableRegExp.hasMatch(r'__t$IdentityMapOfString$T'),
          isTrue);

      expect(ddcTemporaryVariableRegExp.hasMatch(r't'), isFalse);
      expect(ddcTemporaryVariableRegExp.hasMatch(r't10foo'), isFalse);
      expect(ddcTemporaryVariableRegExp.hasMatch(r't$10foo'), isFalse);
    });
  });

  group('variable scope', () {
    VM vm;
    String isolateId;
    Stream<Event> stream;
    ScriptList scripts;
    ScriptRef mainScript;
    Stack stack;

    // TODO: Be able to set breakpoints before start/reload so we can exercise
    // things that aren't in recurring loops.

    /// Support function for pausing and returning the stack at a line.
    Future<Stack> breakAt(String breakpointId, ScriptRef scriptRef) async {
      final lineNumber =
          await context.findBreakpointLine(breakpointId, isolateId, scriptRef);

      final bp =
          await service.addBreakpoint(isolateId, scriptRef.id, lineNumber);
      // Wait for breakpoint to trigger.
      await stream
          .firstWhere((event) => event.kind == EventKind.kPauseBreakpoint);
      // Remove breakpoint so it doesn't impact other tests.
      await service.removeBreakpoint(isolateId, bp.id);
      final stack = await service.getStack(isolateId);
      return stack;
    }

    Future<Instance> getInstance(InstanceRef ref) async {
      final result = await service.getObject(isolateId, ref.id);
      expect(result, isA<Instance>());
      return result as Instance;
    }

    void expectDartObject(String variableName, Instance instance) {
      expect(
          instance,
          isA<Instance>().having(
              (instance) => instance.classRef.name,
              '$variableName: classRef.name',
              isNot(isIn([
                'NativeJavaScriptObject',
                'JavaScriptObject',
              ]))));
    }

    Future<void> expectDartVariables(Map<String, InstanceRef> variables) async {
      for (var name in variables.keys) {
        final instance = await getInstance(variables[name]);
        expectDartObject(name, instance);
      }
    }

    Map<String, InstanceRef> getFrameVariables(Frame frame) {
      return <String, InstanceRef>{
        for (var variable in frame.vars)
          variable.name: variable.value as InstanceRef,
      };
    }

    setUp(() async {
      vm = await service.getVM();
      isolateId = vm.isolates.first.id;
      scripts = await service.getScripts(isolateId);
      await service.streamListen('Debug');
      stream = service.onEvent('Debug');
      mainScript = scripts.scripts
          .firstWhere((each) => each.uri.contains('scopes_main.dart'));
    });

    tearDown(() async {
      await service.resume(isolateId);
    });

    test('variables in static function', () async {
      stack = await breakAt('staticFunction', mainScript);
      final variables = getFrameVariables(stack.frames.first);
      await expectDartVariables(variables);

      final variableNames = variables.keys.toList()..sort();
      expect(variableNames, containsAll(['formal']));
    });

    test('variables in function', () async {
      stack = await breakAt('nestedFunction', mainScript);
      final variables = getFrameVariables(stack.frames.first);
      await expectDartVariables(variables);

      final variableNames = variables.keys.toList()..sort();
      expect(
          variableNames,
          containsAll([
            'aClass',
            'another',
            'intLocalInMain',
            'local',
            'localThatsNull',
            'nestedFunction',
            'parameter',
            'testClass'
          ]));
    });

    test('variables in closure nested in method', () async {
      stack = await breakAt('nestedClosure', mainScript);
      final variables = getFrameVariables(stack.frames.first);
      await expectDartVariables(variables);

      final variableNames = variables.keys.toList()..sort();
      expect(variableNames,
          ['closureLocalInsideMethod', 'local', 'parameter', 'this']);
    });

    test('variables in method', () async {
      stack = await breakAt('printMethod', mainScript);
      final variables = getFrameVariables(stack.frames.first);
      await expectDartVariables(variables);

      final variableNames = variables.keys.toList()..sort();
      expect(variableNames, ['this']);
    });

    test('variables in extension method', () async {
      stack = await breakAt('extension', mainScript);
      final variables = getFrameVariables(stack.frames.first);
      await expectDartVariables(variables);

      final variableNames = variables.keys.toList()..sort();
      // Note: '$this' should change to 'this', and 'return' should
      // disappear after debug symbols are available.
      // https://github.com/dart-lang/webdev/issues/1371
      expect(variableNames, ['\$this', 'ret', 'return']);
    });

    test('evaluateJsOnCallFrame', () async {
      stack = await breakAt('nestedFunction', mainScript);
<<<<<<< HEAD
      final debugger = await service.debugger;
=======
      final debugger = await service.debuggerFuture;
>>>>>>> 0fda9d33
      final parameter =
          await debugger.evaluateJsOnCallFrameIndex(0, 'parameter');
      expect(parameter.value, matches(RegExp(r'\d+ world')));
      final ticks = await debugger.evaluateJsOnCallFrameIndex(1, 'ticks');
      // We don't know how many ticks there were before we stopped, but it should
      // be a positive number.
      expect(ticks.value, isPositive);
    });
  });
}<|MERGE_RESOLUTION|>--- conflicted
+++ resolved
@@ -183,11 +183,7 @@
 
     test('evaluateJsOnCallFrame', () async {
       stack = await breakAt('nestedFunction', mainScript);
-<<<<<<< HEAD
-      final debugger = await service.debugger;
-=======
       final debugger = await service.debuggerFuture;
->>>>>>> 0fda9d33
       final parameter =
           await debugger.evaluateJsOnCallFrameIndex(0, 'parameter');
       expect(parameter.value, matches(RegExp(r'\d+ world')));
