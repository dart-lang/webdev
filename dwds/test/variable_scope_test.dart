// Copyright (c) 2019, the Dart project authors.  Please see the AUTHORS file
// for details. All rights reserved. Use of this source code is governed by a
// BSD-style license that can be found in the LICENSE file.

import 'package:dwds/src/connections/debug_connection.dart';
@TestOn('vm')
import 'package:dwds/src/services/chrome_proxy_service.dart';
import 'package:test/test.dart';
import 'package:vm_service/vm_service.dart';
import 'package:webkit_inspection_protocol/webkit_inspection_protocol.dart';

import 'fixtures/context.dart';

final context = TestContext(
    directory: '../example', path: 'scopes.html', pathToServe: 'web');
ChromeProxyService get service =>
    fetchChromeProxyService(context.debugConnection);
WipConnection get tabConnection => context.tabConnection;

void main() {
  setUpAll(() async {
    await context.setUp();
  });

  tearDownAll(() async {
    await context.tearDown();
  });

  group('variable scope', () {
    VM vm;
    String isolateId;
    Stream<Event> stream;
    ScriptList scripts;
    ScriptRef mainScript;
    Stack stack;

    // TODO: Be able to set breakpoints before start/reload so we can exercise
    // things that aren't in recurring loops.

    /// Support function for pausing and returning the stack at a line.
    Future<Stack> breakAt(int lineNumber) async {
      var bp =
          await service.addBreakpoint(isolateId, mainScript.id, lineNumber);
      // Wait for breakpoint to trigger.
      await stream
          .firstWhere((event) => event.kind == EventKind.kPauseBreakpoint);
      // Remove breakpoint so it doesn't impact other tests.
      await service.removeBreakpoint(isolateId, bp.id);
      var stack = await service.getStack(isolateId);
      return stack;
    }

<<<<<<< HEAD
    Stack stack;

    setUp(() async {
=======
    setUp(() async {
      vm = await service.getVM();
      isolateId = vm.isolates.first.id;
      scripts = await service.getScripts(isolateId);
      await service.streamListen('Debug');
      stream = service.onEvent('Debug');
      mainScript = scripts.scripts
          .firstWhere((each) => each.uri.contains('scopes_main.dart'));
>>>>>>> e0e8ba5a
      stack = await breakAt(25);
    });

    tearDown(() async {
<<<<<<< HEAD
       await service.resume(isolateId);
=======
      await service.resume(isolateId);
>>>>>>> e0e8ba5a
    });

    test('variables in method', () async {
      var frame = stack.frames.first;
      var variableNames = frame.vars.map((variable) => variable.name).toList()
        ..sort();
      expect(variableNames, [
        'another',
        'intLocalInMain',
        'local',
        'localThatsNull',
        'nestedFunction',
        'parameter',
        'testClass'
      ]);
    });

    test('evaluateJsOnCallFrame', () async {
      var debugger = service.appInspectorProvider().debugger;
<<<<<<< HEAD
        var parameter = await debugger.evaluateJsOnCallFrameIndex(0, 'parameter');
     expect(parameter.value, matches(RegExp(r'\d+ world')));
     var ticks = await debugger.evaluateJsOnCallFrameIndex(1, 'ticks');
     // We don't know how many ticks there were before we stopped, but it should
     // be a positive number.
     expect(ticks.value, isPositive);
=======
      var parameter = await debugger.evaluateJsOnCallFrameIndex(0, 'parameter');
      expect(parameter.value, matches(RegExp(r'\d+ world')));
      var ticks = await debugger.evaluateJsOnCallFrameIndex(1, 'ticks');
      // We don't know how many ticks there were before we stopped, but it should
      // be a positive number.
      expect(ticks.value, isPositive);
>>>>>>> e0e8ba5a
    });
  });
}<|MERGE_RESOLUTION|>--- conflicted
+++ resolved
@@ -50,11 +50,6 @@
       return stack;
     }
 
-<<<<<<< HEAD
-    Stack stack;
-
-    setUp(() async {
-=======
     setUp(() async {
       vm = await service.getVM();
       isolateId = vm.isolates.first.id;
@@ -63,16 +58,11 @@
       stream = service.onEvent('Debug');
       mainScript = scripts.scripts
           .firstWhere((each) => each.uri.contains('scopes_main.dart'));
->>>>>>> e0e8ba5a
       stack = await breakAt(25);
     });
 
     tearDown(() async {
-<<<<<<< HEAD
-       await service.resume(isolateId);
-=======
       await service.resume(isolateId);
->>>>>>> e0e8ba5a
     });
 
     test('variables in method', () async {
@@ -92,21 +82,12 @@
 
     test('evaluateJsOnCallFrame', () async {
       var debugger = service.appInspectorProvider().debugger;
-<<<<<<< HEAD
-        var parameter = await debugger.evaluateJsOnCallFrameIndex(0, 'parameter');
-     expect(parameter.value, matches(RegExp(r'\d+ world')));
-     var ticks = await debugger.evaluateJsOnCallFrameIndex(1, 'ticks');
-     // We don't know how many ticks there were before we stopped, but it should
-     // be a positive number.
-     expect(ticks.value, isPositive);
-=======
       var parameter = await debugger.evaluateJsOnCallFrameIndex(0, 'parameter');
       expect(parameter.value, matches(RegExp(r'\d+ world')));
       var ticks = await debugger.evaluateJsOnCallFrameIndex(1, 'ticks');
       // We don't know how many ticks there were before we stopped, but it should
       // be a positive number.
       expect(ticks.value, isPositive);
->>>>>>> e0e8ba5a
     });
   });
 }