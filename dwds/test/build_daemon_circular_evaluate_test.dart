// Copyright (c) 2022, the Dart project authors.  Please see the AUTHORS file
// for details. All rights reserved. Use of this source code is governed by a
// BSD-style license that can be found in the LICENSE file.

@TestOn('vm')

import 'package:test/test.dart';

import 'fixtures/context.dart';
import 'evaluate_circular_common.dart';

import 'utils/version_compatibility.dart';

void main() async {
  // Enable verbose logging for debugging.
  final debug = false;

<<<<<<< HEAD
  for (var nullSafety in supportedNullSafetyModes) {
    group('${nullSafety.name} null safety |', () {
      testAll(
=======
  for (var nullSafety in NullSafety.values) {
    group(
      '${nullSafety.name} null safety |',
      () {
        testAll(
          compilationMode: CompilationMode.buildDaemon,
          nullSafety: nullSafety,
          debug: debug,
        );
      },
      // TODO(https://github.com/dart-lang/webdev/issues/1818) Re-enable.
      skip: !supportedMode(
>>>>>>> a9b88874
        compilationMode: CompilationMode.buildDaemon,
        nullSafetyMode: nullSafety,
      ),
    );
  }
}<|MERGE_RESOLUTION|>--- conflicted
+++ resolved
@@ -15,11 +15,6 @@
   // Enable verbose logging for debugging.
   final debug = false;
 
-<<<<<<< HEAD
-  for (var nullSafety in supportedNullSafetyModes) {
-    group('${nullSafety.name} null safety |', () {
-      testAll(
-=======
   for (var nullSafety in NullSafety.values) {
     group(
       '${nullSafety.name} null safety |',
@@ -32,7 +27,6 @@
       },
       // TODO(https://github.com/dart-lang/webdev/issues/1818) Re-enable.
       skip: !supportedMode(
->>>>>>> a9b88874
         compilationMode: CompilationMode.buildDaemon,
         nullSafetyMode: nullSafety,
       ),
