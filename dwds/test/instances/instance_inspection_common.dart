// Copyright (c) 2020, the Dart project authors.  Please see the AUTHORS file
// for details. All rights reserved. Use of this source code is governed by a
// BSD-style license that can be found in the LICENSE file.

@TestOn('vm')
@Timeout(Duration(minutes: 2))

import 'package:dwds/src/debugging/metadata/class.dart';
import 'package:test/test.dart';
import 'package:vm_service/vm_service.dart';

import '../fixtures/context.dart';

class TestInspector {
  TestInspector(this.context);
  TestContext context;

  VmServiceInterface get service => context.debugConnection.vmService;

  Future<void> onBreakPoint(
    Stream<Event> stream,
    String isolateId,
    ScriptRef script,
    String breakPointId,
    Future<void> Function(Event event) body,
  ) async {
    Breakpoint? bp;
    try {
      final line =
          await context.findBreakpointLine(breakPointId, isolateId, script);
      bp = await service.addBreakpointWithScriptUri(
        isolateId,
        script.uri!,
        line,
      );

      final event =
          await stream.firstWhere((e) => e.kind == EventKind.kPauseBreakpoint);

      await body(event);
    } finally {
      // Remove breakpoint so it doesn't impact other tests or retries.
      if (bp != null) {
        await service.removeBreakpoint(isolateId, bp.id!);
      }
    }
  }

  Future<dynamic> getFields(
    String isolateId,
    InstanceRef instanceRef, {
    int? offset,
    int? count,
    int depth = -1,
  }) async {
    final instanceId = instanceRef.id!;

    final result = await service.getObject(
      isolateId,
      instanceId,
      offset: offset,
      count: count,
    );

    expect(result, isA<Instance>());
    final instance = result as Instance;

    // TODO(annagrin): we sometimes get mismatching reference
    // and instance kinds from chrome. Investigate.
    if (instanceRef.kind != InstanceKind.kClosure) {
      expect(
        instance.kind,
        instanceRef.kind,
        reason: 'object $instanceId with ref kind ${instanceRef.kind} '
            'has an instance kind ${instance.kind}',
      );
    }

    final fields = instance.fields;
    final associations = instance.associations;
    final elements = instance.elements;

    Map<dynamic, InstanceRef>? fieldRefs;
    if (fields != null) {
      fieldRefs = _boundFieldsToMap(fields);
    } else if (associations != null) {
      fieldRefs = _associationsToMap(associations);
    } else if (elements != null) {
      fieldRefs = _elementsToMap(elements);
    } else {
      fieldRefs = {};
    }

    if (depth > 0) {
      depth--;
    }
    if (depth == 0) {
      return elements == null ? fieldRefs : fieldRefs.values.toList();
    }

    final fieldValues = <dynamic, Object?>{};
    for (var p in fieldRefs.entries) {
      fieldValues[p.key] = _getValue(p.value) ??
          await getFields(
            isolateId,
            p.value,
            depth: depth,
          );
    }
    return elements == null ? fieldValues : fieldValues.values.toList();
  }

  Future<InstanceRef> getInstanceRef(
    String isolateId,
    int frame,
    String expression,
  ) async {
    final result = await service.evaluateInFrame(
      isolateId,
      frame,
      expression,
    );
    expect(result, isA<InstanceRef>());
    return result as InstanceRef;
  }

  Future<Instance> getInstance(
    String isolateId,
    int frame,
    String expression,
  ) async {
    final instanceRef = await getInstanceRef(
      isolateId,
      frame,
      expression,
    );

    expect(instanceRef.id, isNotNull);
    final result = await service.getObject(
      isolateId,
      instanceRef.id!,
    );

    expect(result, isA<Instance>());
    return result as Instance;
  }

  Future<Map<String?, Instance?>> getFrameVariables(
    String isolateId,
    Frame frame,
  ) async {
    final refs = <String, InstanceRef>{
      for (var variable in frame.vars!)
        variable.name!: variable.value as InstanceRef
    };
    final instances = <String, Instance>{};
    for (final p in refs.entries) {
      instances[p.key] =
          await service.getObject(isolateId, p.value.id!) as Instance;
    }
    return instances;
  }

  Future<InstanceRef> getUnwrappedTypeInstanceRef(
    String isolateId,
    InstanceRef ref,
  ) async {
    final typeClassId = ref.classRef!.id!;

    // `o.runtimeType` is an instance of `Type`.
    expect(await service.getObject(isolateId, typeClassId), matchTypeClass);

    // Get `o.runtimeType._type`.
    return (await getFields(isolateId, ref, depth: 1)
        as Map<dynamic, Object?>)['_type'] as InstanceRef;
  }

  Future<Instance> getUnwrappedTypeInstance(
    String isolateId,
    InstanceRef ref,
  ) async {
    final typeInstanceRef = await getUnwrappedTypeInstanceRef(isolateId, ref);
    return await service.getObject(isolateId, typeInstanceRef.id!) as Instance;
  }
}

Map<String, InstanceRef> _associationsToMap(
  Iterable<MapAssociation> associations,
) =>
    Map.fromEntries(
      associations.map((e) => MapEntry(e.key.valueAsString, e.value)),
    );

Map<dynamic, InstanceRef> _boundFieldsToMap(Iterable<BoundField> fields) =>
    Map.fromEntries(
      fields.where((e) => e.name != null).map((e) => MapEntry(e.name, e.value)),
    );

Map<dynamic, InstanceRef> _elementsToMap(List<dynamic> fields) =>
    Map.fromEntries(
      fields
          .where((e) => e != null)
          .map((e) => MapEntry(fields.indexOf(e), e!)),
    );

Matcher matchPrimitiveInstance({
  required String kind,
  required dynamic value,
}) =>
    isA<Instance>()
        .having((e) => e.kind, 'kind', kind)
        .having(_getValue, 'value', value);

Matcher matchPlainInstance({required String type}) => isA<Instance>()
    .having((e) => e.kind, 'kind', InstanceKind.kPlainInstance)
    .having((e) => e.classRef!.name, 'classRef.name', type);

Matcher matchListInstance({required String type}) => isA<Instance>()
    .having((e) => e.kind, 'kind', InstanceKind.kList)
    .having((e) => e.classRef!.name, 'classRef.name', type);

Matcher matchMapInstance({required String type}) => isA<Instance>()
    .having((e) => e.kind, 'kind', InstanceKind.kMap)
    .having((e) => e.classRef!.name, 'classRef.name', type);

Matcher matchSetInstance({required String type}) => isA<Instance>()
    .having((e) => e.kind, 'kind', InstanceKind.kSet)
    .having((e) => e.classRef!.name, 'classRef.name', type);

Matcher matchRecordInstance({required int length}) => isA<Instance>()
    .having((e) => e.kind, 'kind', InstanceKind.kRecord)
    .having((e) => e.length, 'length', length)
<<<<<<< HEAD
    .having((e) => e.classRef!, 'classRef', matchRecordClassRef);

Matcher matchRecordTypeInstance({required int length}) => isA<Instance>()
    .having((e) => e.kind, 'kind', InstanceKind.kRecordType)
    .having((e) => e.length, 'length', length)
    .having((e) => e.classRef!, 'classRef', matchRecordTypeClassRef);

Matcher matchTypeInstance = isA<Instance>()
    .having((e) => e.kind, 'kind', InstanceKind.kPlainInstance)
    .having((e) => e.classRef!.name, 'classRef.name', matchTypeClassRef);

Matcher matchRecordClass = matchClass(libraryId: 'dart:core', type: 'Record');
Matcher matchRecordTypeClass =
    matchClass(libraryId: 'dart:_runtime', type: 'RecordType');
=======
    .having((e) => e.classRef!, 'classRef', matchRecordType);

Matcher matchRecordClass = matchClass(libraryId: 'dart:core', type: 'Record');

>>>>>>> e887316c
Matcher matchTypeClass = matchClass(libraryId: 'dart:_runtime', type: '_Type');

Matcher matchClass({required String libraryId, required String type}) =>
    isA<Class>()
        .having((e) => e.name, 'name', type)
        .having((e) => e.id, 'id', classIdFor(libraryId, type));

<<<<<<< HEAD
Matcher matchRecordClassRef = matchClassRef('Record');
Matcher matchRecordTypeClassRef = matchClassRef('RecordType');
Matcher matchTypeClassRef = matchClassRef('Type');

Matcher matchClassRef(String type) =>
    isA<ClassRef>().having((e) => e.name, 'class name', type);
=======
Matcher matchRecordType = matchType('Record');

Matcher matchType(String type) =>
    isA<ClassRef>().having((e) => e.name, 'type name', type);
>>>>>>> e887316c

Object? _getValue(InstanceRef instanceRef) {
  switch (instanceRef.kind) {
    case InstanceKind.kBool:
      return instanceRef.valueAsString == 'true';
    case InstanceKind.kDouble:
    case InstanceKind.kInt:
      return double.parse(instanceRef.valueAsString!);
    case InstanceKind.kString:
      return instanceRef.valueAsString;
    default:
      return null;
  }
}<|MERGE_RESOLUTION|>--- conflicted
+++ resolved
@@ -182,6 +182,21 @@
     final typeInstanceRef = await getUnwrappedTypeInstanceRef(isolateId, ref);
     return await service.getObject(isolateId, typeInstanceRef.id!) as Instance;
   }
+
+  Future<List<String?>> getFieldTypes(
+    String isolateId,
+    InstanceRef ref,
+  ) async {
+    final fieldTypeInstanceRefs =
+        await getFields(isolateId, ref, depth: 1) as Map<dynamic, InstanceRef>;
+
+    final fieldTypes = await Future.wait(
+      fieldTypeInstanceRefs.values.map(
+        (ref) async => await service.invoke(isolateId, ref.id!, 'toString', []),
+      ),
+    );
+    return fieldTypes.map((ref) => (ref as InstanceRef).valueAsString).toList();
+  }
 }
 
 Map<String, InstanceRef> _associationsToMap(
@@ -230,7 +245,6 @@
 Matcher matchRecordInstance({required int length}) => isA<Instance>()
     .having((e) => e.kind, 'kind', InstanceKind.kRecord)
     .having((e) => e.length, 'length', length)
-<<<<<<< HEAD
     .having((e) => e.classRef!, 'classRef', matchRecordClassRef);
 
 Matcher matchRecordTypeInstance({required int length}) => isA<Instance>()
@@ -245,12 +259,6 @@
 Matcher matchRecordClass = matchClass(libraryId: 'dart:core', type: 'Record');
 Matcher matchRecordTypeClass =
     matchClass(libraryId: 'dart:_runtime', type: 'RecordType');
-=======
-    .having((e) => e.classRef!, 'classRef', matchRecordType);
-
-Matcher matchRecordClass = matchClass(libraryId: 'dart:core', type: 'Record');
-
->>>>>>> e887316c
 Matcher matchTypeClass = matchClass(libraryId: 'dart:_runtime', type: '_Type');
 
 Matcher matchClass({required String libraryId, required String type}) =>
@@ -258,19 +266,12 @@
         .having((e) => e.name, 'name', type)
         .having((e) => e.id, 'id', classIdFor(libraryId, type));
 
-<<<<<<< HEAD
 Matcher matchRecordClassRef = matchClassRef('Record');
 Matcher matchRecordTypeClassRef = matchClassRef('RecordType');
 Matcher matchTypeClassRef = matchClassRef('Type');
 
 Matcher matchClassRef(String type) =>
     isA<ClassRef>().having((e) => e.name, 'class name', type);
-=======
-Matcher matchRecordType = matchType('Record');
-
-Matcher matchType(String type) =>
-    isA<ClassRef>().having((e) => e.name, 'type name', type);
->>>>>>> e887316c
 
 Object? _getValue(InstanceRef instanceRef) {
   switch (instanceRef.kind) {
