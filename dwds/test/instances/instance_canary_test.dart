// Copyright (c) 2019, the Dart project authors.  Please see the AUTHORS file
// for details. All rights reserved. Use of this source code is governed by a
// BSD-style license that can be found in the LICENSE file.

@Tags(['daily'])
@Timeout(Duration(minutes: 2))

import 'package:dwds/src/debugging/inspector.dart';
import 'package:dwds/src/loaders/strategy.dart';
import 'package:test/test.dart';
import 'package:test_common/logging.dart';
import 'package:test_common/test_sdk_configuration.dart';

import '../fixtures/context.dart';
import '../fixtures/project.dart';
import 'instance_common.dart';

void main() {
  // Enable verbose logging for debugging.
  final debug = false;

<<<<<<< HEAD
  // TODO: build daemon as well
  for (var compilationMode in [CompilationMode.frontendServer]) {
    _runCanaryModeVerificationTests(
      compilationMode: compilationMode,
      debug: debug,
    );

    runTests(
      compilationMode: compilationMode,
      canaryFeatures: true,
=======
  for (var compilationMode in CompilationMode.values) {
    _runAllTests(
      canaryFeatures: true,
      compilationMode: compilationMode,
>>>>>>> c65c4733
      debug: debug,
    );
  }
}

void _runCanaryModeVerificationTests({
  required CompilationMode compilationMode,
  required bool debug,
}) {
  final provider = TestSdkConfigurationProvider(
    canaryFeatures: true,
    verbose: debug,
  );

  final project = TestProject.testScopesWithSoundNullSafety;
  tearDownAll(provider.dispose);

  group('$compilationMode |', () {
    final context = TestContext(project, provider);
    late AppInspector inspector;

    setUpAll(() async {
      setCurrentLogWriter(debug: debug);
      await context.setUp(
        canaryFeatures: true,
        compilationMode: compilationMode,
      );
      final chromeProxyService = context.service;
      inspector = chromeProxyService.inspector;
    });

    tearDownAll(() async {
      await context.tearDown();
    });

    final url = 'org-dartlang-app:///example/scopes/main.dart';

    String libraryName(CompilationMode compilationMode) =>
        compilationMode == CompilationMode.frontendServer
            ? "example/scopes/main.dart"
            : "example/scopes/main";

    String libraryVariableTypeExpression(
      String variable,
      CompilationMode compilationMode,
    ) =>
        '''
            (function() {
              var dart = ${globalLoadStrategy.loadModuleSnippet}('dart_sdk').dart;
              var libraryName = '${libraryName(compilationMode)}';
              var library = dart.getModuleLibraries(libraryName)['$url'];
              var x = library['$variable'];
              return dart.getReifiedType(x);
            })();
          ''';

    group('compiler', () {
      setUp(() => setCurrentLogWriter(debug: debug));

      test('uses new type system', () async {
        final remoteObject = await inspector.jsEvaluate(
          libraryVariableTypeExpression(
            'libraryPublicFinal',
            compilationMode,
          ),
        );
        expect(remoteObject.json['className'], 'dart_rti.Rti.new');
      });
    });
  });
}<|MERGE_RESOLUTION|>--- conflicted
+++ resolved
@@ -19,9 +19,7 @@
   // Enable verbose logging for debugging.
   final debug = false;
 
-<<<<<<< HEAD
-  // TODO: build daemon as well
-  for (var compilationMode in [CompilationMode.frontendServer]) {
+  for (var compilationMode in CompilationMode.values) {
     _runCanaryModeVerificationTests(
       compilationMode: compilationMode,
       debug: debug,
@@ -30,12 +28,6 @@
     runTests(
       compilationMode: compilationMode,
       canaryFeatures: true,
-=======
-  for (var compilationMode in CompilationMode.values) {
-    _runAllTests(
-      canaryFeatures: true,
-      compilationMode: compilationMode,
->>>>>>> c65c4733
       debug: debug,
     );
   }
