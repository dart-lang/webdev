// Copyright (c) 2023, the Dart project authors.  Please see the AUTHORS file
// for details. All rights reserved. Use of this source code is governed by a
// BSD-style license that can be found in the LICENSE file.

import 'package:test/test.dart';
import 'package:test_common/logging.dart';
import 'package:test_common/test_sdk_configuration.dart';
import 'package:test_common/utilities.dart';
import 'package:vm_service/vm_service.dart';

import '../../fixtures/context.dart';
import '../../fixtures/project.dart';
import '../../fixtures/utilities.dart';
import 'test_inspector.dart';

void runTests({
  required TestSdkConfigurationProvider provider,
  required CompilationMode compilationMode,
  required bool canaryFeatures,
  required bool debug,
}) {
  final context =
      TestContext(TestProject.testExperimentWithSoundNullSafety, provider);
  final testInspector = TestInspector(context);

  late VmService service;
  late Stream<Event> stream;
  late String isolateId;
  late ScriptRef mainScript;

  onBreakPoint(breakPointId, body) => testInspector.onBreakPoint(
        stream,
        isolateId,
        mainScript,
        breakPointId,
        body,
      );

  getObject(instanceId) => service.getObject(isolateId, instanceId);

  getInstanceRef(frame, expression) =>
      testInspector.getInstanceRef(isolateId, frame, expression);

  getDisplayedFields(InstanceRef ref) =>
      testInspector.getDisplayedFields(isolateId, ref);

  getDisplayedGetters(InstanceRef ref) =>
      testInspector.getDisplayedGetters(isolateId, ref);

  getElements(String instanceId) =>
      testInspector.getElements(isolateId, instanceId);

  final matchDisplayedTypeObjectGetters = {
    'hashCode': matches('[0-9]*'),
    'runtimeType': matchTypeClassName,
  };

  group('$compilationMode |', () {
    setUpAll(() async {
      setCurrentLogWriter(debug: debug);
      await context.setUp(
        testSettings: TestSettings(
          compilationMode: compilationMode,
          enableExpressionEvaluation: true,
          verboseCompiler: debug,
          experiments: ['records', 'patterns'],
          canaryFeatures: canaryFeatures,
        ),
      );
      service = context.debugConnection.vmService;

      final vm = await service.getVM();
      isolateId = vm.isolates!.first.id!;
      final scripts = await service.getScripts(isolateId);

      await service.streamListen('Debug');
      stream = service.onEvent('Debug');

      mainScript = scripts.scripts!
          .firstWhere((each) => each.uri!.contains('main.dart'));
    });

    tearDownAll(() async {
      await context.tearDown();
    });

    setUp(() => setCurrentLogWriter(debug: debug));
    tearDown(() => service.resume(isolateId));

    test(
      'simple record type',
      () async {
        await onBreakPoint(
          'printSimpleLocalRecord',
          (event) async {
            final frame = event.topFrame!.index!;
            final instanceRef =
                await getInstanceRef(frame, 'record.runtimeType');
            final instanceId = instanceRef.id!;

            expect(instanceRef, matchRecordTypeInstanceRef(length: 2));
            expect(
              await getObject(instanceId),
              matchRecordTypeInstance(length: 2),
            );

            final classId = instanceRef.classRef!.id;
            expect(await getObject(classId), matchRecordTypeClass);
          },
        );
      },
      skip: 'https://github.com/dart-lang/webdev/issues/2351',
    );

    test('simple record type elements', () async {
      await onBreakPoint('printSimpleLocalRecord', (event) async {
        final frame = event.topFrame!.index!;
        final instanceRef = await getInstanceRef(frame, 'record.runtimeType');
        final instanceId = instanceRef.id!;

        expect(
          await getElements(instanceId),
          [matchTypeInstance('bool'), matchTypeInstance('int')],
        );
        expect(
          await getDisplayedFields(instanceRef),
          {1: 'bool', 2: 'int'},
        );
      });
    });

    test(
      'simple record type getters',
      () async {
        await onBreakPoint('printSimpleLocalRecord', (event) async {
          final frame = event.topFrame!.index!;
          final instanceRef = await getInstanceRef(frame, 'record.runtimeType');

          expect(
            await getDisplayedGetters(instanceRef),
            matchDisplayedTypeObjectGetters,
          );
        });
      },
      skip: !dartSdkIsAtLeast('3.4.0-56.0.dev'),
    );

    test('simple record type display', () async {
      await onBreakPoint('printSimpleLocalRecord', (event) async {
        final frame = event.topFrame!.index!;
        final typeStringRef =
            await getInstanceRef(frame, 'record.runtimeType.toString()');
        final typeStringId = typeStringRef.id!;

        expect(
          await getObject(typeStringId),
          matchPrimitiveInstance(
            kind: InstanceKind.kString,
            value: '(bool, int)',
          ),
        );
      });
    });

    test(
      'complex record type',
      () async {
        await onBreakPoint('printComplexLocalRecord', (event) async {
          final frame = event.topFrame!.index!;
          final instanceRef = await getInstanceRef(frame, 'record.runtimeType');
          final instanceId = instanceRef.id!;

          expect(instanceRef, matchRecordTypeInstanceRef(length: 3));
          expect(
            await getObject(instanceId),
            matchRecordTypeInstance(length: 3),
          );

          final classId = instanceRef.classRef!.id;
          expect(await getObject(classId), matchRecordTypeClass);
        });
      },
      skip: 'https://github.com/dart-lang/webdev/issues/2351',
    );

    test('complex record type elements', () async {
      await onBreakPoint('printComplexLocalRecord', (event) async {
        final frame = event.topFrame!.index!;
        final instanceRef = await getInstanceRef(frame, 'record.runtimeType');
        final instanceId = instanceRef.id!;

        expect(
          await getElements(instanceId),
          [
            matchTypeInstance('bool'),
            matchTypeInstance('int'),
            matchTypeInstance('IdentityMap<String, int>'),
          ],
        );
        expect(
          await getDisplayedFields(instanceRef),
          {1: 'bool', 2: 'int', 3: 'IdentityMap<String, int>'},
        );
      });
    });

    test(
      'complex record type getters',
      () async {
        await onBreakPoint('printComplexLocalRecord', (event) async {
          final frame = event.topFrame!.index!;
          final instanceRef = await getInstanceRef(frame, 'record.runtimeType');

          expect(
            await getDisplayedGetters(instanceRef),
            matchDisplayedTypeObjectGetters,
          );
        });
      },
      skip: !dartSdkIsAtLeast('3.4.0-56.0.dev'),
    );

    test('complex record type display', () async {
      await onBreakPoint('printComplexLocalRecord', (event) async {
        final frame = event.topFrame!.index!;
        final typeStringRef =
            await getInstanceRef(frame, 'record.runtimeType.toString()');
        final typeStringId = typeStringRef.id!;

        expect(
          await getObject(typeStringId),
          matchPrimitiveInstance(
            kind: InstanceKind.kString,
            value: '(bool, int, IdentityMap<String, int>)',
          ),
        );
      });
    });

    test(
      'complex record type with named fields ',
      () async {
        await onBreakPoint('printComplexNamedLocalRecord', (event) async {
          final frame = event.topFrame!.index!;
          final instanceRef = await getInstanceRef(frame, 'record.runtimeType');
          final instanceId = instanceRef.id!;

          expect(instanceRef, matchRecordTypeInstanceRef(length: 3));
          expect(
            await getObject(instanceId),
            matchRecordTypeInstance(length: 3),
          );

          final classId = instanceRef.classRef!.id;
          expect(await getObject(classId), matchRecordTypeClass);
        });
      },
      skip: 'https://github.com/dart-lang/webdev/issues/2351',
    );

    test('complex record type with named fields elements', () async {
      await onBreakPoint('printComplexNamedLocalRecord', (event) async {
        final frame = event.topFrame!.index!;
        final instanceRef = await getInstanceRef(frame, 'record.runtimeType');
        final instanceId = instanceRef.id!;

        expect(
          await getElements(instanceId),
          [
            matchTypeInstance('bool'),
            matchTypeInstance('int'),
            matchTypeInstance('IdentityMap<String, int>'),
          ],
        );

        expect(
          await getDisplayedFields(instanceRef),
          {1: 'bool', 2: 'int', 'array': 'IdentityMap<String, int>'},
        );
      });
    });

    test(
      'complex record type with named fields getters',
      () async {
        await onBreakPoint('printComplexNamedLocalRecord', (event) async {
          final frame = event.topFrame!.index!;
          final instanceRef = await getInstanceRef(frame, 'record.runtimeType');

          expect(
            await getDisplayedGetters(instanceRef),
            matchDisplayedTypeObjectGetters,
          );
        });
      },
      skip: !dartSdkIsAtLeast('3.4.0-56.0.dev'),
    );

    test('complex record type with named fields display', () async {
      await onBreakPoint('printComplexNamedLocalRecord', (event) async {
        final frame = event.topFrame!.index!;
        final typeStringRef =
            await getInstanceRef(frame, 'record.runtimeType.toString()');
        final typeStringId = typeStringRef.id!;

        expect(
          await getObject(typeStringId),
          matchPrimitiveInstance(
            kind: InstanceKind.kString,
            value: '(bool, int, {IdentityMap<String, int> array})',
          ),
        );
      });
    });

<<<<<<< HEAD
    test('nested record type', () async {
      await onBreakPoint('printNestedLocalRecord', (event) async {
        final frame = event.topFrame!.index!;
        final instanceRef = await getInstanceRef(frame, 'record.runtimeType');
        final instanceId = instanceRef.id!;

        expect(instanceRef, matchRecordTypeInstanceRef(length: 2));
        expect(await getObject(instanceId), matchRecordTypeInstance(length: 2));

        final classId = instanceRef.classRef!.id;
        expect(await getObject(classId), matchRecordTypeClass);
      });
    });

    test('nested record type elements', () async {
      await onBreakPoint('printNestedLocalRecord', (event) async {
        final frame = event.topFrame!.index!;
        final instanceRef = await getInstanceRef(frame, 'record.runtimeType');
        final instanceId = instanceRef.id!;

        final elements = await getElements(instanceId);
        expect(
          elements,
          [matchTypeInstance('bool'), matchRecordTypeInstance(length: 2)],
        );
        expect(
          await getElements(elements[1].id!),
          [matchTypeInstance('bool'), matchTypeInstance('int')],
        );
        expect(
          await getDisplayedFields(instanceRef),
          {1: 'bool', 2: '(bool, int)'},
        );
        expect(
          await getDisplayedFields(elements[1]),
          {1: 'bool', 2: 'int'},
        );
      });
    });
=======
    test(
      'nested record type',
      () async {
        await onBreakPoint('printNestedLocalRecord', (event) async {
          final frame = event.topFrame!.index!;
          final instanceRef = await getInstanceRef(frame, 'record.runtimeType');
          final instanceId = instanceRef.id!;

          expect(instanceRef, matchRecordTypeInstanceRef(length: 2));
          expect(
            await getObject(instanceId),
            matchRecordTypeInstance(length: 2),
          );

          final classId = instanceRef.classRef!.id;
          expect(await getObject(classId), matchRecordTypeClass);
        });
      },
      skip: 'https://github.com/dart-lang/webdev/issues/2351',
    );

    test(
      'nested record type elements',
      () async {
        await onBreakPoint('printNestedLocalRecord', (event) async {
          final frame = event.topFrame!.index!;
          final instanceRef = await getInstanceRef(frame, 'record.runtimeType');
          final instanceId = instanceRef.id!;

          final elements = await getElements(instanceId);
          expect(
            elements,
            [matchTypeInstance('bool'), matchRecordTypeInstance(length: 2)],
          );
          expect(
            await getElements(elements[1].id!),
            [matchTypeInstance('bool'), matchTypeInstance('int')],
          );
          expect(
            await getDisplayedFields(instanceRef),
            ['bool', '(bool, int)'],
          );
          expect(
            await getDisplayedFields(elements[1]),
            ['bool', 'int'],
          );
        });
      },
      skip: 'https://github.com/dart-lang/webdev/issues/2351',
    );
>>>>>>> a5ad7532

    test(
      'nested record type getters',
      () async {
        await onBreakPoint('printNestedLocalRecord', (event) async {
          final frame = event.topFrame!.index!;
          final instanceRef = await getInstanceRef(frame, 'record.runtimeType');
          final elements = await getElements(instanceRef.id!);

          expect(
            await getDisplayedGetters(instanceRef),
            matchDisplayedTypeObjectGetters,
          );
          expect(
            await getDisplayedGetters(elements[1]),
            matchDisplayedTypeObjectGetters,
          );
        });
      },
      skip: !dartSdkIsAtLeast('3.4.0-56.0.dev'),
    );

    test('nested record type display', () async {
      await onBreakPoint('printNestedLocalRecord', (event) async {
        final frame = event.topFrame!.index!;
        final typeStringRef =
            await getInstanceRef(frame, 'record.runtimeType.toString()');
        final typeStringId = typeStringRef.id!;

        expect(
          await getObject(typeStringId),
          matchPrimitiveInstance(
            kind: InstanceKind.kString,
            value: '(bool, (bool, int))',
          ),
        );
      });
    });

<<<<<<< HEAD
    test('nested record type with named fields', () async {
      await onBreakPoint('printNestedNamedLocalRecord', (event) async {
        final frame = event.topFrame!.index!;
        final instanceRef = await getInstanceRef(frame, 'record.runtimeType');
        final instanceId = instanceRef.id!;
        final instance = await getObject(instanceId);

        expect(instanceRef, matchRecordTypeInstanceRef(length: 2));
        expect(instance, matchRecordTypeInstance(length: 2));

        final classId = instanceRef.classRef!.id;
        expect(await getObject(classId), matchRecordTypeClass);
      });
    });

    test('nested record type with named fields elements', () async {
      await onBreakPoint('printNestedNamedLocalRecord', (event) async {
        final frame = event.topFrame!.index!;
        final instanceRef = await getInstanceRef(frame, 'record.runtimeType');
        final instanceId = instanceRef.id!;

        final elements = await getElements(instanceId);
        expect(
          elements,
          [matchTypeInstance('bool'), matchRecordTypeInstance(length: 2)],
        );
        expect(
          await getElements(elements[1].id!),
          [matchTypeInstance('bool'), matchTypeInstance('int')],
        );
        expect(
          await getDisplayedFields(instanceRef),
          {1: 'bool', 'inner': '(bool, int)'},
        );

        expect(
          await getDisplayedFields(elements[1]),
          {1: 'bool', 2: 'int'},
        );
      });
    });

    test(
      'nested record type with named fields getters',
=======
    test(
      'nested record type with named fields',
      () async {
        await onBreakPoint('printNestedNamedLocalRecord', (event) async {
          final frame = event.topFrame!.index!;
          final instanceRef = await getInstanceRef(frame, 'record.runtimeType');
          final instanceId = instanceRef.id!;
          final instance = await getObject(instanceId);

          expect(instanceRef, matchRecordTypeInstanceRef(length: 2));
          expect(instance, matchRecordTypeInstance(length: 2));

          final classId = instanceRef.classRef!.id;
          expect(await getObject(classId), matchRecordTypeClass);
        });
      },
      skip: 'https://github.com/dart-lang/webdev/issues/2351',
    );

    test(
      'nested record type with named fields elements',
>>>>>>> a5ad7532
      () async {
        await onBreakPoint('printNestedNamedLocalRecord', (event) async {
          final frame = event.topFrame!.index!;
          final instanceRef = await getInstanceRef(frame, 'record.runtimeType');
<<<<<<< HEAD
          final elements = await getElements(instanceRef.id!);

          expect(
            await getDisplayedGetters(instanceRef),
            matchDisplayedTypeObjectGetters,
          );
          expect(
            await getDisplayedGetters(elements[1]),
            matchDisplayedTypeObjectGetters,
          );
        });
      },
      skip: !dartSdkIsAtLeast('3.4.0-56.0.dev'),
    );

    test('nested record type with named fields display', () async {
      await onBreakPoint('printNestedNamedLocalRecord', (event) async {
        final frame = event.topFrame!.index!;
        final instanceRef = await getInstanceRef(frame, 'record.runtimeType');
        final instance = await getObject(instanceRef.id!);
        final typeClassId = instance.classRef!.id;

        expect(await getObject(typeClassId), matchRecordTypeClass);

        final typeStringRef =
            await getInstanceRef(frame, 'record.runtimeType.toString()');
        final typeStringId = typeStringRef.id!;

        expect(
          await getObject(typeStringId),
          matchPrimitiveInstance(
            kind: InstanceKind.kString,
            value: '(bool, {(bool, int) inner})',
          ),
        );
      });
    });
=======
          final instanceId = instanceRef.id!;

          final elements = await getElements(instanceId);
          expect(
            elements,
            [matchTypeInstance('bool'), matchRecordTypeInstance(length: 2)],
          );
          expect(
            await getElements(elements[1].id!),
            [matchTypeInstance('bool'), matchTypeInstance('int')],
          );
          expect(
            await getDisplayedFields(instanceRef),
            ['bool', '(bool, int)'],
          );
          expect(
            await getDisplayedFields(elements[1]),
            ['bool', 'int'],
          );
        });
      },
      skip: 'https://github.com/dart-lang/webdev/issues/2351',
    );

    test(
      'nested record type with named fields display',
      () async {
        await onBreakPoint('printNestedNamedLocalRecord', (event) async {
          final frame = event.topFrame!.index!;
          final instanceRef = await getInstanceRef(frame, 'record.runtimeType');
          final instance = await getObject(instanceRef.id!);
          final typeClassId = instance.classRef!.id;

          expect(await getObject(typeClassId), matchRecordTypeClass);

          final typeStringRef =
              await getInstanceRef(frame, 'record.runtimeType.toString()');
          final typeStringId = typeStringRef.id!;

          expect(
            await getObject(typeStringId),
            matchPrimitiveInstance(
              kind: InstanceKind.kString,
              value: '(bool, {(bool, int) inner})',
            ),
          );
        });
      },
      skip: 'https://github.com/dart-lang/webdev/issues/2351',
    );
>>>>>>> a5ad7532
  });
}<|MERGE_RESOLUTION|>--- conflicted
+++ resolved
@@ -87,30 +87,25 @@
     setUp(() => setCurrentLogWriter(debug: debug));
     tearDown(() => service.resume(isolateId));
 
-    test(
-      'simple record type',
-      () async {
-        await onBreakPoint(
-          'printSimpleLocalRecord',
-          (event) async {
-            final frame = event.topFrame!.index!;
-            final instanceRef =
-                await getInstanceRef(frame, 'record.runtimeType');
-            final instanceId = instanceRef.id!;
-
-            expect(instanceRef, matchRecordTypeInstanceRef(length: 2));
-            expect(
-              await getObject(instanceId),
-              matchRecordTypeInstance(length: 2),
-            );
-
-            final classId = instanceRef.classRef!.id;
-            expect(await getObject(classId), matchRecordTypeClass);
-          },
-        );
-      },
-      skip: 'https://github.com/dart-lang/webdev/issues/2351',
-    );
+    test('simple record type', () async {
+      await onBreakPoint(
+        'printSimpleLocalRecord',
+        (event) async {
+          final frame = event.topFrame!.index!;
+          final instanceRef = await getInstanceRef(frame, 'record.runtimeType');
+          final instanceId = instanceRef.id!;
+
+          expect(instanceRef, matchRecordTypeInstanceRef(length: 2));
+          expect(
+            await getObject(instanceId),
+            matchRecordTypeInstance(length: 2),
+          );
+
+          final classId = instanceRef.classRef!.id;
+          expect(await getObject(classId), matchRecordTypeClass);
+        },
+      );
+    });
 
     test('simple record type elements', () async {
       await onBreakPoint('printSimpleLocalRecord', (event) async {
@@ -180,7 +175,6 @@
           expect(await getObject(classId), matchRecordTypeClass);
         });
       },
-      skip: 'https://github.com/dart-lang/webdev/issues/2351',
     );
 
     test('complex record type elements', () async {
@@ -237,26 +231,22 @@
       });
     });
 
-    test(
-      'complex record type with named fields ',
-      () async {
-        await onBreakPoint('printComplexNamedLocalRecord', (event) async {
-          final frame = event.topFrame!.index!;
-          final instanceRef = await getInstanceRef(frame, 'record.runtimeType');
-          final instanceId = instanceRef.id!;
-
-          expect(instanceRef, matchRecordTypeInstanceRef(length: 3));
-          expect(
-            await getObject(instanceId),
-            matchRecordTypeInstance(length: 3),
-          );
-
-          final classId = instanceRef.classRef!.id;
-          expect(await getObject(classId), matchRecordTypeClass);
-        });
-      },
-      skip: 'https://github.com/dart-lang/webdev/issues/2351',
-    );
+    test('complex record type with named fields ', () async {
+      await onBreakPoint('printComplexNamedLocalRecord', (event) async {
+        final frame = event.topFrame!.index!;
+        final instanceRef = await getInstanceRef(frame, 'record.runtimeType');
+        final instanceId = instanceRef.id!;
+
+        expect(instanceRef, matchRecordTypeInstanceRef(length: 3));
+        expect(
+          await getObject(instanceId),
+          matchRecordTypeInstance(length: 3),
+        );
+
+        final classId = instanceRef.classRef!.id;
+        expect(await getObject(classId), matchRecordTypeClass);
+      });
+    });
 
     test('complex record type with named fields elements', () async {
       await onBreakPoint('printComplexNamedLocalRecord', (event) async {
@@ -313,20 +303,25 @@
       });
     });
 
-<<<<<<< HEAD
-    test('nested record type', () async {
-      await onBreakPoint('printNestedLocalRecord', (event) async {
-        final frame = event.topFrame!.index!;
-        final instanceRef = await getInstanceRef(frame, 'record.runtimeType');
-        final instanceId = instanceRef.id!;
-
-        expect(instanceRef, matchRecordTypeInstanceRef(length: 2));
-        expect(await getObject(instanceId), matchRecordTypeInstance(length: 2));
-
-        final classId = instanceRef.classRef!.id;
-        expect(await getObject(classId), matchRecordTypeClass);
-      });
-    });
+    test(
+      'nested record type',
+      () async {
+        await onBreakPoint('printNestedLocalRecord', (event) async {
+          final frame = event.topFrame!.index!;
+          final instanceRef = await getInstanceRef(frame, 'record.runtimeType');
+          final instanceId = instanceRef.id!;
+
+          expect(instanceRef, matchRecordTypeInstanceRef(length: 2));
+          expect(
+            await getObject(instanceId),
+            matchRecordTypeInstance(length: 2),
+          );
+
+          final classId = instanceRef.classRef!.id;
+          expect(await getObject(classId), matchRecordTypeClass);
+        });
+      },
+    );
 
     test('nested record type elements', () async {
       await onBreakPoint('printNestedLocalRecord', (event) async {
@@ -353,58 +348,6 @@
         );
       });
     });
-=======
-    test(
-      'nested record type',
-      () async {
-        await onBreakPoint('printNestedLocalRecord', (event) async {
-          final frame = event.topFrame!.index!;
-          final instanceRef = await getInstanceRef(frame, 'record.runtimeType');
-          final instanceId = instanceRef.id!;
-
-          expect(instanceRef, matchRecordTypeInstanceRef(length: 2));
-          expect(
-            await getObject(instanceId),
-            matchRecordTypeInstance(length: 2),
-          );
-
-          final classId = instanceRef.classRef!.id;
-          expect(await getObject(classId), matchRecordTypeClass);
-        });
-      },
-      skip: 'https://github.com/dart-lang/webdev/issues/2351',
-    );
-
-    test(
-      'nested record type elements',
-      () async {
-        await onBreakPoint('printNestedLocalRecord', (event) async {
-          final frame = event.topFrame!.index!;
-          final instanceRef = await getInstanceRef(frame, 'record.runtimeType');
-          final instanceId = instanceRef.id!;
-
-          final elements = await getElements(instanceId);
-          expect(
-            elements,
-            [matchTypeInstance('bool'), matchRecordTypeInstance(length: 2)],
-          );
-          expect(
-            await getElements(elements[1].id!),
-            [matchTypeInstance('bool'), matchTypeInstance('int')],
-          );
-          expect(
-            await getDisplayedFields(instanceRef),
-            ['bool', '(bool, int)'],
-          );
-          expect(
-            await getDisplayedFields(elements[1]),
-            ['bool', 'int'],
-          );
-        });
-      },
-      skip: 'https://github.com/dart-lang/webdev/issues/2351',
-    );
->>>>>>> a5ad7532
 
     test(
       'nested record type getters',
@@ -444,7 +387,6 @@
       });
     });
 
-<<<<<<< HEAD
     test('nested record type with named fields', () async {
       await onBreakPoint('printNestedNamedLocalRecord', (event) async {
         final frame = event.topFrame!.index!;
@@ -489,34 +431,10 @@
 
     test(
       'nested record type with named fields getters',
-=======
-    test(
-      'nested record type with named fields',
       () async {
         await onBreakPoint('printNestedNamedLocalRecord', (event) async {
           final frame = event.topFrame!.index!;
           final instanceRef = await getInstanceRef(frame, 'record.runtimeType');
-          final instanceId = instanceRef.id!;
-          final instance = await getObject(instanceId);
-
-          expect(instanceRef, matchRecordTypeInstanceRef(length: 2));
-          expect(instance, matchRecordTypeInstance(length: 2));
-
-          final classId = instanceRef.classRef!.id;
-          expect(await getObject(classId), matchRecordTypeClass);
-        });
-      },
-      skip: 'https://github.com/dart-lang/webdev/issues/2351',
-    );
-
-    test(
-      'nested record type with named fields elements',
->>>>>>> a5ad7532
-      () async {
-        await onBreakPoint('printNestedNamedLocalRecord', (event) async {
-          final frame = event.topFrame!.index!;
-          final instanceRef = await getInstanceRef(frame, 'record.runtimeType');
-<<<<<<< HEAD
           final elements = await getElements(instanceRef.id!);
 
           expect(
@@ -530,53 +448,6 @@
         });
       },
       skip: !dartSdkIsAtLeast('3.4.0-56.0.dev'),
-    );
-
-    test('nested record type with named fields display', () async {
-      await onBreakPoint('printNestedNamedLocalRecord', (event) async {
-        final frame = event.topFrame!.index!;
-        final instanceRef = await getInstanceRef(frame, 'record.runtimeType');
-        final instance = await getObject(instanceRef.id!);
-        final typeClassId = instance.classRef!.id;
-
-        expect(await getObject(typeClassId), matchRecordTypeClass);
-
-        final typeStringRef =
-            await getInstanceRef(frame, 'record.runtimeType.toString()');
-        final typeStringId = typeStringRef.id!;
-
-        expect(
-          await getObject(typeStringId),
-          matchPrimitiveInstance(
-            kind: InstanceKind.kString,
-            value: '(bool, {(bool, int) inner})',
-          ),
-        );
-      });
-    });
-=======
-          final instanceId = instanceRef.id!;
-
-          final elements = await getElements(instanceId);
-          expect(
-            elements,
-            [matchTypeInstance('bool'), matchRecordTypeInstance(length: 2)],
-          );
-          expect(
-            await getElements(elements[1].id!),
-            [matchTypeInstance('bool'), matchTypeInstance('int')],
-          );
-          expect(
-            await getDisplayedFields(instanceRef),
-            ['bool', '(bool, int)'],
-          );
-          expect(
-            await getDisplayedFields(elements[1]),
-            ['bool', 'int'],
-          );
-        });
-      },
-      skip: 'https://github.com/dart-lang/webdev/issues/2351',
     );
 
     test(
@@ -603,8 +474,6 @@
           );
         });
       },
-      skip: 'https://github.com/dart-lang/webdev/issues/2351',
-    );
->>>>>>> a5ad7532
+    );
   });
 }