// Copyright (c) 2023, the Dart project authors.  Please see the AUTHORS file
// for details. All rights reserved. Use of this source code is governed by a
// BSD-style license that can be found in the LICENSE file.

import 'package:test/test.dart';
import 'package:test_common/logging.dart';
import 'package:test_common/test_sdk_configuration.dart';
import 'package:test_common/utilities.dart';
import 'package:vm_service/vm_service.dart';

import '../../evaluate_common.dart';
import '../../fixtures/context.dart';
import '../../fixtures/project.dart';
import '../../fixtures/utilities.dart';
import 'test_inspector.dart';

void runTests({
  required TestSdkConfigurationProvider provider,
  required CompilationMode compilationMode,
  required bool canaryFeatures,
  required bool debug,
}) {
  final project = TestProject.testExperimentWithSoundNullSafety;
  final context = TestContext(project, provider);
  final testInspector = TestInspector(context);

  late VmService service;
  late Stream<Event> stream;
  late String isolateId;
  late ScriptRef mainScript;

  onBreakPoint(breakPointId, body) => testInspector.onBreakPoint(
        stream,
        isolateId,
        mainScript,
        breakPointId,
        body,
      );

  getObject(instanceId) => service.getObject(isolateId, instanceId);

  getDisplayedFields(instanceRef) =>
      testInspector.getDisplayedFields(isolateId, instanceRef);

  getDisplayedGetters(instanceRef) =>
      testInspector.getDisplayedGetters(isolateId, instanceRef);

  getInstanceRef(frame, expression) =>
      testInspector.getInstanceRef(isolateId, frame, expression);

  getFields(instanceRef, {offset, count, depth = -1}) =>
      testInspector.getFields(
        isolateId,
        instanceRef,
        offset: offset,
        count: count,
        depth: depth,
      );

  getElements(String instanceId) =>
      testInspector.getElements(isolateId, instanceId);

  final matchTypeObjectFields = {
    '_rti': matchInstanceRefClassName('Rti'),
  };

  final matchDisplayedTypeObjectFields = {
    '_rti': 'Instance of \'Rti\'',
  };

  final matchDisplayedTypeObjectGetters = {
    'hashCode': matches('[0-9]*'),
    'runtimeType': matchTypeClassName,
  };

  group('$compilationMode |', () {
    setUpAll(() async {
      setCurrentLogWriter(debug: debug);
      await context.setUp(
        testSettings: TestSettings(
          compilationMode: compilationMode,
          enableExpressionEvaluation: true,
          verboseCompiler: debug,
          experiments: ['records', 'patterns'],
          canaryFeatures: canaryFeatures,
        ),
      );
      service = context.debugConnection.vmService;

      final vm = await service.getVM();
      isolateId = vm.isolates!.first.id!;
      final scripts = await service.getScripts(isolateId);

      await service.streamListen('Debug');
      stream = service.onEvent('Debug');

      mainScript = scripts.scripts!
          .firstWhere((each) => each.uri!.contains('main.dart'));
    });

    tearDownAll(() async {
      await context.tearDown();
    });

    setUp(() => setCurrentLogWriter(debug: debug));
    tearDown(() => service.resume(isolateId));

    test('String type', () async {
      await onBreakPoint('printSimpleLocalRecord', (event) async {
        final frame = event.topFrame!.index!;
        final instanceRef = await getInstanceRef(frame, "'1'.runtimeType");
        expect(instanceRef, matchTypeInstanceRef('String'));

        final instanceId = instanceRef.id!;
        final instance = await getObject(instanceId);
        expect(instance, matchTypeInstance('String'));

        final classId = instanceRef.classRef!.id;
        expect(await getObject(classId), matchTypeClass);
        expect(
          await getFields(instanceRef, depth: 1),
          matchTypeObjectFields,
        );
        expect(
          await getDisplayedFields(instanceRef),
          matchDisplayedTypeObjectFields,
        );
      });
    });

    test(
      'String type getters',
      () async {
        await onBreakPoint('printSimpleLocalRecord', (event) async {
          final frame = event.topFrame!.index!;
          final instanceRef = await getInstanceRef(frame, "'1'.runtimeType");

          expect(
            await getDisplayedGetters(instanceRef),
            matchDisplayedTypeObjectGetters,
          );
        });
      },
      skip: !dartSdkIsAtLeast('3.4.0-56.0.dev'),
    );

    test('int type', () async {
      await onBreakPoint('printSimpleLocalRecord', (event) async {
        final frame = event.topFrame!.index!;
        final instanceRef = await getInstanceRef(frame, '1.runtimeType');
        expect(instanceRef, matchTypeInstanceRef('int'));

        final instanceId = instanceRef.id!;
        final instance = await getObject(instanceId);
        expect(instance, matchTypeInstance('int'));

        final classId = instanceRef.classRef!.id;
        expect(await getObject(classId), matchTypeClass);
        expect(
          await getFields(instanceRef, depth: 1),
          matchTypeObjectFields,
        );
        expect(
          await getDisplayedFields(instanceRef),
          matchDisplayedTypeObjectFields,
        );
      });
    });

    test(
      'int type getters',
      () async {
        await onBreakPoint('printSimpleLocalRecord', (event) async {
          final frame = event.topFrame!.index!;
          final instanceRef = await getInstanceRef(frame, '1.runtimeType');

          expect(
            await getDisplayedGetters(instanceRef),
            matchDisplayedTypeObjectGetters,
          );
        });
      },
      skip: !dartSdkIsAtLeast('3.4.0-56.0.dev'),
    );

    test('list type', () async {
      await onBreakPoint('printSimpleLocalRecord', (event) async {
        final frame = event.topFrame!.index!;
        final instanceRef = await getInstanceRef(frame, '<int>[].runtimeType');
        expect(instanceRef, matchTypeInstanceRef('List<int>'));

        final instanceId = instanceRef.id!;
        final instance = await getObject(instanceId);
        expect(instance, matchTypeInstance('List<int>'));

        final classId = instanceRef.classRef!.id;
        expect(await getObject(classId), matchTypeClass);
        expect(
          await getFields(instanceRef, depth: 1),
          matchTypeObjectFields,
        );
        expect(
          await getDisplayedFields(instanceRef),
          matchDisplayedTypeObjectFields,
        );
        expect(
          await getDisplayedGetters(instanceRef),
          matchDisplayedTypeObjectGetters,
        );
      });
    });

    test('map type', () async {
      await onBreakPoint('printSimpleLocalRecord', (event) async {
        final frame = event.topFrame!.index!;
        final instanceRef =
            await getInstanceRef(frame, '<int, String>{}.runtimeType');
        expect(instanceRef, matchTypeInstanceRef('IdentityMap<int, String>'));

        final instanceId = instanceRef.id!;
        final instance = await getObject(instanceId);
        expect(instance, matchTypeInstance('IdentityMap<int, String>'));

        final classId = instanceRef.classRef!.id;
        expect(await getObject(classId), matchTypeClass);
        expect(await getFields(instanceRef, depth: 1), matchTypeObjectFields);
        expect(
          await getDisplayedFields(instanceRef),
          matchDisplayedTypeObjectFields,
        );
      });
    });

    test(
      'map type getters',
      () async {
        await onBreakPoint('printSimpleLocalRecord', (event) async {
          final frame = event.topFrame!.index!;
          final instanceRef =
              await getInstanceRef(frame, '<int, String>{}.runtimeType');

          expect(
            await getDisplayedGetters(instanceRef),
            matchDisplayedTypeObjectGetters,
          );
        });
      },
      skip: !dartSdkIsAtLeast('3.4.0-56.0.dev'),
    );

    test('set type', () async {
      await onBreakPoint('printSimpleLocalRecord', (event) async {
        final frame = event.topFrame!.index!;
        final instanceRef = await getInstanceRef(frame, '<int>{}.runtimeType');
        expect(instanceRef, matchTypeInstanceRef('_IdentityHashSet<int>'));

        final instanceId = instanceRef.id!;
        final instance = await getObject(instanceId);
        expect(instance, matchTypeInstance('_IdentityHashSet<int>'));

        final classId = instanceRef.classRef!.id;
        expect(await getObject(classId), matchTypeClass);
        expect(
          await getFields(instanceRef, depth: 1),
          matchTypeObjectFields,
        );
        expect(
          await getDisplayedFields(instanceRef),
          matchDisplayedTypeObjectFields,
        );
      });
    });

    test(
<<<<<<< HEAD
      'set type getters',
=======
      'record type',
>>>>>>> a5ad7532
      () async {
        await onBreakPoint('printSimpleLocalRecord', (event) async {
          final frame = event.topFrame!.index!;
          final instanceRef =
<<<<<<< HEAD
              await getInstanceRef(frame, '<int>{}.runtimeType');

          expect(
            await getDisplayedGetters(instanceRef),
            matchDisplayedTypeObjectGetters,
          );
        });
      },
      skip: !dartSdkIsAtLeast('3.4.0-56.0.dev'),
    );

    test('record type', () async {
      await onBreakPoint('printSimpleLocalRecord', (event) async {
        final frame = event.topFrame!.index!;
        final instanceRef = await getInstanceRef(frame, "(0,'a').runtimeType");
        expect(instanceRef, matchRecordTypeInstanceRef(length: 2));

        final instanceId = instanceRef.id!;
        final instance = await getObject(instanceId);
        expect(instance, matchRecordTypeInstance(length: 2));
        expect(
          await getElements(instanceId),
          [matchTypeInstance('int'), matchTypeInstance('String')],
        );

        final classId = instanceRef.classRef!.id;
        expect(await getObject(classId), matchRecordTypeClass);
        expect(
          await getFields(instanceRef, depth: 2),
          {1: matchTypeObjectFields, 2: matchTypeObjectFields},
        );
        expect(
          await getDisplayedFields(instanceRef),
          {1: 'int', 2: 'String'},
        );
      });
    });
=======
              await getInstanceRef(frame, "(0,'a').runtimeType");
          expect(instanceRef, matchRecordTypeInstanceRef(length: 2));

          final instanceId = instanceRef.id!;
          final instance = await getObject(instanceId);
          expect(instance, matchRecordTypeInstance(length: 2));
          expect(
            await getElements(instanceId),
            [matchTypeInstance('int'), matchTypeInstance('String')],
          );

          final classId = instanceRef.classRef!.id;
          expect(await getObject(classId), matchRecordTypeClass);
          expect(
            await getFields(instanceRef, depth: 2),
            {1: matchTypeObject, 2: matchTypeObject},
          );
          expect(
            await getDisplayedFields(instanceRef),
            ['int', 'String'],
          );
        });
      },
      skip: 'https://github.com/dart-lang/webdev/issues/2351',
    );
>>>>>>> a5ad7532

    test(
      'record type getters',
      () async {
        await onBreakPoint('printSimpleLocalRecord', (event) async {
          final frame = event.topFrame!.index!;
          final instanceRef =
              await getInstanceRef(frame, "(0,'a').runtimeType");

          expect(
            await getDisplayedGetters(instanceRef),
            matchDisplayedTypeObjectGetters,
          );
        });
      },
      skip: !dartSdkIsAtLeast('3.4.0-56.0.dev'),
    );

    test('class type', () async {
      await onBreakPoint('printSimpleLocalRecord', (event) async {
        final frame = event.topFrame!.index!;
        final instanceRef =
            await getInstanceRef(frame, "Uri.file('').runtimeType");
        expect(instanceRef, matchTypeInstanceRef('_Uri'));

        final instanceId = instanceRef.id!;
        final instance = await getObject(instanceId);
        expect(instance, matchTypeInstance('_Uri'));

        final classId = instanceRef.classRef!.id;
        expect(await getObject(classId), matchTypeClass);
        expect(await getFields(instanceRef, depth: 1), matchTypeObjectFields);
        expect(
          await getDisplayedFields(instanceRef),
          matchDisplayedTypeObjectFields,
        );
      });
    });

    test(
      'class type getters',
      () async {
        await onBreakPoint('printSimpleLocalRecord', (event) async {
          final frame = event.topFrame!.index!;
          final instanceRef =
              await getInstanceRef(frame, "Uri.file('').runtimeType");

          expect(
            await getDisplayedGetters(instanceRef),
            matchDisplayedTypeObjectGetters,
          );
        });
      },
      skip: !dartSdkIsAtLeast('3.4.0-56.0.dev'),
    );
  });
}<|MERGE_RESOLUTION|>--- conflicted
+++ resolved
@@ -8,7 +8,6 @@
 import 'package:test_common/utilities.dart';
 import 'package:vm_service/vm_service.dart';
 
-import '../../evaluate_common.dart';
 import '../../fixtures/context.dart';
 import '../../fixtures/project.dart';
 import '../../fixtures/utilities.dart';
@@ -60,13 +59,9 @@
   getElements(String instanceId) =>
       testInspector.getElements(isolateId, instanceId);
 
-  final matchTypeObjectFields = {
-    '_rti': matchInstanceRefClassName('Rti'),
-  };
-
-  final matchDisplayedTypeObjectFields = {
-    '_rti': 'Instance of \'Rti\'',
-  };
+  final matchTypeObjectFields = {};
+
+  final matchDisplayedTypeObjectFields = {};
 
   final matchDisplayedTypeObjectGetters = {
     'hashCode': matches('[0-9]*'),
@@ -272,16 +267,11 @@
     });
 
     test(
-<<<<<<< HEAD
       'set type getters',
-=======
-      'record type',
->>>>>>> a5ad7532
       () async {
         await onBreakPoint('printSimpleLocalRecord', (event) async {
           final frame = event.topFrame!.index!;
           final instanceRef =
-<<<<<<< HEAD
               await getInstanceRef(frame, '<int>{}.runtimeType');
 
           expect(
@@ -319,33 +309,6 @@
         );
       });
     });
-=======
-              await getInstanceRef(frame, "(0,'a').runtimeType");
-          expect(instanceRef, matchRecordTypeInstanceRef(length: 2));
-
-          final instanceId = instanceRef.id!;
-          final instance = await getObject(instanceId);
-          expect(instance, matchRecordTypeInstance(length: 2));
-          expect(
-            await getElements(instanceId),
-            [matchTypeInstance('int'), matchTypeInstance('String')],
-          );
-
-          final classId = instanceRef.classRef!.id;
-          expect(await getObject(classId), matchRecordTypeClass);
-          expect(
-            await getFields(instanceRef, depth: 2),
-            {1: matchTypeObject, 2: matchTypeObject},
-          );
-          expect(
-            await getDisplayedFields(instanceRef),
-            ['int', 'String'],
-          );
-        });
-      },
-      skip: 'https://github.com/dart-lang/webdev/issues/2351',
-    );
->>>>>>> a5ad7532
 
     test(
       'record type getters',
