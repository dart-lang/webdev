// Copyright (c) 2019, the Dart project authors.  Please see the AUTHORS file
// for details. All rights reserved. Use of this source code is governed by a
// BSD-style license that can be found in the LICENSE file.

@TestOn('vm')
@Timeout(Duration(minutes: 2))
import 'dart:async';
import 'dart:convert';
import 'dart:io';

import 'package:dwds/src/loaders/strategy.dart';
import 'package:dwds/src/utilities/dart_uri.dart';
import 'package:dwds/src/utilities/shared.dart';
import 'package:http/http.dart' as http;
import 'package:path/path.dart' as path;
import 'package:test/test.dart';
import 'package:test_common/logging.dart';
import 'package:test_common/test_sdk_configuration.dart';
import 'package:vm_service/vm_service.dart';
import 'package:webkit_inspection_protocol/webkit_inspection_protocol.dart';

import 'fixtures/context.dart';
import 'fixtures/project.dart';

void main() {
  // Change to true to see verbose output from the tests.
  final debug = false;

  final provider = TestSdkConfigurationProvider(verbose: debug);
  tearDownAll(provider.dispose);

  final context = TestContext(TestProject.testWithSoundNullSafety, provider);

  group('shared context', () {
    setUpAll(() async {
      setCurrentLogWriter(debug: debug);
      await context.setUp(
        enableExpressionEvaluation: true,
        verboseCompiler: false,
      );
    });

    tearDownAll(() async {
      await context.tearDown();
    });

    group('breakpoints', () {
      VM vm;
      late Isolate isolate;

      late ScriptList scripts;
      late ScriptRef mainScript;

      setUp(() async {
        setCurrentLogWriter(debug: debug);
        vm = await context.service.getVM();
        isolate = await context.service.getIsolate(vm.isolates!.first.id!);
        scripts = await context.service.getScripts(isolate.id!);
        mainScript = scripts.scripts!
            .firstWhere((each) => each.uri!.contains('main.dart'));
      });

      test('addBreakpoint', () async {
        final line = await context.findBreakpointLine(
            'printHelloWorld', isolate.id!, mainScript);
        final firstBp = await context.service
            .addBreakpoint(isolate.id!, mainScript.id!, line);
        expect(firstBp, isNotNull);
        expect(firstBp.id, isNotNull);

        final secondBp = await context.service
            .addBreakpoint(isolate.id!, mainScript.id!, line);
        expect(secondBp, isNotNull);
        expect(secondBp.id, isNotNull);

        expect(firstBp.id, equals(secondBp.id));

        // Remove breakpoint so it doesn't impact other tests.
        await context.service.removeBreakpoint(isolate.id!, firstBp.id!);
      });

      test('addBreakpoint succeeds when sending the same breakpoint twice',
          () async {
        final line = await context.findBreakpointLine(
            'printHelloWorld', isolate.id!, mainScript);
        final firstBp =
            context.service.addBreakpoint(isolate.id!, mainScript.id!, line);
        final secondBp =
            context.service.addBreakpoint(isolate.id!, mainScript.id!, line);

        // Remove breakpoint so it doesn't impact other tests.
        await context.service
            .removeBreakpoint(isolate.id!, (await firstBp).id!);
        expect((await firstBp).id, equals((await secondBp).id));
      });

      test('addBreakpoint in nonsense location throws', () async {
        expect(
            context.service.addBreakpoint(isolate.id!, mainScript.id!, 200000),
            throwsA(predicate((dynamic e) => e is RPCError && e.code == 102)));
      });

      test('addBreakpoint on a part file', () async {
        final partScript = scripts.scripts!
            .firstWhere((script) => script.uri!.contains('part.dart'));
        final bp = await context.service
            .addBreakpoint(isolate.id!, partScript.id!, 10);
        // Remove breakpoint so it doesn't impact other tests.
        await context.service.removeBreakpoint(isolate.id!, bp.id!);
        expect(bp.id, isNotNull);
      });

      test('addBreakpointAtEntry', () async {
        await expectLater(
            context.service.addBreakpointAtEntry('', ''), throwsRPCError);
      });

      test('addBreakpointWithScriptUri', () async {
        final line = await context.findBreakpointLine(
            'printHelloWorld', isolate.id!, mainScript);
        final bp = await context.service
            .addBreakpointWithScriptUri(isolate.id!, mainScript.uri!, line);
        // Remove breakpoint so it doesn't impact other tests.
        await context.service.removeBreakpoint(isolate.id!, bp.id!);
        expect(bp.id, isNotNull);
      });

      test('addBreakpointWithScriptUri absolute file URI', () async {
        final test = context.project.absolutePackageDirectory;
        final scriptPath = Uri.parse(mainScript.uri!).path.substring(1);
        final fullPath = path.join(test, scriptPath);
        final fileUri = Uri.file(fullPath);
        final line = await context.findBreakpointLine(
            'printHelloWorld', isolate.id!, mainScript);
        final bp = await context.service
            .addBreakpointWithScriptUri(isolate.id!, '$fileUri', line);
        // Remove breakpoint so it doesn't impact other tests.
        await context.service.removeBreakpoint(isolate.id!, bp.id!);
        expect(bp.id, isNotNull);
      });

      test('removeBreakpoint null arguments', () async {
        await expectLater(
            context.service.removeBreakpoint('', ''), throwsSentinelException);
        await expectLater(
            context.service.removeBreakpoint(isolate.id!, ''), throwsRPCError);
      });

      test("removeBreakpoint that doesn't exist fails", () async {
        await expectLater(context.service.removeBreakpoint(isolate.id!, '1234'),
            throwsRPCError);
      });

      test('add and remove breakpoint', () async {
        final line = await context.findBreakpointLine(
            'printHelloWorld', isolate.id!, mainScript);
        final bp = await context.service
            .addBreakpoint(isolate.id!, mainScript.id!, line);
        expect(isolate.breakpoints, [bp]);
        await context.service.removeBreakpoint(isolate.id!, bp.id!);
        expect(isolate.breakpoints, isEmpty);
      });
    });

    group('callServiceExtension', () {
      setUp(() {
        setCurrentLogWriter(debug: debug);
      });

      test('success', () async {
        final serviceMethod = 'ext.test.callServiceExtension';
        await context.tabConnection.runtime
            .evaluate('registerExtension("$serviceMethod");');

        // The non-string keys/values get auto json-encoded to match the vm
        // behavior.
        final args = {
          'bool': true,
          'list': [1, '2', 3],
          'map': {'foo': 'bar'},
          'num': 1.0,
          'string': 'hello',
          1: 2,
          false: true,
        };

        final result = await context.service
            .callServiceExtension(serviceMethod, args: args);
        expect(
            result.json,
            args.map((k, v) => MapEntry(k is String ? k : jsonEncode(k),
                v is String ? v : jsonEncode(v))));
      }, onPlatform: {
        'windows': const Skip('https://github.com/dart-lang/webdev/issues/711'),
      });

      test('failure', () async {
        final serviceMethod = 'ext.test.callServiceExtensionWithError';
        await context.tabConnection.runtime
            .evaluate('registerExtensionWithError("$serviceMethod");');

        final errorDetails = {'intentional': 'error'};
        expect(
            context.service.callServiceExtension(serviceMethod, args: {
              'code': '-32001',
              'details': jsonEncode(errorDetails),
            }),
            throwsA(predicate((dynamic error) =>
                error is RPCError &&
                error.code == -32001 &&
                error.details == jsonEncode(errorDetails))));
      }, onPlatform: {
        'windows': const Skip('https://github.com/dart-lang/webdev/issues/711'),
      });
    });

    group('VMTimeline', () {
      setUp(() {
        setCurrentLogWriter(debug: debug);
      });

      test('clearVMTimeline', () async {
        await expectLater(context.service.clearVMTimeline(), throwsRPCError);
      });

      test('getVMTimelineMicros', () async {
        await expectLater(
            context.service.getVMTimelineMicros(), throwsRPCError);
      });

      test('getVMTimeline', () async {
        await expectLater(context.service.getVMTimeline(), throwsRPCError);
      });

      test('getVMTimelineFlags', () async {
        await expectLater(context.service.getVMTimelineFlags(), throwsRPCError);
      });

      test('setVMTimelineFlags', () async {
        await expectLater(
            context.service.setVMTimelineFlags(<String>[]), throwsRPCError);
      });
    });

    test('getMemoryUsage', () async {
      final vm = await context.service.getVM();
      final isolate = await context.service.getIsolate(vm.isolates!.first.id!);

      final memoryUsage = await context.service.getMemoryUsage(isolate.id!);

      expect(memoryUsage.heapUsage, isNotNull);
      expect(memoryUsage.heapUsage, greaterThan(0));
      expect(memoryUsage.heapCapacity, greaterThan(0));
      expect(memoryUsage.externalUsage, equals(0));
    });

    group('evaluate', () {
      late Isolate isolate;
      LibraryRef? bootstrap;

      setUpAll(() async {
        setCurrentLogWriter(debug: debug);
        final vm = await context.service.getVM();
        isolate = await context.service.getIsolate(vm.isolates!.first.id!);
        bootstrap = isolate.rootLib;
      });

      group('top level methods', () {
        setUp(() {
          setCurrentLogWriter(debug: debug);
        });

        test('can return strings', () async {
          expect(
              await context.service.evaluate(
                  isolate.id!, bootstrap!.id!, "helloString('world')"),
              const TypeMatcher<InstanceRef>().having(
                  (instance) => instance.valueAsString, 'value', 'world'));
        });

        test('can return bools', () async {
          expect(
              await context.service
                  .evaluate(isolate.id!, bootstrap!.id!, 'helloBool(true)'),
              const TypeMatcher<InstanceRef>().having(
                  (instance) => instance.valueAsString,
                  'valueAsString',
                  'true'));
          expect(
              await context.service
                  .evaluate(isolate.id!, bootstrap!.id!, 'helloBool(false)'),
              const TypeMatcher<InstanceRef>().having(
                  (instance) => instance.valueAsString,
                  'valueAsString',
                  'false'));
        });

        test('can return nums', () async {
          expect(
              await context.service
                  .evaluate(isolate.id!, bootstrap!.id!, 'helloNum(42.0)'),
              const TypeMatcher<InstanceRef>().having(
                  (instance) => instance.valueAsString, 'valueAsString', '42'));
          expect(
              await context.service
                  .evaluate(isolate.id!, bootstrap!.id!, 'helloNum(42.2)'),
              const TypeMatcher<InstanceRef>().having(
                  (instance) => instance.valueAsString,
                  'valueAsString',
                  '42.2'));
        });

        test('can return objects with ids', () async {
          final object = await context.service
              .evaluate(isolate.id!, bootstrap!.id!, 'createObject("cool")');
          expect(
              object,
              const TypeMatcher<InstanceRef>()
                  .having((instance) => instance.id, 'id', isNotNull));
          // TODO(jakemac): Add tests for the ClassRef once we create one,
          // https://github.com/dart-lang/sdk/issues/36771.
        });

        group('with provided scope', () {
          setUp(() {
            setCurrentLogWriter(debug: debug);
          });

          Future<InstanceRef> createRemoteObject(String message) async {
            return await context.service.evaluate(
                    isolate.id!, bootstrap!.id!, 'createObject("$message")')
                as InstanceRef;
          }

          test('single scope object', () async {
            final instance = await createRemoteObject('A');
            final result = await context.service.evaluate(
                isolate.id!, bootstrap!.id!, 'messageFor(arg1)',
                scope: {'arg1': instance.id!});
            expect(
                result,
                const TypeMatcher<InstanceRef>().having(
                    (instance) => instance.valueAsString,
                    'valueAsString',
                    'A'));
          });

          test('multiple scope objects', () async {
            final instance1 = await createRemoteObject('A');
            final instance2 = await createRemoteObject('B');
            final result = await context.service.evaluate(
                isolate.id!, bootstrap!.id!, 'messagesCombined(arg1, arg2)',
                scope: {'arg1': instance1.id!, 'arg2': instance2.id!});
            expect(
                result,
                const TypeMatcher<InstanceRef>().having(
                    (instance) => instance.valueAsString,
                    'valueAsString',
                    'AB'));
          });
        });
      });
    });

    test('evaluateInFrame', () async {
      await expectLater(
          context.service.evaluateInFrame('', 0, ''), throwsSentinelException);
    });

    test('getAllocationProfile', () async {
      await expectLater(
          context.service.getAllocationProfile(''), throwsRPCError);
    });

    test('getClassList', () async {
      await expectLater(context.service.getClassList(''), throwsRPCError);
    });

    test('getFlagList', () async {
      expect(await context.service.getFlagList(), isA<FlagList>());
    });

    test('getInstances', () async {
      await expectLater(
          context.service.getInstances('', '', 0), throwsRPCError);
    });

    group('getIsolate', () {
      setUp(() {
        setCurrentLogWriter(debug: debug);
      });

      test('works for existing isolates', () async {
        final vm = await context.service.getVM();
        final result = await context.service.getIsolate(vm.isolates!.first.id!);
        expect(result, const TypeMatcher<Isolate>());
        final isolate = result;
        expect(isolate.name, contains('main'));
        // TODO: library names change with kernel dart-lang/sdk#36736
        expect(isolate.rootLib!.uri, endsWith('.dart'));

        expect(
            isolate.libraries,
            containsAll([
              _libRef('package:path/path.dart'),
              // TODO: library names change with kernel dart-lang/sdk#36736
              _libRef(endsWith('main.dart')),
            ]));
        expect(isolate.extensionRPCs, contains('ext.hello_world.existing'));
      });

      test('throws for invalid ids', () async {
        expect(context.service.getIsolate('bad'), throwsSentinelException);
      });
    });

    group('getObject', () {
      late Isolate isolate;
      LibraryRef? bootstrap;

      Library? rootLibrary;

      setUpAll(() async {
        setCurrentLogWriter(debug: debug);
        final vm = await context.service.getVM();
        isolate = await context.service.getIsolate(vm.isolates!.first.id!);
        bootstrap = isolate.rootLib;
        rootLibrary = await context.service
            .getObject(isolate.id!, bootstrap!.id!) as Library;
      });

      setUp(() {
        setCurrentLogWriter(debug: debug);
      });

      test('root Library', () async {
        expect(rootLibrary, isNotNull);
        // TODO: library names change with kernel dart-lang/sdk#36736
        expect(rootLibrary!.uri, endsWith('main.dart'));
        expect(rootLibrary!.classes, hasLength(1));
        final testClass = rootLibrary!.classes!.first;
        expect(testClass.name, 'MyTestClass');
      });

      test('Library only contains included scripts', () async {
        final library = await context.service
            .getObject(isolate.id!, rootLibrary!.id!) as Library;
        expect(library.scripts, hasLength(2));
        expect(
            library.scripts,
            unorderedEquals([
              predicate((ScriptRef s) =>
                  s.uri == 'org-dartlang-app:///example/hello_world/main.dart'),
              predicate((ScriptRef s) =>
                  s.uri == 'org-dartlang-app:///example/hello_world/part.dart'),
            ]));
      });

      test('Can get the same library in parallel', () async {
        final futures = [
          context.service.getObject(isolate.id!, rootLibrary!.id!),
          context.service.getObject(isolate.id!, rootLibrary!.id!),
        ];
        final results = await Future.wait(futures);
        final library1 = results[0] as Library;
        final library2 = results[1] as Library;
        expect(library1, equals(library2));
      });

      test('Classes', () async {
        final testClass = await context.service
            .getObject(isolate.id!, rootLibrary!.classes!.first.id!) as Class;
        expect(
            testClass.functions,
            unorderedEquals([
              predicate((FuncRef f) => f.name == 'staticHello' && f.isStatic!),
              predicate((FuncRef f) => f.name == 'message' && !f.isStatic!),
              predicate((FuncRef f) => f.name == 'notFinal' && !f.isStatic!),
              predicate((FuncRef f) => f.name == 'hello' && !f.isStatic!),
              predicate((FuncRef f) => f.name == '_equals' && !f.isStatic!),
              predicate((FuncRef f) => f.name == 'hashCode' && !f.isStatic!),
              predicate((FuncRef f) => f.name == 'toString' && !f.isStatic!),
              predicate(
                  (FuncRef f) => f.name == 'noSuchMethod' && !f.isStatic!),
              predicate((FuncRef f) => f.name == 'runtimeType' && !f.isStatic!),
            ]));
        expect(
            testClass.fields,
            unorderedEquals([
              predicate((FieldRef f) =>
                  f.name == 'message' &&
                  f.declaredType != null &&
                  !f.isStatic! &&
                  !f.isConst! &&
                  f.isFinal!),
              predicate((FieldRef f) =>
                  f.name == 'notFinal' &&
                  f.declaredType != null &&
                  !f.isStatic! &&
                  !f.isConst! &&
                  !f.isFinal!),
              predicate((FieldRef f) =>
                  f.name == 'staticMessage' &&
                  f.declaredType != null &&
                  f.isStatic! &&
                  !f.isConst! &&
                  !f.isFinal!),
            ]));
      });

      test('Runtime classes', () async {
        final testClass = await context.service
            .getObject(isolate.id!, 'classes|dart:_runtime|_Type') as Class;
        expect(testClass.name, '_Type');
      });

      test('String', () async {
        final worldRef = await context.service.evaluate(
            isolate.id!, bootstrap!.id!, "helloString('world')") as InstanceRef;
        final world = await context.service.getObject(isolate.id!, worldRef.id!)
            as Instance;
        expect(world.valueAsString, 'world');
      });

      test('Large strings not truncated', () async {
        final largeString = await context.service.evaluate(
                isolate.id!, bootstrap!.id!, "helloString('${'abcde' * 250}')")
            as InstanceRef;
        expect(largeString.valueAsStringIsTruncated, isNot(isTrue));
        expect(largeString.valueAsString!.length, largeString.length);
        expect(largeString.length, 5 * 250);
      });

      /// Helper to create a list of 1001 elements, doing a direct JS eval.
      Future<RemoteObject> createList() {
        final expr = '''
          (function () {
            const sdk = ${globalLoadStrategy.loadModuleSnippet}("dart_sdk");
            const list = sdk.dart.dsend(sdk.core.List,"filled", [1001, 5]);
            list[4] = 100;
            return list;
      })()''';
        return context.service.inspector.jsEvaluate(expr);
      }

      /// Helper to create a LinkedHashMap with 1001 entries, doing a direct JS eval.
      Future<RemoteObject> createMap() {
        final expr = '''
          (function () {
            const sdk = ${globalLoadStrategy.loadModuleSnippet}("dart_sdk");
            const iterable = sdk.dart.dsend(sdk.core.Iterable, "generate", [1001]);
            const list1 = sdk.dart.dsend(iterable, "toList", []);
            const reversed = sdk.dart.dload(list1, "reversed");
            const list2 = sdk.dart.dsend(reversed, "toList", []);
            const map = sdk.dart.dsend(list2, "asMap", []);
            const linkedMap = sdk.dart.dsend(sdk.collection.LinkedHashMap, "from", [map]);
            return linkedMap;
      })()''';
        return context.service.inspector.jsEvaluate(expr);
      }

      test('Lists', () async {
        final list = await createList();
        final inst = await context.service
            .getObject(isolate.id!, list.objectId!) as Instance;
        expect(inst.length, 1001);
        expect(inst.offset, null);
        expect(inst.count, null);
        expect(inst.elements!.length, 1001);
        final fifth = inst.elements![4] as InstanceRef;
        expect(fifth.valueAsString, '100');
        final sixth = inst.elements![5] as InstanceRef;
        expect(sixth.valueAsString, '5');
      });

      test('Maps', () async {
        final map = await createMap();
        final inst = await context.service.getObject(isolate.id!, map.objectId!)
            as Instance;
        expect(inst.length, 1001);
        expect(inst.offset, null);
        expect(inst.count, null);
        expect(inst.associations!.length, 1001);
        final fifth = inst.associations![4];
        expect(fifth.key.valueAsString, '4');
        expect(fifth.value.valueAsString, '996');
        final sixth = inst.associations![5];
        expect(sixth.key.valueAsString, '5');
        expect(sixth.value.valueAsString, '995');
      });

      test('bool', () async {
        final ref = await context.service.evaluate(
            isolate.id!, bootstrap!.id!, 'helloBool(true)') as InstanceRef;
        final obj =
            await context.service.getObject(isolate.id!, ref.id!) as Instance;
        expect(obj.kind, InstanceKind.kBool);
        expect(obj.classRef!.name, 'Bool');
        expect(obj.valueAsString, 'true');
      });

      test('num', () async {
        final ref = await context.service.evaluate(
            isolate.id!, bootstrap!.id!, 'helloNum(42)') as InstanceRef;
        final obj =
            await context.service.getObject(isolate.id!, ref.id!) as Instance;
        expect(obj.kind, InstanceKind.kDouble);
        expect(obj.classRef!.name, 'Double');
        expect(obj.valueAsString, '42');
      });

      test('Scripts', () async {
        final scripts = await context.service.getScripts(isolate.id!);
        assert(scripts.scripts!.isNotEmpty);
        for (var scriptRef in scripts.scripts!) {
          final script = await context.service
              .getObject(isolate.id!, scriptRef.id!) as Script;
          final serverPath = DartUri(script.uri!, 'hello_world/').serverPath;
          final result = await http
              .get(Uri.parse('http://localhost:${context.port}/$serverPath'));
          expect(script.source, result.body);
          expect(scriptRef.uri, endsWith('.dart'));
          expect(script.tokenPosTable, isNotEmpty);
        }
      });

      group('getObject called with offset/count parameters', () {
        test('Lists with null offset and count are not truncated', () async {
          final list = await createList();
          final inst = await context.service.getObject(
            isolate.id!,
            list.objectId!,
            count: null,
            offset: null,
          ) as Instance;
          expect(inst.length, 1001);
          expect(inst.offset, null);
          expect(inst.count, null);
          expect(inst.elements!.length, 1001);
          final fifth = inst.elements![4] as InstanceRef;
          expect(fifth.valueAsString, '100');
          final sixth = inst.elements![5] as InstanceRef;
          expect(sixth.valueAsString, '5');
        });

        test('Lists with null count are not truncated', () async {
          final list = await createList();
          final inst = await context.service.getObject(
            isolate.id!,
            list.objectId!,
            count: null,
            offset: 0,
          ) as Instance;
          expect(inst.length, 1001);
          expect(inst.offset, 0);
          expect(inst.count, null);
          expect(inst.elements!.length, 1001);
          final fifth = inst.elements![4] as InstanceRef;
          expect(fifth.valueAsString, '100');
          final sixth = inst.elements![5] as InstanceRef;
          expect(sixth.valueAsString, '5');
        });

        test(
            'Lists with null count and offset greater than 0 are '
            'truncated from offset to end of list', () async {
          final list = await createList();
          final inst = await context.service.getObject(
            isolate.id!,
            list.objectId!,
            count: null,
            offset: 1000,
          ) as Instance;
          expect(inst.length, 1001);
          expect(inst.offset, 1000);
          expect(inst.count, null);
          expect(inst.elements!.length, 1);
          final only = inst.elements![0] as InstanceRef;
          expect(only.valueAsString, '5');
        });

        test('Lists with offset/count are truncated', () async {
          final list = await createList();
          final inst = await context.service.getObject(
            isolate.id!,
            list.objectId!,
            count: 7,
            offset: 4,
          ) as Instance;
          expect(inst.length, 1001);
          expect(inst.offset, 4);
          expect(inst.count, 7);
          expect(inst.elements!.length, 7);
          final fifth = inst.elements![0] as InstanceRef;
          expect(fifth.valueAsString, '100');
          final sixth = inst.elements![1] as InstanceRef;
          expect(sixth.valueAsString, '5');
        });

        test('Lists are truncated to the end if offset/count runs off the end',
            () async {
          final list = await createList();
          final inst = await context.service.getObject(
            isolate.id!,
            list.objectId!,
            count: 5,
            offset: 1000,
          ) as Instance;
          expect(inst.length, 1001);
          expect(inst.offset, 1000);
          expect(inst.count, 1);
          expect(inst.elements!.length, 1);
          final only = inst.elements![0] as InstanceRef;
          expect(only.valueAsString, '5');
        });

        test('Lists are truncated to empty if offset runs off the end',
            () async {
          final list = await createList();
          final inst = await context.service.getObject(
            isolate.id!,
            list.objectId!,
            count: 5,
            offset: 1002,
          ) as Instance;
          expect(inst.elements!.length, 0);
          expect(inst.length, 1001);
          expect(inst.offset, 1002);
          expect(inst.count, 0);
          expect(inst.elements!.length, 0);
        });

        test('Lists are truncated to empty with 0 count and null offset',
            () async {
          final list = await createList();
          final inst = await context.service.getObject(
            isolate.id!,
            list.objectId!,
            count: 0,
            offset: null,
          ) as Instance;
          expect(inst.elements!.length, 0);
          expect(inst.length, 1001);
          expect(inst.offset, null);
          expect(inst.count, 0);
          expect(inst.elements!.length, 0);
        });

        test('Maps with null offset/count are not truncated', () async {
          final map = await createMap();
          final inst = await context.service.getObject(
            isolate.id!,
            map.objectId!,
            count: null,
            offset: null,
          ) as Instance;
          expect(inst.length, 1001);
          expect(inst.offset, null);
          expect(inst.count, null);
          expect(inst.associations!.length, 1001);
          final fifth = inst.associations![4];
          expect(fifth.key.valueAsString, '4');
          expect(fifth.value.valueAsString, '996');
          final sixth = inst.associations![5];
          expect(sixth.key.valueAsString, '5');
          expect(sixth.value.valueAsString, '995');
        });

        test(
            'Maps with null count and offset greater than 0 are '
            'truncated from offset to end of map', () async {
          final list = await createMap();
          final inst = await context.service.getObject(
            isolate.id!,
            list.objectId!,
            count: null,
            offset: 1000,
          ) as Instance;
          expect(inst.length, 1001);
          expect(inst.offset, 1000);
          expect(inst.count, null);
          expect(inst.associations!.length, 1);
          final only = inst.associations![0];
          expect(only.key.valueAsString, '1000');
          expect(only.value.valueAsString, '0');
        });

        test('Maps with null count are not truncated', () async {
          final map = await createMap();
          final inst = await context.service.getObject(
            isolate.id!,
            map.objectId!,
            count: null,
            offset: 0,
          ) as Instance;
          expect(inst.length, 1001);
          expect(inst.offset, 0);
          expect(inst.count, null);
          expect(inst.associations!.length, 1001);
          final fifth = inst.associations![4];
          expect(fifth.key.valueAsString, '4');
          expect(fifth.value.valueAsString, '996');
          final sixth = inst.associations![5];
          expect(sixth.key.valueAsString, '5');
          expect(sixth.value.valueAsString, '995');
        });

        test('Maps with offset/count are truncated', () async {
          final map = await createMap();
          final inst = await context.service.getObject(
            isolate.id!,
            map.objectId!,
            count: 7,
            offset: 4,
          ) as Instance;
          expect(inst.length, 1001);
          expect(inst.offset, 4);
          expect(inst.count, 7);
          expect(inst.associations!.length, 7);
          final fifth = inst.associations![0];
          expect(fifth.key.valueAsString, '4');
          expect(fifth.value.valueAsString, '996');
          final sixth = inst.associations![1];
          expect(sixth.key.valueAsString, '5');
          expect(sixth.value.valueAsString, '995');
        });

        test('Maps are truncated to the end if offset/count runs off the end',
            () async {
          final map = await createMap();
          final inst = await context.service.getObject(
            isolate.id!,
            map.objectId!,
            count: 5,
            offset: 1000,
          ) as Instance;
          expect(inst.length, 1001);
          expect(inst.offset, 1000);
          expect(inst.count, 1);
          expect(inst.associations!.length, 1);
          final only = inst.associations![0];
          expect(only.key.valueAsString, '1000');
          expect(only.value.valueAsString, '0');
        });

        test('Maps are truncated to empty if offset runs off the end',
            () async {
          final list = await createMap();
          final inst = await context.service.getObject(
            isolate.id!,
            list.objectId!,
            count: 5,
            offset: 1002,
          ) as Instance;
          expect(inst.associations!.length, 0);
          expect(inst.length, 1001);
          expect(inst.offset, 1002);
          expect(inst.count, 0);
          expect(inst.associations!.length, 0);
        });

        test('Strings with offset/count are truncated', () async {
          final worldRef = await context.service
                  .evaluate(isolate.id!, bootstrap!.id!, "helloString('world')")
              as InstanceRef;
          final world = await context.service.getObject(
            isolate.id!,
            worldRef.id!,
            count: 2,
            offset: 1,
          ) as Instance;
          expect(world.valueAsString, 'or');
          expect(world.count, 2);
          expect(world.length, 5);
          expect(world.offset, 1);
        });

        test('Maps are truncated to empty if offset runs off the end',
            () async {
          final list = await createMap();
          final inst = await context.service.getObject(
            isolate.id!,
            list.objectId!,
            count: 5,
            offset: 1002,
          ) as Instance;
          expect(inst.associations!.length, 0);
          expect(inst.length, 1001);
          expect(inst.offset, 1002);
          expect(inst.count, 0);
          expect(inst.associations!.length, 0);
        });

        test('Maps are truncated to empty with 0 count and null offset',
            () async {
          final list = await createMap();
          final inst = await context.service.getObject(
            isolate.id!,
            list.objectId!,
            count: 0,
            offset: null,
          ) as Instance;
          expect(inst.associations!.length, 0);
          expect(inst.length, 1001);
          expect(inst.offset, null);
          expect(inst.count, 0);
          expect(inst.associations!.length, 0);
        });

        test(
            'Strings are truncated to the end if offset/count runs off the end',
            () async {
          final worldRef = await context.service
                  .evaluate(isolate.id!, bootstrap!.id!, "helloString('world')")
              as InstanceRef;
          final world = await context.service.getObject(
            isolate.id!,
            worldRef.id!,
            count: 5,
            offset: 3,
          ) as Instance;
          expect(world.valueAsString, 'ld');
          expect(world.count, 2);
          expect(world.length, 5);
          expect(world.offset, 3);
        });

<<<<<<< HEAD
        test('offset/count parameters are ignored for Classes', () async {
          final testClass = await context.service.getObject(
=======
        test(
            'offset/count parameters greater than zero are ignored for Classes',
            () async {
          final testClass = await service.getObject(
>>>>>>> ae7eb80c
            isolate.id!,
            rootLibrary!.classes!.first.id!,
            offset: 100,
            count: 100,
          ) as Class;
          expect(
              testClass.functions,
              unorderedEquals([
                predicate(
                    (FuncRef f) => f.name == 'staticHello' && f.isStatic!),
                predicate((FuncRef f) => f.name == 'message' && !f.isStatic!),
                predicate((FuncRef f) => f.name == 'notFinal' && !f.isStatic!),
                predicate((FuncRef f) => f.name == 'hello' && !f.isStatic!),
                predicate((FuncRef f) => f.name == '_equals' && !f.isStatic!),
                predicate((FuncRef f) => f.name == 'hashCode' && !f.isStatic!),
                predicate((FuncRef f) => f.name == 'toString' && !f.isStatic!),
                predicate(
                    (FuncRef f) => f.name == 'noSuchMethod' && !f.isStatic!),
                predicate(
                    (FuncRef f) => f.name == 'runtimeType' && !f.isStatic!),
              ]));
          expect(
              testClass.fields,
              unorderedEquals([
                predicate((FieldRef f) =>
                    f.name == 'message' &&
                    f.declaredType != null &&
                    !f.isStatic! &&
                    !f.isConst! &&
                    f.isFinal!),
                predicate((FieldRef f) =>
                    f.name == 'notFinal' &&
                    f.declaredType != null &&
                    !f.isStatic! &&
                    !f.isConst! &&
                    !f.isFinal!),
                predicate((FieldRef f) =>
                    f.name == 'staticMessage' &&
                    f.declaredType != null &&
                    f.isStatic! &&
                    !f.isConst! &&
                    !f.isFinal!),
              ]));
        });

        test('offset/count parameters equal to zero are ignored for Classes',
            () async {
          final testClass = await service.getObject(
            isolate.id!,
            rootLibrary!.classes!.first.id!,
            offset: 0,
            count: 0,
          ) as Class;
          expect(
              testClass.functions,
              unorderedEquals([
                predicate(
                    (FuncRef f) => f.name == 'staticHello' && f.isStatic!),
                predicate((FuncRef f) => f.name == 'message' && !f.isStatic!),
                predicate((FuncRef f) => f.name == 'notFinal' && !f.isStatic!),
                predicate((FuncRef f) => f.name == 'hello' && !f.isStatic!),
                predicate((FuncRef f) => f.name == '_equals' && !f.isStatic!),
                predicate((FuncRef f) => f.name == 'hashCode' && !f.isStatic!),
                predicate((FuncRef f) => f.name == 'toString' && !f.isStatic!),
                predicate(
                    (FuncRef f) => f.name == 'noSuchMethod' && !f.isStatic!),
                predicate(
                    (FuncRef f) => f.name == 'runtimeType' && !f.isStatic!),
              ]));
          expect(
              testClass.fields,
              unorderedEquals([
                predicate((FieldRef f) =>
                    f.name == 'message' &&
                    f.declaredType != null &&
                    !f.isStatic! &&
                    !f.isConst! &&
                    f.isFinal!),
                predicate((FieldRef f) =>
                    f.name == 'notFinal' &&
                    f.declaredType != null &&
                    !f.isStatic! &&
                    !f.isConst! &&
                    !f.isFinal!),
                predicate((FieldRef f) =>
                    f.name == 'staticMessage' &&
                    f.declaredType != null &&
                    f.isStatic! &&
                    !f.isConst! &&
                    !f.isFinal!),
              ]));
        });

        test('offset/count parameters are ignored for bools', () async {
          final ref = await context.service.evaluate(
              isolate.id!, bootstrap!.id!, 'helloBool(true)') as InstanceRef;
          final obj = await context.service.getObject(
            isolate.id!,
            ref.id!,
            offset: 100,
            count: 100,
          ) as Instance;
          expect(obj.kind, InstanceKind.kBool);
          expect(obj.classRef!.name, 'Bool');
          expect(obj.valueAsString, 'true');
        });

        test('offset/count parameters are ignored for nums', () async {
          final ref = await context.service.evaluate(
              isolate.id!, bootstrap!.id!, 'helloNum(42)') as InstanceRef;
          final obj = await context.service.getObject(
            isolate.id!,
            ref.id!,
            offset: 100,
            count: 100,
          ) as Instance;
          expect(obj.kind, InstanceKind.kDouble);
          expect(obj.classRef!.name, 'Double');
          expect(obj.valueAsString, '42');
        });

        test('offset/count parameters are ignored for null', () async {
          final ref = await context.service.evaluate(
              isolate.id!, bootstrap!.id!, 'helloNum(null)') as InstanceRef;
          final obj = await context.service.getObject(
            isolate.id!,
            ref.id!,
            offset: 100,
            count: 100,
          ) as Instance;
          expect(obj.kind, InstanceKind.kNull);
          expect(obj.classRef!.name, 'Null');
          expect(obj.valueAsString, 'null');
        });
      });
    });

    test('getScripts', () async {
      final vm = await context.service.getVM();
      final isolateId = vm.isolates!.first.id!;
      final scripts = await context.service.getScripts(isolateId);
      expect(scripts, isNotNull);
      expect(scripts.scripts, isNotEmpty);

      final scriptUris = scripts.scripts!.map((s) => s.uri);

      // Contains main script only once.
      expect(scriptUris.where((uri) => uri!.contains('hello_world/main.dart')),
          hasLength(1));

      // Containts a known script.
      expect(scriptUris, contains('package:path/path.dart'));

      // Containts part files as well.
      expect(scriptUris, contains(endsWith('part.dart')));
      expect(
          scriptUris, contains('package:intl/src/date_format_internal.dart'));
    });

    group('getSourceReport', () {
      setUp(() {
        setCurrentLogWriter(debug: debug);
      });

      test('Coverage report', () async {
        final vm = await context.service.getVM();
        final isolateId = vm.isolates!.first.id!;

        await expectLater(
            context.service.getSourceReport(isolateId, ['Coverage']),
            throwsRPCError);
      });

      test('Coverage report', () async {
        final vm = await context.service.getVM();
        final isolateId = vm.isolates!.first.id!;

        await expectLater(
            context.service.getSourceReport(isolateId, ['Coverage'],
                libraryFilters: ['foo']),
            throwsRPCError);
      });

      test('report type not understood', () async {
        final vm = await context.service.getVM();
        final isolateId = vm.isolates!.first.id!;

        await expectLater(
            context.service.getSourceReport(isolateId, ['FooBar']),
            throwsRPCError);
      });

      test('PossibleBreakpoints report', () async {
        final vm = await context.service.getVM();
        final isolateId = vm.isolates!.first.id!;
        final scripts = await context.service.getScripts(isolateId);
        final mainScript = scripts.scripts!
            .firstWhere((script) => script.uri!.contains('main.dart'));

        final sourceReport = await context.service.getSourceReport(
          isolateId,
          ['PossibleBreakpoints'],
          scriptId: mainScript.id,
        );

        expect(sourceReport.scripts, isNotEmpty);
        expect(sourceReport.ranges, isNotEmpty);

        final sourceReportRange = sourceReport.ranges!.first;
        expect(sourceReportRange.possibleBreakpoints, isNotEmpty);
      });
    });

    group('Pausing', () {
      String? isolateId;
      late Stream<Event> stream;
      ScriptList scripts;
      late ScriptRef mainScript;

      setUp(() async {
        setCurrentLogWriter(debug: debug);
        final vm = await context.service.getVM();
        isolateId = vm.isolates!.first.id;
        scripts = await context.service.getScripts(isolateId!);
        await context.service.streamListen('Debug');
        stream = context.service.onEvent('Debug');
        mainScript = scripts.scripts!
            .firstWhere((script) => script.uri!.contains('main.dart'));
      });

      test('at breakpoints sets pauseBreakPoints', () async {
        final line = await context.findBreakpointLine(
            'callPrintCount', isolateId!, mainScript);
        final bp = await context.service
            .addBreakpoint(isolateId!, mainScript.id!, line);
        final event = await stream
            .firstWhere((event) => event.kind == EventKind.kPauseBreakpoint);
        final pauseBreakpoints = event.pauseBreakpoints!;
        expect(pauseBreakpoints, hasLength(1));
        expect(pauseBreakpoints.first.id, bp.id);
        await context.service.removeBreakpoint(isolateId!, bp.id!);
      });

      tearDown(() async {
        // Resume execution to not impact other tests.
        await context.service.resume(isolateId!);
      });
    });

    group('Step', () {
      String? isolateId;
      late Stream<Event> stream;
      ScriptList scripts;
      ScriptRef mainScript;

      setUp(() async {
        setCurrentLogWriter(debug: debug);
        final vm = await context.service.getVM();
        isolateId = vm.isolates!.first.id;
        scripts = await context.service.getScripts(isolateId!);
        await context.service.streamListen('Debug');
        stream = context.service.onEvent('Debug');
        mainScript = scripts.scripts!
            .firstWhere((script) => script.uri!.contains('main.dart'));
        final line = await context.findBreakpointLine(
            'callPrintCount', isolateId!, mainScript);
        final bp = await context.service
            .addBreakpoint(isolateId!, mainScript.id!, line);
        // Wait for breakpoint to trigger.
        await stream
            .firstWhere((event) => event.kind == EventKind.kPauseBreakpoint);
        await context.service.removeBreakpoint(isolateId!, bp.id!);
      });

      tearDown(() async {
        // Resume execution to not impact other tests.
        await context.service.resume(isolateId!);
      });

      test('Into goes to the next Dart location', () async {
        await context.service.resume(isolateId!, step: 'Into');
        // Wait for the step to actually occur.
        await stream
            .firstWhere((event) => event.kind == EventKind.kPauseInterrupted);
        final stack = await context.service.getStack(isolateId!);
        expect(stack, isNotNull);
        final first = stack.frames!.first;
        expect(first.kind, 'Regular');
        expect(first.code!.kind, 'Dart');
        expect(first.code!.name, 'printCount');
      });

      test('Over goes to the next Dart location', () async {
        await context.service.resume(isolateId!, step: 'Over');
        // Wait for the step to actually occur.
        await stream
            .firstWhere((event) => event.kind == EventKind.kPauseInterrupted);
        final stack = await context.service.getStack(isolateId!);
        expect(stack, isNotNull);
        final first = stack.frames!.first;
        expect(first.kind, 'Regular');
        expect(first.code!.kind, 'Dart');
        expect(first.code!.name, '<closure>');
      });

      test('Out goes to the next Dart location', () async {
        await context.service.resume(isolateId!, step: 'Out');
        // Wait for the step to actually occur.
        await stream
            .firstWhere((event) => event.kind == EventKind.kPauseInterrupted);
        final stack = await context.service.getStack(isolateId!);
        expect(stack, isNotNull);
        final first = stack.frames!.first;
        expect(first.kind, 'Regular');
        expect(first.code!.kind, 'Dart');
        expect(first.code!.name, '<closure>');
      });
    });

    group('getStack', () {
      String? isolateId;
      late Stream<Event> stream;
      ScriptList scripts;
      late ScriptRef mainScript;

      setUp(() async {
        setCurrentLogWriter(debug: debug);
        final vm = await context.service.getVM();
        isolateId = vm.isolates!.first.id;
        scripts = await context.service.getScripts(isolateId!);
        await context.service.streamListen('Debug');
        stream = context.service.onEvent('Debug');
        mainScript = scripts.scripts!
            .firstWhere((each) => each.uri!.contains('main.dart'));
      });

      test('throws if not paused', () async {
        await expectLater(context.service.getStack(isolateId!), throwsRPCError);
      },
          skip: Platform
              .isWindows); // Issue: https://github.com/dart-lang/webdev/issues/1749

      /// Support function for pausing and returning the stack at a line.
      Future<Stack> breakAt(String breakpointId, {int? limit}) async {
        final line = await context.findBreakpointLine(
            breakpointId, isolateId!, mainScript);
        Breakpoint? bp;
        try {
          bp = await context.service
              .addBreakpoint(isolateId!, mainScript.id!, line);
          // Wait for breakpoint to trigger.
          await stream
              .firstWhere((event) => event.kind == EventKind.kPauseBreakpoint);
          return await context.service.getStack(isolateId!, limit: limit);
        } finally {
          // Remove breakpoint and resume so it doesn't impact other tests.
          if (bp != null) {
            await context.service.removeBreakpoint(isolateId!, bp.id!);
          }
          await context.service.resume(isolateId!);
        }
      }

      test('returns stack when broken', () async {
        final stack = await breakAt('inPrintCount');
        expect(stack, isNotNull);
        expect(stack.frames, hasLength(2));
        final first = stack.frames!.first;
        expect(first.kind, 'Regular');
        expect(first.code!.kind, 'Dart');
        expect(first.code!.name, 'printCount');
      });

      test('stack has a variable', () async {
        final stack = await breakAt('callPrintCount');
        expect(stack, isNotNull);
        expect(stack.frames, hasLength(1));
        final first = stack.frames!.first;
        expect(first.kind, 'Regular');
        expect(first.code!.kind, 'Dart');
        expect(first.code!.name, '<closure>');
        // TODO: Make this more precise once this case doesn't
        // also include all the libraries.
        expect(first.vars, hasLength(greaterThanOrEqualTo(1)));
        final underscore = first.vars!.firstWhere((v) => v.name == '_');
        expect(underscore, isNotNull);
      });

      test('collects async frames', () async {
        final stack = await breakAt('asyncCall');
        expect(stack, isNotNull);
        expect(stack.frames, hasLength(greaterThan(1)));

        final first = stack.frames!.first;
        expect(first.kind, 'Regular');
        expect(first.code!.kind, 'Dart');

        // We should have an async marker.
        final suspensionFrames = stack.frames!
            .where((frame) => frame.kind == FrameKind.kAsyncSuspensionMarker);
        expect(suspensionFrames, isNotEmpty);

        // We should have async frames.
        final asyncFrames = stack.frames!
            .where((frame) => frame.kind == FrameKind.kAsyncCausal);
        expect(asyncFrames, isNotEmpty);
      });

      test('returns the correct number of frames when a limit is provided',
          () async {
        var stack = await breakAt('asyncCall', limit: 4);
        expect(stack, isNotNull);
        expect(stack.frames, hasLength(equals(4)));
        stack = await breakAt('asyncCall', limit: 2);
        expect(stack, isNotNull);
        expect(stack.frames, hasLength(equals(2)));
        stack = await breakAt('asyncCall');
        expect(stack, isNotNull);
        expect(stack.frames, hasLength(equals(5)));
      });

      test('truncated stacks are properly indicated', () async {
        var stack = await breakAt('asyncCall', limit: 3);
        expect(stack, isNotNull);
        expect(stack.truncated, isTrue);
        stack = await breakAt('asyncCall');
        expect(stack, isNotNull);
        expect(stack.truncated, isFalse);
        stack = await breakAt('asyncCall', limit: 20000);
        expect(stack, isNotNull);
        expect(stack.truncated, isFalse);
      });

      test('break on exceptions with setIsolatePauseMode', () async {
        final oldPauseMode =
            (await context.service.getIsolate(isolateId!)).exceptionPauseMode;
        await context.service.setIsolatePauseMode(isolateId!,
            exceptionPauseMode: ExceptionPauseMode.kAll);
        // Wait for pausing to actually propagate.
        final event = await stream
            .firstWhere((event) => event.kind == EventKind.kPauseException);
        expect(event.exception, isNotNull);
        // Check that the exception stack trace has been mapped to Dart source files.
        // TODO(https://github.com/dart-lang/webdev/issues/1821) Uncomment.
        // expect(event.exception!.valueAsString, contains('main.dart'));

        final stack = await context.service.getStack(isolateId!);
        expect(stack, isNotNull);

        await context.service
            .setIsolatePauseMode(isolateId!, exceptionPauseMode: oldPauseMode);
        await context.service.resume(isolateId!);
      });

      test('returns non-null stack when paused', () async {
        await context.service.pause(isolateId!);
        // Wait for pausing to actually propagate.
        await stream
            .firstWhere((event) => event.kind == EventKind.kPauseInterrupted);
        expect(await context.service.getStack(isolateId!), isNotNull);
        // Resume the isolate to not impact other tests.
        await context.service.resume(isolateId!);
      });
    });

    test('getVM', () async {
      final vm = await context.service.getVM();
      expect(vm.name, isNotNull);
      expect(vm.version, Platform.version);
      expect(vm.isolates, hasLength(1));
      final isolate = vm.isolates!.first;
      expect(isolate.id, isNotNull);
      expect(isolate.name, isNotNull);
      expect(isolate.number, isNotNull);
    });

    test('getVersion', () async {
      final version = await context.service.getVersion();
      expect(version, isNotNull);
      expect(version.major, greaterThan(0));
    });

    group('invoke', () {
      VM vm;
      late Isolate isolate;
      LibraryRef? bootstrap;
      late InstanceRef testInstance;

      setUp(() async {
        setCurrentLogWriter(debug: debug);
        vm = await context.service.getVM();
        isolate = await context.service.getIsolate(vm.isolates!.first.id!);
        bootstrap = isolate.rootLib;
        testInstance = await context.service
            .evaluate(isolate.id!, bootstrap!.id!, 'myInstance') as InstanceRef;
      });

      test('rootLib', () async {
        expect(
            bootstrap,
            const TypeMatcher<LibraryRef>().having((library) => library.name,
                'name', 'org-dartlang-app:///example/hello_world/main.dart'));
      });

      test('toString()', () async {
        final remote = await context.service
            .invoke(isolate.id!, testInstance.id!, 'toString', []);
        expect(
            remote,
            const TypeMatcher<InstanceRef>().having(
                (instance) => instance.valueAsString,
                'toString()',
                "Instance of 'MyTestClass'"));
      });

      test('hello()', () async {
        final remote = await context.service
            .invoke(isolate.id!, testInstance.id!, 'hello', []);
        expect(
            remote,
            const TypeMatcher<InstanceRef>().having(
                (instance) => instance.valueAsString, 'hello()', 'world'));
      });

      test('helloString', () async {
        final remote = await context.service.invoke(isolate.id!, bootstrap!.id!,
            'helloString', ['#StringInstanceRef#abc']);
        expect(
            remote,
            const TypeMatcher<InstanceRef>().having(
                (instance) => instance.valueAsString, 'helloString', 'abc'));
        expect(
            remote,
            const TypeMatcher<InstanceRef>()
                .having((instance) => instance.kind, 'kind', 'String'));
      });

      test('null argument', () async {
        final remote = await context.service.invoke(
            isolate.id!, bootstrap!.id!, 'helloString', ['objects/null']);
        expect(
            remote,
            const TypeMatcher<InstanceRef>().having(
                (instance) => instance.valueAsString, 'helloString', 'null'));
        expect(
            remote,
            const TypeMatcher<InstanceRef>()
                .having((instance) => instance.kind, 'kind', 'Null'));
      });

      test('helloBool', () async {
        final remote = await context.service.invoke(
            isolate.id!, bootstrap!.id!, 'helloBool', ['objects/bool-true']);
        expect(
            remote,
            const TypeMatcher<InstanceRef>().having(
                (instance) => instance.valueAsString, 'helloBool', 'true'));
        expect(
            remote,
            const TypeMatcher<InstanceRef>()
                .having((instance) => instance.kind, 'kind', 'Bool'));
      });

      test('helloNum', () async {
        final remote = await context.service.invoke(
            isolate.id!, bootstrap!.id!, 'helloNum', ['objects/int-123']);
        expect(
            remote,
            const TypeMatcher<InstanceRef>().having(
                (instance) => instance.valueAsString, 'helloNum', '123'));
        expect(
            remote,
            const TypeMatcher<InstanceRef>()
                .having((instance) => instance.kind, 'kind', 'Double'));
      });

      test('two object arguments', () async {
        final remote = await context.service.invoke(isolate.id!, bootstrap!.id!,
            'messagesCombined', [testInstance.id, testInstance.id]);
        expect(
            remote,
            const TypeMatcher<InstanceRef>().having(
                (instance) => instance.valueAsString,
                'messagesCombined',
                'worldworld'));
        expect(
            remote,
            const TypeMatcher<InstanceRef>()
                .having((instance) => instance.kind, 'kind', 'String'));
      });
    });

    test('kill', () async {
      await expectLater(context.service.kill(''), throwsRPCError);
    });

    test('onEvent', () async {
      expect(() => context.service.onEvent(''), throwsRPCError);
    });

    test('pause / resume', () async {
      await context.service.streamListen('Debug');
      final stream = context.service.onEvent('Debug');
      final vm = await context.service.getVM();
      final isolateId = vm.isolates!.first.id!;
      final pauseCompleter = Completer();
      final pauseSub = context.tabConnection.debugger.onPaused.listen((_) {
        pauseCompleter.complete();
      });
      final resumeCompleter = Completer();
      final resumeSub = context.tabConnection.debugger.onResumed.listen((_) {
        resumeCompleter.complete();
      });
      expect(
          await context.service.pause(isolateId), const TypeMatcher<Success>());
      await stream
          .firstWhere((event) => event.kind == EventKind.kPauseInterrupted);
      expect((await context.service.getIsolate(isolateId)).pauseEvent!.kind,
          EventKind.kPauseInterrupted);
      await pauseCompleter.future;
      expect(await context.service.resume(isolateId),
          const TypeMatcher<Success>());
      await stream.firstWhere((event) => event.kind == EventKind.kResume);
      expect((await context.service.getIsolate(isolateId)).pauseEvent!.kind,
          EventKind.kResume);
      await resumeCompleter.future;
      await pauseSub.cancel();
      await resumeSub.cancel();
    });

    test('getInboundReferences', () async {
      await expectLater(
          context.service.getInboundReferences('', '', 0), throwsRPCError);
    });

    test('getRetainingPath', () async {
      await expectLater(
          context.service.getRetainingPath('', '', 0), throwsRPCError);
    });

    test('lookupResolvedPackageUris converts package and org-dartlang-app uris',
        () async {
      final vm = await context.service.getVM();
      final isolateId = vm.isolates!.first.id!;
      final scriptList = await context.service.getScripts(isolateId);

      final uris = scriptList.scripts!.map((e) => e.uri!).toList();
      final resolvedUris =
          await context.service.lookupResolvedPackageUris(isolateId, uris);

      expect(
          resolvedUris.uris,
          containsAll([
            contains('/_testSound/example/hello_world/main.dart'),
            contains('/lib/path.dart'),
            contains('/lib/src/path_set.dart'),
          ]));
    });

    test('lookupResolvedPackageUris does not translate non-existent paths',
        () async {
      final vm = await context.service.getVM();
      final isolateId = vm.isolates!.first.id!;

      final resolvedUris =
          await context.service.lookupResolvedPackageUris(isolateId, [
        'package:does/not/exist.dart',
        'dart:does_not_exist',
        'file:///does_not_exist.dart',
      ]);
      expect(resolvedUris.uris, [null, null, null]);
    });

    test('lookupResolvedPackageUris translates dart uris', () async {
      final vm = await context.service.getVM();
      final isolateId = vm.isolates!.first.id!;

      final resolvedUris =
          await context.service.lookupResolvedPackageUris(isolateId, [
        'dart:html',
        'dart:async',
      ]);

      expect(resolvedUris.uris, [
        'org-dartlang-sdk:///sdk/lib/html/dart2js/html_dart2js.dart',
        'org-dartlang-sdk:///sdk/lib/async/async.dart',
      ]);
    }, skip: 'https://github.com/dart-lang/webdev/issues/1584');

    test('lookupPackageUris finds package and org-dartlang-app paths',
        () async {
      final vm = await context.service.getVM();
      final isolateId = vm.isolates!.first.id!;
      final scriptList = await context.service.getScripts(isolateId);

      final uris = scriptList.scripts!.map((e) => e.uri!).toList();
      final resolvedUris =
          await context.service.lookupResolvedPackageUris(isolateId, uris);

      final packageUris = await context.service
          .lookupPackageUris(isolateId, List<String>.from(resolvedUris.uris!));
      expect(
          packageUris.uris,
          containsAll([
            'org-dartlang-app:///example/hello_world/main.dart',
            'package:path/path.dart',
            'package:path/src/path_set.dart',
          ]));
    });

    test('lookupPackageUris ignores local parameter', () async {
      final vm = await context.service.getVM();
      final isolateId = vm.isolates!.first.id!;
      final scriptList = await context.service.getScripts(isolateId);

      final uris = scriptList.scripts!.map((e) => e.uri!).toList();
      final resolvedUrisWithLocal = await context.service
          .lookupResolvedPackageUris(isolateId, uris, local: true);

      final packageUrisWithLocal = await context.service.lookupPackageUris(
          isolateId, List<String>.from(resolvedUrisWithLocal.uris!));
      expect(
          packageUrisWithLocal.uris,
          containsAll([
            'org-dartlang-app:///example/hello_world/main.dart',
            'package:path/path.dart',
            'package:path/src/path_set.dart',
          ]));

      final resolvedUrisWithoutLocal = await context.service
          .lookupResolvedPackageUris(isolateId, uris, local: true);

      final packageUrisWithoutLocal = await context.service.lookupPackageUris(
          isolateId, List<String>.from(resolvedUrisWithoutLocal.uris!));
      expect(
          packageUrisWithoutLocal.uris,
          containsAll([
            'org-dartlang-app:///example/hello_world/main.dart',
            'package:path/path.dart',
            'package:path/src/path_set.dart',
          ]));
    });

    test('lookupPackageUris does not translate non-existent paths', () async {
      final vm = await context.service.getVM();
      final isolateId = vm.isolates!.first.id!;

      final resolvedUris = await context.service.lookupPackageUris(isolateId, [
        'org-dartlang-sdk:///sdk/does/not/exist.dart',
        'does_not_exist.dart',
        'file:///does_not_exist.dart',
      ]);
      expect(resolvedUris.uris, [null, null, null]);
    });

    test('lookupPackageUris translates dart uris', () async {
      final vm = await context.service.getVM();
      final isolateId = vm.isolates!.first.id!;

      final resolvedUris = await context.service.lookupPackageUris(isolateId, [
        'org-dartlang-sdk:///sdk/lib/html/dart2js/html_dart2js.dart',
        'org-dartlang-sdk:///sdk/lib/async/async.dart',
      ]);

      expect(resolvedUris.uris, [
        'dart:html',
        'dart:async',
      ]);
    }, skip: 'https://github.com/dart-lang/webdev/issues/1584');

    test('registercontext.service', () async {
      await expectLater(
          context.service.registerService('ext.foo.bar', ''), throwsRPCError);
    });

    test('reloadSources', () async {
      await expectLater(context.service.reloadSources(''), throwsRPCError);
    });

    test('setIsolatePauseMode', () async {
      final vm = await context.service.getVM();
      final isolateId = vm.isolates!.first.id!;
      expect(await context.service.setIsolatePauseMode(isolateId), _isSuccess);
      expect(
          await context.service.setIsolatePauseMode(isolateId,
              exceptionPauseMode: ExceptionPauseMode.kAll),
          _isSuccess);
      expect(
          await context.service.setIsolatePauseMode(isolateId,
              exceptionPauseMode: ExceptionPauseMode.kUnhandled),
          _isSuccess);
      // Make sure this is the last one - or future tests might hang.
      expect(
          await context.service.setIsolatePauseMode(isolateId,
              exceptionPauseMode: ExceptionPauseMode.kNone),
          _isSuccess);
      await expectLater(
          context.service
              .setIsolatePauseMode(isolateId, exceptionPauseMode: 'invalid'),
          throwsRPCError);
    });

    test('setFlag', () async {
      await expectLater(context.service.setFlag('', ''), throwsRPCError);
    });

    test('setLibraryDebuggable', () async {
      await expectLater(
          context.service.setLibraryDebuggable('', '', false), throwsRPCError);
    });

    test('setName', () async {
      final vm = await context.service.getVM();
      final isolateId = vm.isolates!.first.id!;
      expect(
          context.service.setName(isolateId, 'test'), completion(_isSuccess));
      final isolate = await context.service.getIsolate(isolateId);
      expect(isolate.name, 'test');
    });

    test('setVMName', () async {
      expect(context.service.setVMName('foo'), completion(_isSuccess));
      final vm = await context.service.getVM();
      expect(vm.name, 'foo');
    });

    test('streamCancel', () async {
      await expectLater(context.service.streamCancel(''), throwsRPCError);
    });

    group('streamListen/onEvent', () {
      group('Debug', () {
        late Stream<Event> eventStream;

        setUp(() async {
          setCurrentLogWriter(debug: debug);
          expect(await context.service.streamListen('Debug'),
              const TypeMatcher<Success>());
          eventStream = context.service.onEvent('Debug');
        });

        test('basic Pause/Resume', () async {
          expect(context.service.streamListen('Debug'), completion(_isSuccess));
          final stream = context.service.onEvent('Debug');
          safeUnawaited(context.tabConnection.debugger.pause());
          await expectLater(
              stream,
              emitsThrough(const TypeMatcher<Event>()
                  .having((e) => e.kind, 'kind', EventKind.kPauseInterrupted)));
          safeUnawaited(context.tabConnection.debugger.resume());
          expect(
              eventStream,
              emitsThrough(const TypeMatcher<Event>()
                  .having((e) => e.kind, 'kind', EventKind.kResume)));
        });

        test('Inspect', () async {
          expect(
              eventStream,
              emitsThrough(const TypeMatcher<Event>()
                  .having((e) => e.kind, 'kind', EventKind.kInspect)
                  .having(
                      (e) => e.inspectee,
                      'inspectee',
                      const TypeMatcher<InstanceRef>()
                          .having((instance) => instance.id, 'id', isNotNull)
                          .having((instance) => instance.kind, 'inspectee.kind',
                              InstanceKind.kPlainInstance))));
          await context.tabConnection.runtime.evaluate('inspectInstance()');
        });
      });

      group('Extension', () {
        late Stream<Event> eventStream;

        setUp(() async {
          setCurrentLogWriter(debug: debug);
          expect(await context.service.streamListen('Extension'),
              const TypeMatcher<Success>());
          eventStream = context.service.onEvent('Extension');
        });

        test('Custom debug event', () async {
          final eventKind = 'my.custom.event';
          expect(
              eventStream,
              emitsThrough(predicate((Event event) =>
                  event.kind == EventKind.kExtension &&
                  event.extensionKind == eventKind &&
                  event.extensionData!.data['example'] == 'data')));
          await context.tabConnection.runtime
              .evaluate("postEvent('$eventKind');");
        });

        test('Batched debug events from injected client', () async {
          final eventKind = EventKind.kExtension;
          final extensionKind = 'MyEvent';
          final eventData = 'eventData';
          final delay = const Duration(milliseconds: 2000);

          TypeMatcher<Event> eventMatcher(
                  String data) =>
              const TypeMatcher<Event>()
                  .having((event) => event.kind, 'kind', eventKind)
                  .having((event) => event.extensionKind, 'extensionKind',
                      extensionKind)
                  .having((event) => event.extensionData!.data['eventData'],
                      'eventData', data);

          String emitDebugEvent(String data) =>
              "\$emitDebugEvent('$extensionKind', '{ \"$eventData\": \"$data\" }');";

          final size = 2;
          final batch1 = List.generate(size, (int i) => 'data$i');
          final batch2 = List.generate(size, (int i) => 'data${size + i}');

          expect(
              eventStream,
              emitsInOrder([
                ...batch1.map(eventMatcher),
                ...batch2.map(eventMatcher),
              ]));

          for (var data in batch1) {
            await context.tabConnection.runtime.evaluate(emitDebugEvent(data));
          }
          await Future.delayed(delay);
          for (var data in batch2) {
            await context.tabConnection.runtime.evaluate(emitDebugEvent(data));
          }
        });
      });

      test('GC', () async {
        expect(context.service.streamListen('GC'), completion(_isSuccess));
      });

      group('Isolate', () {
        late Stream<Event> isolateEventStream;

        setUp(() async {
          expect(await context.service.streamListen(EventStreams.kIsolate),
              _isSuccess);
          isolateEventStream = context.service.onEvent(EventStreams.kIsolate);
        });

        test('context.serviceExtensionAdded', () async {
          final extensionMethod = 'ext.foo.bar';
          expect(
              isolateEventStream,
              emitsThrough(predicate((Event event) =>
                  event.kind == EventKind.kServiceExtensionAdded &&
                  event.extensionRPC == extensionMethod)));
          await context.tabConnection.runtime
              .evaluate("registerExtension('$extensionMethod');");
        });

        test('lifecycle events', () async {
          final vm = await context.service.getVM();
          final initialIsolateId = vm.isolates!.first.id;
          final eventsDone = expectLater(
              isolateEventStream,
              emitsThrough(emitsInOrder([
                predicate((Event event) =>
                    event.kind == EventKind.kIsolateExit &&
                    event.isolate!.id == initialIsolateId),
                predicate((Event event) =>
                    event.kind == EventKind.kIsolateStart &&
                    event.isolate!.id != initialIsolateId),
                predicate((Event event) =>
                    event.kind == EventKind.kIsolateRunnable &&
                    event.isolate!.id != initialIsolateId),
              ])));
          context.service.destroyIsolate();
          await context.service.createIsolate(context.appConnection);
          await eventsDone;
          expect((await context.service.getVM()).isolates!.first.id,
              isNot(initialIsolateId));
        });

        test('RegisterExtension events from injected client', () async {
          final eventKind = EventKind.kServiceExtensionAdded;
          final extensions = List.generate(10, (index) => 'extension$index');

          TypeMatcher<Event> eventMatcher(String extension) =>
              const TypeMatcher<Event>()
                  .having((event) => event.kind, 'kind', eventKind)
                  .having((event) => event.extensionRPC, 'RPC', extension);

          String emitRegisterEvent(String extension) =>
              "\$emitRegisterEvent('$extension')";

          expect(
              isolateEventStream, emitsInOrder(extensions.map(eventMatcher)));
          for (var extension in extensions) {
            await context.tabConnection.runtime
                .evaluate(emitRegisterEvent(extension));
          }
        });
      });

      test('Timeline', () async {
        expect(
            context.service.streamListen('Timeline'), completion(_isSuccess));
      });

      test('Stdout', () async {
        expect(context.service.streamListen('Stdout'), completion(_isSuccess));
        expect(
            context.service.onEvent('Stdout'),
            emitsThrough(predicate((Event event) =>
                event.kind == EventKind.kWriteEvent &&
                String.fromCharCodes(base64.decode(event.bytes!))
                    .contains('hello'))));
        await context.tabConnection.runtime.evaluate('console.log("hello");');
      });

      test('Stderr', () async {
        expect(context.service.streamListen('Stderr'), completion(_isSuccess));
        final stderrStream = context.service.onEvent('Stderr');
        expect(
            stderrStream,
            emitsThrough(predicate((Event event) =>
                event.kind == EventKind.kWriteEvent &&
                String.fromCharCodes(base64.decode(event.bytes!))
                    .contains('Error'))));
        await context.tabConnection.runtime.evaluate('console.error("Error");');
      });

      test('exception stack trace mapper', () async {
        expect(context.service.streamListen('Stderr'), completion(_isSuccess));
        final stderrStream = context.service.onEvent('Stderr');
        expect(
            stderrStream,
            emitsThrough(predicate((Event event) =>
                event.kind == EventKind.kWriteEvent &&
                String.fromCharCodes(base64.decode(event.bytes!))
                    .contains('main.dart'))));
        await context.tabConnection.runtime
            .evaluate('throwUncaughtException();');
      });

      test('VM', () async {
        final status = await context.service.streamListen('VM');
        expect(status, _isSuccess);
        final stream = context.service.onEvent('VM');
        expect(
            stream,
            emitsThrough(predicate((Event e) =>
                e.kind == EventKind.kVMUpdate && e.vm!.name == 'test')));
        await context.service.setVMName('test');
      });
    });

    test('Logging', () async {
      expect(context.service.streamListen(EventStreams.kLogging),
          completion(_isSuccess));
      final stream = context.service.onEvent(EventStreams.kLogging);
      final message = 'myMessage';

      safeUnawaited(
          context.tabConnection.runtime.evaluate("sendLog('$message');"));

      final event = await stream.first;
      expect(event.kind, EventKind.kLogging);

      final logRecord = event.logRecord!;
      expect(logRecord.message!.valueAsString, message);
      expect(logRecord.loggerName!.valueAsString, 'testLogCategory');
    });
  });
}

final _isSuccess = isA<Success>();

TypeMatcher _libRef(uriMatcher) =>
    isA<LibraryRef>().having((l) => l.uri, 'uri', uriMatcher);<|MERGE_RESOLUTION|>--- conflicted
+++ resolved
@@ -925,15 +925,10 @@
           expect(world.offset, 3);
         });
 
-<<<<<<< HEAD
-        test('offset/count parameters are ignored for Classes', () async {
-          final testClass = await context.service.getObject(
-=======
         test(
             'offset/count parameters greater than zero are ignored for Classes',
             () async {
-          final testClass = await service.getObject(
->>>>>>> ae7eb80c
+          final testClass = await context.service.getObject(
             isolate.id!,
             rootLibrary!.classes!.first.id!,
             offset: 100,
@@ -981,7 +976,7 @@
 
         test('offset/count parameters equal to zero are ignored for Classes',
             () async {
-          final testClass = await service.getObject(
+          final testClass = await context.service.getObject(
             isolate.id!,
             rootLibrary!.classes!.first.id!,
             offset: 0,
