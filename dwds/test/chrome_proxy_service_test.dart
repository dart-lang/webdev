// Copyright (c) 2019, the Dart project authors.  Please see the AUTHORS file
// for details. All rights reserved. Use of this source code is governed by a
// BSD-style license that can be found in the LICENSE file.

@TestOn('vm')
import 'dart:async';
import 'dart:convert';
import 'dart:io';

import 'package:dwds/src/connections/debug_connection.dart';
import 'package:dwds/src/services/chrome_proxy_service.dart';
import 'package:dwds/src/utilities/dart_uri.dart';
import 'package:dwds/src/utilities/shared.dart';

import 'package:http/http.dart' as http;
import 'package:path/path.dart' as path;
import 'package:pedantic/pedantic.dart';
import 'package:test/test.dart';
import 'package:vm_service/vm_service.dart';
import 'package:webkit_inspection_protocol/webkit_inspection_protocol.dart';

import 'fixtures/context.dart';

final context = TestContext();
ChromeProxyService get service =>
    fetchChromeProxyService(context.debugConnection);
WipConnection get tabConnection => context.tabConnection;

void main() {
  group('shared context', () {
    setUpAll(() async {
      await context.setUp();
    });

    tearDownAll(() async {
      await context.tearDown();
    });

    group('breakpoints', () {
      VM vm;
      Isolate isolate;
      ScriptList scripts;
      ScriptRef mainScript;

      setUp(() async {
        vm = await fetchChromeProxyService(context.debugConnection).getVM();
        isolate = await fetchChromeProxyService(context.debugConnection)
            .getIsolate(vm.isolates.first.id);
        scripts = await fetchChromeProxyService(context.debugConnection)
            .getScripts(isolate.id);
        mainScript = scripts.scripts
            .firstWhere((each) => each.uri.contains('main.dart'));
      });

      test('addBreakpoint', () async {
        // TODO: Much more testing.
        var firstBp =
            await service.addBreakpoint(isolate.id, mainScript.id, 23);
        expect(firstBp, isNotNull);
        expect(firstBp.id, isNotNull);

        // Set another breakpoint at the same place - should get the original.
        var secondBp =
            await service.addBreakpoint(isolate.id, mainScript.id, 23);
        expect(secondBp.id, firstBp.id);

        // Remove breakpoint so it doesn't impact other tests.
        await service.removeBreakpoint(isolate.id, firstBp.id);
        // We shouldn't be able to remove it again.
        expect(() => service.removeBreakpoint(isolate.id, secondBp.id),
            throwsArgumentError);
      });

      test('addBreakpoint in nonsense location throws', () async {
        expect(service.addBreakpoint(isolate.id, mainScript.id, 200000),
            throwsA(predicate((e) => e is RPCError && e.code == 102)));
      });

      test('addBreakpoint on a part file', () async {
        var partScript = scripts.scripts
            .firstWhere((script) => script.uri.contains('part.dart'));
        var bp = await service.addBreakpoint(isolate.id, partScript.id, 10);
        // Remove breakpoint so it doesn't impact other tests.
        await service.removeBreakpoint(isolate.id, bp.id);
        expect(bp.id, isNotNull);
      });

      test('addBreakpointAtEntry', () {
        expect(() => service.addBreakpointAtEntry(null, null),
            throwsUnimplementedError);
      });

      test('addBreakpointWithScriptUri', () async {
        var bp = await service.addBreakpointWithScriptUri(
            isolate.id, mainScript.uri, 23);
        // Remove breakpoint so it doesn't impact other tests.
        await service.removeBreakpoint(isolate.id, bp.id);
        expect(bp.id, isNotNull);
      });

      test('addBreakpointWithScriptUri absolute file URI', () async {
        var current = context.workingDirectory;
        var _test = path.join(path.dirname(current), '_test');
        var scriptPath = Uri.parse(mainScript.uri).path.substring(1);
        var fullPath = path.join(_test, scriptPath);
        var fileUri = Uri.file(fullPath);
        var bp = await service.addBreakpointWithScriptUri(
            isolate.id, '$fileUri', 23);
        // Remove breakpoint so it doesn't impact other tests.
        await service.removeBreakpoint(isolate.id, bp.id);
        expect(bp.id, isNotNull);
      });

      test('removeBreakpoint null arguments', () {
        expect(() => service.removeBreakpoint(null, null), throwsArgumentError);
      });

      test("removeBreakpoint doesn't exist", () {
        expect(() => service.removeBreakpoint(isolate.id, '1234'),
            throwsArgumentError);
      });
      test('add and remove breakpoint', () async {
        var bp = await service.addBreakpoint(isolate.id, mainScript.id, 23);
        expect(isolate.breakpoints, [bp]);
        await service.removeBreakpoint(isolate.id, bp.id);
        expect(isolate.breakpoints, isEmpty);
      });
    });

    group('callServiceExtension', () {
      test('success', () async {
        var serviceMethod = 'ext.test.callServiceExtension';
        await tabConnection.runtime
            .evaluate('registerExtension("$serviceMethod");');

        // The non-string keys/values get auto json-encoded to match the vm
        // behavior.
        var args = {
          'bool': true,
          'list': [1, '2', 3],
          'map': {'foo': 'bar'},
          'num': 1.0,
          'string': 'hello',
          1: 2,
          false: true,
        };

        var result =
            await service.callServiceExtension(serviceMethod, args: args);
        expect(
            result.json,
            args.map((k, v) => MapEntry(k is String ? k : jsonEncode(k),
                v is String ? v : jsonEncode(v))));
      }, onPlatform: {
        'windows': const Skip('https://github.com/dart-lang/webdev/issues/711'),
      });

      test('failure', () async {
        var serviceMethod = 'ext.test.callServiceExtensionWithError';
        await tabConnection.runtime
            .evaluate('registerExtensionWithError("$serviceMethod");');

        var errorDetails = {'intentional': 'error'};
        expect(
            service.callServiceExtension(serviceMethod, args: {
              'code': '-32001',
              'details': jsonEncode(errorDetails),
            }),
            throwsA(predicate((error) =>
                error is RPCError &&
                error.code == -32001 &&
                error.details == jsonEncode(errorDetails))));
      }, onPlatform: {
        'windows': const Skip('https://github.com/dart-lang/webdev/issues/711'),
      });
    });

    test('clearVMTimeline', () {
      expect(() => service.clearVMTimeline(), throwsUnimplementedError);
    });

    test('clearVMTimeline', () {
      expect(() => service.clearVMTimeline(), throwsUnimplementedError);
    });

    test('clearVMTimeline', () {
      expect(() => service.clearVMTimeline(), throwsUnimplementedError);
    });

    group('evaluate', () {
      Isolate isolate;
      setUpAll(() async {
        var vm = await service.getVM();
        isolate = await service.getIsolate(vm.isolates.first.id);
      });

      group('top level methods', () {
        test('can return strings', () async {
          expect(
              await service.evaluate(
                  isolate.id, isolate.rootLib.id, "helloString('world')"),
              const TypeMatcher<InstanceRef>().having(
                  (instance) => instance.valueAsString, 'value', 'world'));
        });

        test('can return bools', () async {
          expect(
              await service.evaluate(
                  isolate.id, isolate.rootLib.id, 'helloBool(true)'),
              const TypeMatcher<InstanceRef>().having(
                  (instance) => instance.valueAsString,
                  'valueAsString',
                  'true'));
          expect(
              await service.evaluate(
                  isolate.id, isolate.rootLib.id, 'helloBool(false)'),
              const TypeMatcher<InstanceRef>().having(
                  (instance) => instance.valueAsString,
                  'valueAsString',
                  'false'));
        });

        test('can return nums', () async {
          expect(
              await service.evaluate(
                  isolate.id, isolate.rootLib.id, 'helloNum(42.0)'),
              const TypeMatcher<InstanceRef>().having(
                  (instance) => instance.valueAsString, 'valueAsString', '42'));
          expect(
              await service.evaluate(
                  isolate.id, isolate.rootLib.id, 'helloNum(42.2)'),
              const TypeMatcher<InstanceRef>().having(
                  (instance) => instance.valueAsString,
                  'valueAsString',
                  '42.2'));
        });

        test('can return objects with ids', () async {
          var object = await service.evaluate(
              isolate.id, isolate.rootLib.id, 'createObject("cool")');
          expect(
              object,
              const TypeMatcher<InstanceRef>()
                  .having((instance) => instance.id, 'id', isNotNull));
          // TODO(jakemac): Add tests for the ClassRef once we create one,
          // https://github.com/dart-lang/sdk/issues/36771.
        });

        group('with provided scope', () {
          Future<InstanceRef> createRemoteObject(String message) async {
            return await service.evaluate(
                    isolate.id, isolate.rootLib.id, 'createObject("$message")')
                as InstanceRef;
          }

          test('single scope object', () async {
            var instance = await createRemoteObject('A');
            var result = await service.evaluate(
                isolate.id, isolate.rootLib.id, 'messageFor(arg1)',
                scope: {'arg1': instance.id});
            expect(
                result,
                const TypeMatcher<InstanceRef>().having(
                    (instance) => instance.valueAsString,
                    'valueAsString',
                    'A'));
          });

          test('multiple scope objects', () async {
            var instance1 = await createRemoteObject('A');
            var instance2 = await createRemoteObject('B');
            var result = await service.evaluate(
                isolate.id, isolate.rootLib.id, 'messagesCombined(arg1, arg2)',
                scope: {'arg1': instance1.id, 'arg2': instance2.id});
            expect(
                result,
                const TypeMatcher<InstanceRef>().having(
                    (instance) => instance.valueAsString,
                    'valueAsString',
                    'AB'));
          });
        });
      });
    });

    test('evaluateInFrame', () {
      expect(() => service.evaluateInFrame(null, null, null),
          throwsUnimplementedError);
    });

    test('getAllocationProfile', () {
      expect(
          () => service.getAllocationProfile(null), throwsUnimplementedError);
    });

    test('getFlagList', () async {
      expect(await service.getFlagList(), isA<FlagList>());
    });

    test('getInstances', () {
      expect(() => service.getInstances(null, null, null),
          throwsUnimplementedError);
    });

    group('getIsolate', () {
      test('works for existing isolates', () async {
        var vm = await service.getVM();
        var result = await service.getIsolate(vm.isolates.first.id);
        expect(result, const TypeMatcher<Isolate>());
        var isolate = result;
        expect(isolate.name, contains(context.appUrl));
        // TODO: library names change with kernel dart-lang/sdk#36736
        expect(isolate.rootLib.uri, endsWith('main.dart'));

        expect(
            isolate.libraries,
            containsAll([
              _libRef('dart:core'),
              _libRef('dart:html'),
              _libRef('package:path/path.dart'),
              // TODO: library names change with kernel dart-lang/sdk#36736
              _libRef(endsWith('main.dart')),
            ]));
        expect(isolate.extensionRPCs, contains('ext.hello_world.existing'));
      });

      test('throws for invalid ids', () async {
        expect(service.getIsolate('bad'), throwsArgumentError);
      });
    });

    group('getObject', () {
      Isolate isolate;
      Library rootLibrary;
      setUpAll(() async {
        var vm = await service.getVM();
        isolate = await service.getIsolate(vm.isolates.first.id);
        rootLibrary =
            await service.getObject(isolate.id, isolate.rootLib.id) as Library;
      });

      test('Libraries', () async {
        expect(rootLibrary, isNotNull);
        // TODO: library names change with kernel dart-lang/sdk#36736
        expect(rootLibrary.uri, endsWith('main.dart'));
        expect(rootLibrary.classes, hasLength(1));
        var testClass = rootLibrary.classes.first;
        expect(testClass.name, 'MyTestClass');
      });

      test('Classes', () async {
        var testClass = await service.getObject(
            isolate.id, rootLibrary.classes.first.id) as Class;

        expect(
            testClass.functions,
            unorderedEquals([
              predicate((FuncRef f) => f.name == 'hello' && !f.isStatic),
            ]));
        expect(
            testClass.fields,
            unorderedEquals([
              predicate((FieldRef f) =>
                  f.name == 'message' &&
                  f.declaredType != null &&
                  !f.isStatic &&
                  !f.isConst &&
                  f.isFinal),
              predicate((FieldRef f) =>
                  f.name == 'notFinal' &&
                  f.declaredType != null &&
                  !f.isStatic &&
                  !f.isConst &&
                  !f.isFinal),
            ]));
      });

      test('String', () async {
        var worldRef = await service.evaluate(
                isolate.id, isolate.rootLib.id, "helloString('world')")
            as InstanceRef;
        var world =
            await service.getObject(isolate.id, worldRef.id) as Instance;
        expect(world.valueAsString, 'world');
      });

<<<<<<< HEAD
      test('Strings with offset', () async {
        var worldRef = await service.evaluate(
                isolate.id, isolate.rootLib.id, "helloString('world')")
            as InstanceRef;
        var world = await service.getObject(isolate.id, worldRef.id,
            count: 2, offset: 1) as Instance;
        expect(world.valueAsString, 'or');
        expect(world.count, 2);
        expect(world.length, 5);
        expect(world.offset, 1);
      });

      test('Strings with offset off the end', () async {
        var worldRef = await service.evaluate(
                isolate.id, isolate.rootLib.id, "helloString('world')")
            as InstanceRef;
        var world = await service.getObject(isolate.id, worldRef.id,
            count: 5, offset: 3) as Instance;
        expect(world.valueAsString, 'ld');
        expect(world.count, 2);
        expect(world.length, 5);
        expect(world.offset, 3);
      });

      test('Large strings with default truncation', () async {
        var largeString = await service.evaluate(isolate.id, isolate.rootLib.id,
            "helloString('${'abcde' * 250}')") as InstanceRef;
        expect(largeString.valueAsStringIsTruncated, true);
        expect(largeString.valueAsString.length, 128);
        expect(largeString.length, 5 * 250);
      });

      test('String at the truncation limit', () async {
        var largeString = await service.evaluate(
                isolate.id, isolate.rootLib.id, "helloString('${'a' * 128}')")
            as InstanceRef;
        expect(largeString.valueAsStringIsTruncated, false);
        expect(largeString.length, 128);
        expect(largeString.valueAsString.length, 128);
      });

      test('String one larger than the truncation limit', () async {
        var largeString = await service.evaluate(isolate.id, isolate.rootLib.id,
            "helloString('${'a' * 129}')") as InstanceRef;
        expect(largeString.valueAsStringIsTruncated, true);
        expect(largeString.length, 129);
        expect(largeString.valueAsString.length, 128);
      });

      /// Helper to create a list of 1001 elements, doing a direct JS eval.
      Future<RemoteObject> createList() {
        var expr = '''
          (function () {
            const sdk = $loadModule("dart_sdk");
            const list = sdk.dart.dsend(sdk.core.List,"filled", [1001, 5]);
            list[4] = 100;
            return list;
      })()''';
        return service.appInspectorProvider().jsEvaluate(expr);
      }

      test('Lists', () async {
        var list = await createList();
        var inst = await service.getObject(isolate.id, list.objectId);
        expect(inst.length, 1001);
        expect(inst.offset, null);
        expect(inst.count, null);
        var fifth = inst.elements[4] as InstanceRef;
        expect(fifth.valueAsString, '100');
        var sixth = inst.elements[5] as InstanceRef;
        expect(sixth.valueAsString, '5');
      });

      test('Lists with count/offset', () async {
        var list = await createList();
        var inst = await service.getObject(isolate.id, list.objectId,
            count: 7, offset: 4) as Instance;
        expect(inst.length, 1001);
        expect(inst.offset, 4);
        expect(inst.count, 7);
        var fifth = inst.elements[0] as InstanceRef;
        expect(fifth.valueAsString, '100');
        var sixth = inst.elements[1] as InstanceRef;
        expect(sixth.valueAsString, '5');
      });

      test('Lists running off the end', () async {
        var list = await createList();
        var inst = await service.getObject(isolate.id, list.objectId,
            count: 5, offset: 1000) as Instance;
        expect(inst.length, 1001);
        expect(inst.offset, 1000);
        expect(inst.count, 1);
        var only = inst.elements[0] as InstanceRef;
        expect(only.valueAsString, '5');
      });


      test('Maps', () async {
        var map = await createMap();
        var inst = await service.getObject(isolate.id, map.objectId);
        expect(inst.length, 1001);
        expect(inst.offset, null);
        expect(inst.count, null);
        var fifth = inst.elements[4] as InstanceRef;
        expect(fifth.valueAsString, '100');
        var sixth = inst.elements[5] as InstanceRef;
        expect(sixth.valueAsString, '5');
      });

      test('Maps with count/offset', () async {
        var map = await createMap();
        var inst = await service.getObject(isolate.id, map.objectId,
            count: 7, offset: 4) as Instance;
        expect(inst.length, 1001);
        expect(inst.offset, 4);
        expect(inst.count, 7);
        var fifth = inst.elements[0] as InstanceRef;
        expect(fifth.valueAsString, '100');
        var sixth = inst.elements[1] as InstanceRef;
        expect(sixth.valueAsString, '5');
      }); 

      test('Maps running off the end', () async {
        var map = await createMap();
        var inst = await service.getObject(isolate.id, map.objectId,
            count: 5, offset: 1000) as Instance;
        expect(inst.length, 1001);
        expect(inst.offset, 1000);
        expect(inst.count, 1);
        var only = inst.elements[0] as InstanceRef;
        expect(only.valueAsString, '5');
=======
      test('bool', () async {
        var ref = await service.evaluate(
            isolate.id, isolate.rootLib.id, 'helloBool(true)') as InstanceRef;
        var obj = await service.getObject(isolate.id, ref.id) as Instance;
        expect(obj.kind, InstanceKind.kBool);
        expect(obj.classRef.name, 'Bool');
        expect(obj.valueAsString, 'true');
      });

      test('num', () async {
        var ref = await service.evaluate(
            isolate.id, isolate.rootLib.id, 'helloNum(42)') as InstanceRef;
        var obj = await service.getObject(isolate.id, ref.id) as Instance;
        expect(obj.kind, InstanceKind.kDouble);
        expect(obj.classRef.name, 'Double');
        expect(obj.valueAsString, '42');
      });

      test('null', () async {
        var ref = await service.evaluate(
            isolate.id, isolate.rootLib.id, 'helloNum(null)') as InstanceRef;
        var obj = await service.getObject(isolate.id, ref.id) as Instance;
        expect(obj.kind, InstanceKind.kNull);
        expect(obj.classRef.name, 'Null');
        expect(obj.valueAsString, 'null');
>>>>>>> e7ca7a5e
      });

      test('Scripts', () async {
        var scripts = await service.getScripts(isolate.id);
        assert(scripts.scripts.isNotEmpty);
        for (var scriptRef in scripts.scripts) {
          var script =
              await service.getObject(isolate.id, scriptRef.id) as Script;
          var serverPath = DartUri(script.uri, 'hello_world/').serverPath;
          var result =
              await http.get('http://localhost:${context.port}/$serverPath');
          expect(script.source, result.body);
          expect(scriptRef.uri, endsWith('.dart'));
          expect(script.tokenPosTable, isNotEmpty);
        }
      });
    });

    test('getScripts', () async {
      var vm = await service.getVM();
      var isolateId = vm.isolates.first.id;
      var scripts = await service.getScripts(isolateId);
      expect(scripts, isNotNull);
      expect(scripts.scripts, hasLength(greaterThan(0)));
      // Test for a known script
      expect(scripts.scripts.map((s) => s.uri),
          contains('package:path/path.dart'));
      // Should return part files as well.
      expect(
          scripts.scripts.map((s) => s.uri), contains(endsWith('part.dart')));
      expect(scripts.scripts.map((s) => s.uri),
          contains('package:intl/src/intl/date_format_helpers.dart'));
    });

    test('clearVMTimeline', () {
      expect(() => service.clearVMTimeline(), throwsUnimplementedError);
    });

    test('getSourceReport', () {
      expect(
          () => service.getSourceReport(null, null), throwsUnimplementedError);
    });

    group('Pausing', () {
      String isolateId;
      Stream<Event> stream;
      ScriptList scripts;
      ScriptRef mainScript;

      setUp(() async {
        var vm = await service.getVM();
        isolateId = vm.isolates.first.id;
        scripts = await service.getScripts(isolateId);
        await service.streamListen('Debug');
        stream = service.onEvent('Debug');
        mainScript = scripts.scripts
            .firstWhere((script) => script.uri.contains('main.dart'));
      });

      test('at breakpoints sets pauseBreakPoints', () async {
        var bp = await service.addBreakpoint(isolateId, mainScript.id, 49);
        var event = await stream
            .firstWhere((event) => event.kind == EventKind.kPauseBreakpoint);
        var pauseBreakpoints = event.pauseBreakpoints;
        expect(pauseBreakpoints, hasLength(1));
        expect(pauseBreakpoints.first.id, bp.id);
        await service.removeBreakpoint(isolateId, bp.id);
      });

      tearDown(() async {
        // Resume execution to not impact other tests.
        await service.resume(isolateId);
      });
    });

    group('Step', () {
      String isolateId;
      Stream<Event> stream;
      ScriptList scripts;
      ScriptRef mainScript;

      setUp(() async {
        var vm = await service.getVM();
        isolateId = vm.isolates.first.id;
        scripts = await service.getScripts(isolateId);
        await service.streamListen('Debug');
        stream = service.onEvent('Debug');
        mainScript = scripts.scripts
            .firstWhere((script) => script.uri.contains('main.dart'));
        var bp = await service.addBreakpoint(isolateId, mainScript.id, 49);
        // Wait for breakpoint to trigger.
        await stream
            .firstWhere((event) => event.kind == EventKind.kPauseBreakpoint);
        await service.removeBreakpoint(isolateId, bp.id);
      });

      tearDown(() async {
        // Resume execution to not impact other tests.
        await service.resume(isolateId);
      });

      test('Into goes to the next Dart location', () async {
        await service.resume(isolateId, step: 'Into');
        // Wait for the step to actually occur.
        await stream
            .firstWhere((event) => event.kind == EventKind.kPauseInterrupted);
        var stack = await service.getStack(isolateId);
        expect(stack, isNotNull);
        var first = stack.frames.first;
        expect(first.kind, 'Regular');
        expect(first.code.kind, 'Dart');
        expect(first.code.name, 'printCount');
      });

      test('Over goes to the next Dart location', () async {
        await service.resume(isolateId, step: 'Over');
        // Wait for the step to actually occur.
        await stream
            .firstWhere((event) => event.kind == EventKind.kPauseInterrupted);
        var stack = await service.getStack(isolateId);
        expect(stack, isNotNull);
        var first = stack.frames.first;
        expect(first.kind, 'Regular');
        expect(first.code.kind, 'Dart');
        expect(first.code.name, '<closure>');
      });

      test('Out goes to the next Dart location', () async {
        await service.resume(isolateId, step: 'Out');
        // Wait for the step to actually occur.
        await stream
            .firstWhere((event) => event.kind == EventKind.kPauseInterrupted);
        var stack = await service.getStack(isolateId);
        expect(stack, isNotNull);
        var first = stack.frames.first;
        expect(first.kind, 'Regular');
        expect(first.code.kind, 'Dart');
        expect(first.code.name, '<closure>');
      });
    });

    group('getStack', () {
      String isolateId;
      Stream<Event> stream;
      ScriptList scripts;
      ScriptRef mainScript;

      setUp(() async {
        var vm = await service.getVM();
        isolateId = vm.isolates.first.id;
        scripts = await service.getScripts(isolateId);
        await service.streamListen('Debug');
        stream = service.onEvent('Debug');
        mainScript = scripts.scripts
            .firstWhere((each) => each.uri.contains('main.dart'));
      });

      test('returns null if not paused', () async {
        expect(await service.getStack(isolateId), isNull);
      }, onPlatform: {'windows': const Skip('issues/721')});

      /// Support function for pausing and returning the stack at a line.
      Future<Stack> breakAt(int lineNumber) async {
        var bp =
            await service.addBreakpoint(isolateId, mainScript.id, lineNumber);
        // Wait for breakpoint to trigger.
        await stream
            .firstWhere((event) => event.kind == EventKind.kPauseBreakpoint);
        // Remove breakpoint so it doesn't impact other tests.
        await service.removeBreakpoint(isolateId, bp.id);
        var stack = await service.getStack(isolateId);
        // Resume as to not impact other tests.
        await service.resume(isolateId);
        return stack;
      }

      test('returns stack when broken', () async {
        var stack = await breakAt(63);
        expect(stack, isNotNull);
        expect(stack.frames, hasLength(2));
        var first = stack.frames.first;
        expect(first.kind, 'Regular');
        expect(first.code.kind, 'Dart');
        expect(first.code.name, 'printCount');
      });

      test('stack has a variable', () async {
        var stack = await breakAt(49);
        expect(stack, isNotNull);
        expect(stack.frames, hasLength(1));
        var first = stack.frames.first;
        expect(first.kind, 'Regular');
        expect(first.code.kind, 'Dart');
        expect(first.code.name, '<closure>');
        // TODO: Make this more precise once this case doesn't
        // also include all the libraries.
        expect(first.vars, hasLength(greaterThanOrEqualTo(1)));
        var underscore = first.vars.firstWhere((v) => v.name == '_');
        expect(underscore, isNotNull);
      });

      test('returns non-empty stack when paused', () async {
        await service.pause(isolateId);
        // Wait for pausing to actually propagate.
        await stream
            .firstWhere((event) => event.kind == EventKind.kPauseInterrupted);
        expect(await service.getStack(isolateId), isNotNull);
        // Resume the isolate to not impact other tests.
        await service.resume(isolateId);
      });
    });

    test('getVM', () async {
      var vm = await service.getVM();
      expect(vm.name, isNotNull);
      expect(vm.version, Platform.version);
      expect(vm.isolates, hasLength(1));
      var isolate = vm.isolates.first;
      expect(isolate.id, isNotNull);
      expect(isolate.name, isNotNull);
      expect(isolate.number, isNotNull);
    });

    test('getVersion', () async {
      var version = await service.getVersion();
      expect(version, isNotNull);
      expect(version.major, greaterThan(0));
    });

    group('invoke', () {
      VM vm;
      Isolate isolate;
      InstanceRef testInstance;

      setUp(() async {
        vm = await service.getVM();
        isolate = await service.getIsolate(vm.isolates.first.id);
        testInstance = await service.evaluate(
            isolate.id, isolate.rootLib.id, 'myInstance') as InstanceRef;
      });

      test('toString()', () async {
        var remote =
            await service.invoke(isolate.id, testInstance.id, 'toString', []);
        expect(
            remote,
            const TypeMatcher<InstanceRef>().having(
                (instance) => instance.valueAsString,
                'toString()',
                "Instance of 'MyTestClass'"));
      });

      test('hello()', () async {
        var remote =
            await service.invoke(isolate.id, testInstance.id, 'hello', []);
        expect(
            remote,
            const TypeMatcher<InstanceRef>().having(
                (instance) => instance.valueAsString, 'hello()', 'world'));
      });

      test('helloString', () async {
        var remote = await service.invoke(isolate.id, isolate.rootLib.id,
            'helloString', ['#StringInstanceRef#abc']);
        expect(
            remote,
            const TypeMatcher<InstanceRef>().having(
                (instance) => instance.valueAsString, 'helloString', 'abc'));
        expect(
            remote,
            const TypeMatcher<InstanceRef>()
                .having((instance) => instance.kind, 'kind', 'String'));
      });

      test('null argument', () async {
        var remote = await service.invoke(
            isolate.id, isolate.rootLib.id, 'helloString', ['objects/null']);
        expect(
            remote,
            const TypeMatcher<InstanceRef>().having(
                (instance) => instance.valueAsString, 'helloString', 'null'));
        expect(
            remote,
            const TypeMatcher<InstanceRef>()
                .having((instance) => instance.kind, 'kind', 'Null'));
      });

      test('helloBool', () async {
        var remote = await service.invoke(
            isolate.id, isolate.rootLib.id, 'helloBool', ['objects/bool-true']);
        expect(
            remote,
            const TypeMatcher<InstanceRef>().having(
                (instance) => instance.valueAsString, 'helloBool', 'true'));
        expect(
            remote,
            const TypeMatcher<InstanceRef>()
                .having((instance) => instance.kind, 'kind', 'Bool'));
      });

      test('helloNum', () async {
        var remote = await service.invoke(
            isolate.id, isolate.rootLib.id, 'helloNum', ['objects/int-123']);
        expect(
            remote,
            const TypeMatcher<InstanceRef>().having(
                (instance) => instance.valueAsString, 'helloNum', '123'));
        expect(
            remote,
            const TypeMatcher<InstanceRef>()
                .having((instance) => instance.kind, 'kind', 'Double'));
      });

      test('two object arguments', () async {
        var remote = await service.invoke(isolate.id, isolate.rootLib.id,
            'messagesCombined', [testInstance.id, testInstance.id]);
        expect(
            remote,
            const TypeMatcher<InstanceRef>().having(
                (instance) => instance.valueAsString,
                'messagesCombined',
                'worldworld'));
        expect(
            remote,
            const TypeMatcher<InstanceRef>()
                .having((instance) => instance.kind, 'kind', 'String'));
      });
    });

    test('kill', () {
      expect(() => service.kill(null), throwsUnimplementedError);
    });

    test('onEvent', () {
      expect(() => service.onEvent(null), throwsUnimplementedError);
    });

    test('pause / resume', () async {
      await service.streamListen('Debug');
      var stream = service.onEvent('Debug');
      var vm = await service.getVM();
      var isolateId = vm.isolates.first.id;
      var pauseCompleter = Completer();
      var pauseSub = tabConnection.debugger.onPaused.listen((_) {
        pauseCompleter.complete();
      });
      var resumeCompleter = Completer();
      var resumeSub = tabConnection.debugger.onResumed.listen((_) {
        resumeCompleter.complete();
      });
      expect(await service.pause(isolateId), const TypeMatcher<Success>());
      await stream
          .firstWhere((event) => event.kind == EventKind.kPauseInterrupted);
      expect((await service.getIsolate(isolateId)).pauseEvent.kind,
          EventKind.kPauseInterrupted);
      await pauseCompleter.future;
      expect(await service.resume(isolateId), const TypeMatcher<Success>());
      await stream.firstWhere((event) => event.kind == EventKind.kResume);
      expect((await service.getIsolate(isolateId)).pauseEvent.kind,
          EventKind.kResume);
      await resumeCompleter.future;
      await pauseSub.cancel();
      await resumeSub.cancel();
    });

    test('getInboundReferences', () async {
      expect(() => service.getInboundReferences(null, null, null),
          throwsUnimplementedError);
    });

    test('getRetainingPath', () async {
      expect(() => service.getRetainingPath(null, null, null),
          throwsUnimplementedError);
    });

    test('registerService', () async {
      expect(() => service.registerService('ext.foo.bar', null),
          throwsUnimplementedError);
    });

    test('reloadSources', () {
      expect(() => service.reloadSources(null), throwsUnimplementedError);
    });

    test('setExceptionPauseMode', () async {
      var vm = await service.getVM();
      var isolateId = vm.isolates.first.id;
      expect(await service.setExceptionPauseMode(isolateId, 'all'), _isSuccess);
      expect(await service.setExceptionPauseMode(isolateId, 'unhandled'),
          _isSuccess);
      // Make sure this is the last one - or future tests might hang.
      expect(
          await service.setExceptionPauseMode(isolateId, 'none'), _isSuccess);
      expect(service.setExceptionPauseMode(isolateId, 'invalid'),
          throwsA(isA<ArgumentError>()));
    });

    test('setFlag', () {
      expect(() => service.setFlag(null, null), throwsUnimplementedError);
    });

    test('setLibraryDebuggable', () {
      expect(() => service.setLibraryDebuggable(null, null, null),
          throwsUnimplementedError);
    });

    test('setName', () async {
      var vm = await service.getVM();
      var isolateId = vm.isolates.first.id;
      expect(service.setName(isolateId, 'test'), completion(_isSuccess));
      var isolate = await service.getIsolate(isolateId);
      expect(isolate.name, 'test');
    });

    test('setVMName', () async {
      expect(service.setVMName('foo'), completion(_isSuccess));
      var vm = await service.getVM();
      expect(vm.name, 'foo');
    });

    test('setVMTimelineFlags', () {
      expect(() => service.setVMTimelineFlags(null), throwsUnimplementedError);
    });

    test('streamCancel', () {
      expect(() => service.streamCancel(null), throwsUnimplementedError);
    });

    group('streamListen/onEvent', () {
      group('Debug', () {
        Stream<Event> eventStream;

        setUp(() async {
          expect(await service.streamListen('Debug'),
              const TypeMatcher<Success>());
          eventStream = service.onEvent('Debug');
        });

        test('basic Pause/Resume', () async {
          expect(service.streamListen('Debug'), completion(_isSuccess));
          var stream = service.onEvent('Debug');
          unawaited(tabConnection.debugger.pause());
          await expectLater(
              stream,
              emitsThrough(const TypeMatcher<Event>()
                  .having((e) => e.kind, 'kind', EventKind.kPauseInterrupted)));
          unawaited(tabConnection.debugger.resume());
          expect(
              eventStream,
              emitsThrough(const TypeMatcher<Event>()
                  .having((e) => e.kind, 'kind', EventKind.kResume)));
        });

        test('Inspect', () async {
          expect(
              eventStream,
              emitsThrough(const TypeMatcher<Event>()
                  .having((e) => e.kind, 'kind', EventKind.kInspect)
                  .having(
                      (e) => e.inspectee,
                      'inspectee',
                      const TypeMatcher<InstanceRef>()
                          .having((instance) => instance.id, 'id', isNotNull)
                          .having((instance) => instance.kind, 'inspectee.kind',
                              InstanceKind.kPlainInstance))));
          await tabConnection.runtime.evaluate('inspectInstance()');
        });
      });

      test('Extension', () async {
        expect(service.streamListen('Extension'), completion(_isSuccess));
        var stream = service.onEvent('Extension');
        var eventKind = 'my.custom.event';
        expect(
            stream,
            emitsThrough(predicate((Event event) =>
                event.kind == EventKind.kExtension &&
                event.extensionKind == eventKind &&
                event.extensionData.data['example'] == 'data')));
        await tabConnection.runtime.evaluate("postEvent('$eventKind');");
      });

      test('GC', () async {
        expect(service.streamListen('GC'), completion(_isSuccess));
      });

      group('Isolate', () {
        Stream<Event> isolateEventStream;

        setUp(() async {
          expect(await service.streamListen('Isolate'), _isSuccess);
          isolateEventStream = service.onEvent('Isolate');
        });

        test('ServiceExtensionAdded', () async {
          var extensionMethod = 'ext.foo.bar';
          expect(
              isolateEventStream,
              emitsThrough(predicate((Event event) =>
                  event.kind == EventKind.kServiceExtensionAdded &&
                  event.extensionRPC == extensionMethod)));
          await tabConnection.runtime
              .evaluate("registerExtension('$extensionMethod');");
        });

        test('lifecycle events', () async {
          var vm = await service.getVM();
          var initialIsolateId = vm.isolates.first.id;
          var eventsDone = expectLater(
              isolateEventStream,
              emitsThrough(emitsInOrder([
                predicate((Event event) =>
                    event.kind == EventKind.kIsolateExit &&
                    event.isolate.id == initialIsolateId),
                predicate((Event event) =>
                    event.kind == EventKind.kIsolateStart &&
                    event.isolate.id != initialIsolateId),
                predicate((Event event) =>
                    event.kind == EventKind.kIsolateRunnable &&
                    event.isolate.id != initialIsolateId),
              ])));
          service.destroyIsolate();
          await service.createIsolate(context.appConnection);
          await eventsDone;
          expect((await service.getVM()).isolates.first.id,
              isNot(initialIsolateId));
        });
      });

      test('Timeline', () async {
        expect(service.streamListen('Timeline'), completion(_isSuccess));
      });

      test('Stdout', () async {
        expect(service.streamListen('Stdout'), completion(_isSuccess));
        expect(
            service.onEvent('Stdout'),
            emitsThrough(predicate((Event event) =>
                event.kind == EventKind.kWriteEvent &&
                String.fromCharCodes(base64.decode(event.bytes))
                    .contains('hello'))));
        await tabConnection.runtime.evaluate('console.log("hello");');
      });

      test('Stderr', () async {
        expect(service.streamListen('Stderr'), completion(_isSuccess));
        var stderrStream = service.onEvent('Stderr');
        expect(
            stderrStream,
            emitsThrough(predicate((Event event) =>
                event.kind == EventKind.kWriteEvent &&
                String.fromCharCodes(base64.decode(event.bytes))
                    .contains('Error'))));
        await tabConnection.runtime.evaluate('console.error("Error");');
      });

      test('VM', () async {
        var status = await service.streamListen('VM');
        expect(status, _isSuccess);
        var stream = service.onEvent('VM');
        expect(
            stream,
            emitsThrough(predicate((Event e) =>
                e.kind == EventKind.kVMUpdate && e.vm.name == 'test')));
        await service.setVMName('test');
      });
    });
  });
}

final _isSuccess = isA<Success>();

TypeMatcher _libRef(uriMatcher) =>
    isA<LibraryRef>().having((l) => l.uri, 'uri', uriMatcher);<|MERGE_RESOLUTION|>--- conflicted
+++ resolved
@@ -384,7 +384,6 @@
         expect(world.valueAsString, 'world');
       });
 
-<<<<<<< HEAD
       test('Strings with offset', () async {
         var worldRef = await service.evaluate(
                 isolate.id, isolate.rootLib.id, "helloString('world')")
@@ -517,7 +516,8 @@
         expect(inst.count, 1);
         var only = inst.elements[0] as InstanceRef;
         expect(only.valueAsString, '5');
-=======
+      });
+
       test('bool', () async {
         var ref = await service.evaluate(
             isolate.id, isolate.rootLib.id, 'helloBool(true)') as InstanceRef;
@@ -543,7 +543,6 @@
         expect(obj.kind, InstanceKind.kNull);
         expect(obj.classRef.name, 'Null');
         expect(obj.valueAsString, 'null');
->>>>>>> e7ca7a5e
       });
 
       test('Scripts', () async {
