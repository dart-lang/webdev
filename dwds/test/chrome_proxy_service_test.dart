--- conflicted
+++ resolved
@@ -502,12 +502,7 @@
                   !f.isConst! &&
                   !f.isFinal!),
             ]));
-<<<<<<< HEAD
-        // TODO(https://github.com/dart-lang/webdev/issues/1818) Re-enable.
-      }, skip: true);
-=======
       }, skip: 'https://github.com/dart-lang/webdev/issues/1818');
->>>>>>> a9b88874
 
       test('Runtime classes', () async {
         final testClass = await service.getObject(
@@ -770,12 +765,7 @@
                     !f.isConst! &&
                     !f.isFinal!),
               ]));
-<<<<<<< HEAD
-          // TODO(https://github.com/dart-lang/webdev/issues/1818) Re-enable.
-        }, skip: true);
-=======
         }, skip: 'https://github.com/dart-lang/webdev/issues/1818');
->>>>>>> a9b88874
 
         test('offset/count parameters are ignored for bools', () async {
           final ref = await service.evaluate(
@@ -817,11 +807,7 @@
           expect(obj.kind, InstanceKind.kNull);
           expect(obj.classRef!.name, 'Null');
           expect(obj.valueAsString, 'null');
-<<<<<<< HEAD
-        }, skip: true);
-=======
         }, skip: 'https://github.com/dart-lang/webdev/issues/1818');
->>>>>>> a9b88874
       });
     });
 
