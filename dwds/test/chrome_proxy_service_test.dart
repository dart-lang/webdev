--- conflicted
+++ resolved
@@ -726,8 +726,6 @@
           expect(inst.elements!.length, 0);
         });
 
-<<<<<<< HEAD
-=======
         test('Lists are truncated to empty with 0 count and null offset',
             () async {
           final list = await createList();
@@ -744,7 +742,6 @@
           expect(inst.elements!.length, 0);
         });
 
->>>>>>> d6229e30
         test('Maps with null offset/count are not truncated', () async {
           final map = await createMap();
           final inst = await service.getObject(
