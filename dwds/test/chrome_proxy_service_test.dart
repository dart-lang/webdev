--- conflicted
+++ resolved
@@ -45,21 +45,11 @@
       await service.debugger.sources.waitForSourceMap('hello_world/main.dart');
     });
 
-<<<<<<< HEAD
-    tearDown(() async {
-      for (var breakpoint in breakpoints) {
-        await service.removeBreakpoint(isolate.id, breakpoint.id);
-      }
-      breakpoints = [];
-    });
-
-=======
->>>>>>> d02cea19
     test('addBreakpoint', () async {
       // TODO: Much more testing.
       var bp = await service.addBreakpoint(isolate.id, mainScript.id, 21);
       // Remove breakpoint so it doesn't impact other tests.
-      await service.removeBreakpointInternal(bp.id);
+      await service.removeBreakpoint(isolate.id, bp.id);
       expect(bp.id, '1');
     });
 
@@ -380,7 +370,7 @@
       await stream
           .firstWhere((event) => event.kind == EventKind.kPauseBreakpoint);
       // Remove breakpoint so it doesn't impact other tests.
-      await service.removeBreakpointInternal(bp.id);
+      await service.removeBreakpoint(isolateId, bp.id);
       var stack = await service.getStack(isolateId);
       // Resume as to not impact other tests.
       await service.resume(isolateId);
