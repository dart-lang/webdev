--- conflicted
+++ resolved
@@ -652,11 +652,9 @@
           expect(sixth.valueAsString, '5');
         });
 
-<<<<<<< HEAD
-=======
         test(
-            'Lists with null count and offset greater than 0 are truncated'
-            ' from offset to end of list', () async {
+            'Lists with null count and offset greater than 0 are '
+            'truncated from offset to end of list', () async {
           final list = await createList();
           final inst = await service.getObject(
             isolate.id!,
@@ -671,7 +669,6 @@
           expect(only.valueAsString, '5');
         });
 
->>>>>>> 2cad786f
         test('Lists with offset/count are truncated', () async {
           final list = await createList();
           final inst = await service.getObject(
@@ -724,11 +721,9 @@
           expect(sixth.value.valueAsString, '995');
         });
 
-<<<<<<< HEAD
-=======
         test(
-            'Maps with null count and offset greater than 0 are truncated'
-            ' from offset to end of map', () async {
+            'Maps with null count and offset greater than 0 are '
+            'truncated from offset to end of map', () async {
           final list = await createMap();
           final inst = await service.getObject(
             isolate.id!,
@@ -744,7 +739,6 @@
           expect(only.value.valueAsString, '0');
         });
 
->>>>>>> 2cad786f
         test('Maps with null count are not truncated', () async {
           final map = await createMap();
           final inst = await service.getObject(
