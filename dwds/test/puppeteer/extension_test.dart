// Copyright (c) 2022, the Dart project authors.  Please see the AUTHORS file
// for details. All rights reserved. Use of this source code is governed by a
// BSD-style license that can be found in the LICENSE file.

@OnPlatform({
  // TODO(elliette): Enable on Windows.
  'windows': Skip('https://github.com/dart-lang/webdev/issues/1724'),
  // TODO(elliette): Enable on Linux.
  'linux': Skip('https://github.com/dart-lang/webdev/issues/1787'),
})
@Timeout(Duration(seconds: 60))
import 'dart:async';
import 'dart:convert';

import 'package:dwds/data/debug_info.dart';
import 'package:puppeteer/puppeteer.dart';
import 'package:test/test.dart';

import '../../debug_extension_mv3/web/data_serializers.dart';
import '../../debug_extension_mv3/web/data_types.dart';
import '../fixtures/context.dart';
import 'test_utils.dart';

final context = TestContext();

void main() async {
  late Worker worker;
  late Browser browser;
  late String extensionPath;

  group('MV3 Debug Extension', () {
    setUpAll(() async {
      extensionPath = await buildDebugExtension();
    });

    for (var useSse in [true, false]) {
      group(useSse ? 'with SSE' : 'with WebSockets', () {
        setUpAll(() async {
          // TODO(elliette): Only start a TestServer, that way we can get rid of
          // the launchChrome parameter: https://github.com/dart-lang/webdev/issues/1779
          await context.setUp(
            serveDevTools: true,
            launchChrome: false,
            useSse: useSse,
            enableDebugExtension: true,
          );
          browser = await puppeteer.launch(
            headless: false,
            timeout: Duration(seconds: 60),
            args: [
              '--load-extension=$extensionPath',
              '--disable-extensions-except=$extensionPath',
              '--disable-features=DialMediaRouteProvider',
            ],
          );

          final serviceWorkerTarget = await browser
              .waitForTarget((target) => target.type == 'service_worker');
          worker = (await serviceWorkerTarget.worker)!;
        });

        tearDown(() async {
          final worker = (await serviceWorkerTarget.worker)!;
          await Future.delayed(Duration(seconds: executionContextDelay));
          await worker.evaluate(_clearStorageJs());
        });

        tearDownAll(() async {
          await browser.close();
        });

        test('the debug info for a Dart app is saved in session storage',
            () async {
          final appUrl = context.appUrl;
          // Navigate to the Dart app:
          final appTab =
              await navigateToPage(browser, url: appUrl, isNew: true);
          // Verify that we have debug info for the Dart app:
          await workerEvalDelay();
          final appTabId = await _getTabId(appUrl, worker: worker);
          final debugInfoKey = '$appTabId-debugInfo';
<<<<<<< HEAD
          final debugInfo = await _fetchStorageObj<DebugInfo>(
            debugInfoKey,
            worker: worker,
          );
=======
          final storageObj = await worker.evaluate(
              _fetchStorageObjJs(debugInfoKey, storageArea: 'session'));
          final json = storageObj[debugInfoKey];
          final debugInfo =
              serializers.deserialize(jsonDecode(json)) as DebugInfo;
>>>>>>> 9b19b3b6
          expect(debugInfo.appId, isNotNull);
          expect(debugInfo.appEntrypointPath, isNotNull);
          expect(debugInfo.appInstanceId, isNotNull);
          expect(debugInfo.appOrigin, isNotNull);
          expect(debugInfo.appUrl, isNotNull);
          expect(debugInfo.isInternalBuild, isNotNull);
          expect(debugInfo.isFlutterApp, isNotNull);
          await appTab.close();
        });

        test('whether to open in a new tab or window is saved in local storage',
            () async {
          // Navigate to the extension settings page:
          final extensionOrigin = getExtensionOrigin(browser);
          final settingsTab = await navigateToPage(
            browser,
            url: '$extensionOrigin/settings.html',
            isNew: true,
          );
          // Set the settings to open DevTools in a new window:
          await settingsTab.tap('#windowOpt');
          await settingsTab.tap('#saveButton');
          // Wait for the saved message to verify settings have been saved:
          await settingsTab.waitForSelector('#savedMsg');
          // Close the settings tab:
          await settingsTab.close();
          // Check that is has been saved in local storage:
          final worker = (await serviceWorkerTarget.worker)!;
          final storageObj = await worker.evaluate(
              _fetchStorageObjJs('devToolsOpener', storageArea: 'local'));
          final json = storageObj['devToolsOpener'];
          final devToolsOpener =
              serializers.deserialize(jsonDecode(json)) as DevToolsOpener;
          expect(devToolsOpener.newWindow, isTrue);
        });

        test(
            'can configure opening DevTools in a tab/window with extension settings',
            () async {
          final appUrl = context.appUrl;
          final devToolsUrlFragment =
              useSse ? 'debugger?uri=sse' : 'debugger?uri=ws';
          // Navigate to the Dart app:
          final appTab =
              await navigateToPage(browser, url: appUrl, isNew: true);
          // Click on the Dart Debug Extension icon:
          await workerEvalDelay();
          await clickOnExtensionIcon(worker);
          // Verify the extension opened the Dart docs in the same window:
          var devToolsTabTarget = await browser.waitForTarget(
              (target) => target.url.contains(devToolsUrlFragment));
          final devToolsPage = await devToolsTabTarget.page;
          var devToolsWindowId = await _getWindowId(
            devToolsPage.url!,
            worker: worker,
          );
          var appWindowId = await _getWindowId(appUrl, worker: worker);
          expect(devToolsWindowId == appWindowId, isTrue);
          // Close the DevTools tab:
          var devToolsTab = await devToolsTabTarget.page;
          await devToolsTab.close();
          // Navigate to the extension settings page:
          final extensionOrigin = getExtensionOrigin(browser);
          final settingsTab = await navigateToPage(
            browser,
            url: '$extensionOrigin/settings.html',
            isNew: true,
          );
          // Set the settings to open DevTools in a new window:
          await settingsTab.tap('#windowOpt');
          await settingsTab.tap('#saveButton');
          // Wait for the saved message to verify settings have been saved:
          await settingsTab.waitForSelector('#savedMsg');
          // Close the settings tab:
          await settingsTab.close();
          // Navigate to the Dart app:
          await navigateToPage(browser, url: appUrl);
          // Click on the Dart Debug Extension icon:
          await clickOnExtensionIcon(worker);
          // Verify the extension opened DevTools in a different window:
          devToolsTabTarget = await browser.waitForTarget(
              (target) => target.url.contains(devToolsUrlFragment));
          devToolsWindowId = await _getWindowId(
            devToolsPage.url!,
            worker: worker,
          );
          appWindowId = await _getWindowId(appUrl, worker: worker);
          expect(devToolsWindowId == appWindowId, isFalse);
          // Close the DevTools tab:
          devToolsTab = await devToolsTabTarget.page;
          await devToolsTab.close();
          await appTab.close();
        });
      });
    }
  });
}

Future<int> _getTabId(
  String url, {
  required Worker worker,
}) async {
  final jsExpression = _tabIdForTabJs(url);
  return (await worker.evaluate(jsExpression)) as int;
}

Future<int?> _getWindowId(
  String url, {
  required Worker worker,
}) async {
  final jsExpression = _windowIdForTabJs(url);
  return (await worker.evaluate(jsExpression)) as int?;
}

Future<T> _fetchStorageObj<T>(
  String storageKey, {
  required Worker worker,
}) async {
  final storageObj = await worker.evaluate(_fetchStorageObjJs(storageKey));
  final json = storageObj[storageKey];
  return serializers.deserialize(jsonDecode(json)) as T;
}

String _tabIdForTabJs(String tabUrl) {
  return '''
    async () => {
      const matchingTabs = await chrome.tabs.query({ url: "$tabUrl" });
      const tab = matchingTabs[0];
      return tab.id;
    }
''';
}

String _windowIdForTabJs(String tabUrl) {
  return '''
    async () => {
      const matchingTabs = await chrome.tabs.query({ url: "$tabUrl" });
      const tab = matchingTabs[0];
      return tab.windowId;
    }
''';
}

String _fetchStorageObjJs(
  String storageKey, {
  required String storageArea,
}) {
  return '''
    async () => {
      const storageKey = "$storageKey";
      return new Promise((resolve, reject) => {
        chrome.storage.$storageArea.get(storageKey, (storageObj) => {
          if (storageObj != null) {
            resolve(storageObj);
          } else {
            resolve(null);
          }
        });
      });
    }
''';
}

String _clearStorageJs() {
  return '''
    async () => {
      await chrome.storage.local.clear();
      await chrome.storage.session.clear();
      return true;
    }
''';
}<|MERGE_RESOLUTION|>--- conflicted
+++ resolved
@@ -60,8 +60,7 @@
         });
 
         tearDown(() async {
-          final worker = (await serviceWorkerTarget.worker)!;
-          await Future.delayed(Duration(seconds: executionContextDelay));
+          await workerEvalDelay();
           await worker.evaluate(_clearStorageJs());
         });
 
@@ -79,18 +78,11 @@
           await workerEvalDelay();
           final appTabId = await _getTabId(appUrl, worker: worker);
           final debugInfoKey = '$appTabId-debugInfo';
-<<<<<<< HEAD
           final debugInfo = await _fetchStorageObj<DebugInfo>(
             debugInfoKey,
-            worker: worker,
-          );
-=======
-          final storageObj = await worker.evaluate(
-              _fetchStorageObjJs(debugInfoKey, storageArea: 'session'));
-          final json = storageObj[debugInfoKey];
-          final debugInfo =
-              serializers.deserialize(jsonDecode(json)) as DebugInfo;
->>>>>>> 9b19b3b6
+            storageArea: 'session',
+            worker: worker,
+          );
           expect(debugInfo.appId, isNotNull);
           expect(debugInfo.appEntrypointPath, isNotNull);
           expect(debugInfo.appInstanceId, isNotNull);
@@ -118,12 +110,11 @@
           // Close the settings tab:
           await settingsTab.close();
           // Check that is has been saved in local storage:
-          final worker = (await serviceWorkerTarget.worker)!;
-          final storageObj = await worker.evaluate(
-              _fetchStorageObjJs('devToolsOpener', storageArea: 'local'));
-          final json = storageObj['devToolsOpener'];
-          final devToolsOpener =
-              serializers.deserialize(jsonDecode(json)) as DevToolsOpener;
+          final devToolsOpener = await _fetchStorageObj<DevToolsOpener>(
+            'devToolsOpener',
+            storageArea: 'local',
+            worker: worker,
+          );
           expect(devToolsOpener.newWindow, isTrue);
         });
 
@@ -207,9 +198,13 @@
 
 Future<T> _fetchStorageObj<T>(
   String storageKey, {
+  required String storageArea,
   required Worker worker,
 }) async {
-  final storageObj = await worker.evaluate(_fetchStorageObjJs(storageKey));
+  final storageObj = await worker.evaluate(_fetchStorageObjJs(
+    storageKey,
+    storageArea: storageArea,
+  ));
   final json = storageObj[storageKey];
   return serializers.deserialize(jsonDecode(json)) as T;
 }
