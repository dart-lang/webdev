--- conflicted
+++ resolved
@@ -24,16 +24,9 @@
 final context = TestContext();
 
 void main() async {
-<<<<<<< HEAD
-=======
-  late Worker worker;
-  late Browser browser;
-  late String extensionPath;
-
->>>>>>> d3892cf8
   group('MV3 Debug Extension', () {
     late String extensionPath;
-    
+
     setUpAll(() async {
       extensionPath = await buildDebugExtension();
     });
@@ -226,9 +219,7 @@
         });
 
         test('the debug info for a Dart app is saved in session storage',
-            () async {
-
-            });
+            () async {});
       });
     }
   });
