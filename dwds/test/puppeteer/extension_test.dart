--- conflicted
+++ resolved
@@ -176,9 +176,6 @@
           await devToolsTab.close();
           await appTab.close();
         });
-<<<<<<< HEAD
-      }, skip: true);
-=======
 
         test(
             'Navigating away from the Dart app while debugging closes DevTools',
@@ -223,11 +220,10 @@
           await devToolsTabTarget.onClose;
         });
       });
->>>>>>> 4bbb4d06
     }
 
     group('external apps', () {
-      // TODO(elliette): Test that extension does not add any panels to Chrome 
+      // TODO(elliette): Test that extension does not add any panels to Chrome
       // DevTools. Requires either of the following to be resolved:
       // - https://github.com/puppeteer/puppeteer/issues/9371
       // - https://github.com/xvrh/puppeteer-dart/issues/201
