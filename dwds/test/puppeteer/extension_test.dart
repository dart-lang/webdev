// Copyright (c) 2022, the Dart project authors.  Please see the AUTHORS file
// for details. All rights reserved. Use of this source code is governed by a
// BSD-style license that can be found in the LICENSE file.

@OnPlatform({
  // TODO(elliette): Enable on Windows.
  'windows': Skip('https://github.com/dart-lang/webdev/issues/1724'),
  // TODO(elliette): Enable on Linux.
  'linux': Skip('https://github.com/dart-lang/webdev/issues/1787'),
})
@Timeout(Duration(seconds: 60))
import 'dart:async';
import 'dart:convert';

import 'package:dwds/data/debug_info.dart';
import 'package:puppeteer/puppeteer.dart';
import 'package:test/test.dart';

import '../../debug_extension_mv3/web/data_serializers.dart';
import '../../debug_extension_mv3/web/data_types.dart';
import '../fixtures/context.dart';
import 'test_utils.dart';

final context = TestContext();

void main() async {
  late Worker worker;
  late Browser browser;
  late String extensionPath;

  group('MV3 Debug Extension', () {
    setUpAll(() async {
      extensionPath = await buildDebugExtension();
    });

    for (var useSse in [true, false]) {
      group(useSse ? 'with SSE' : 'with WebSockets', () {
        setUpAll(() async {
          // TODO(elliette): Only start a TestServer, that way we can get rid of
          // the launchChrome parameter: https://github.com/dart-lang/webdev/issues/1779
          await context.setUp(
            serveDevTools: true,
            launchChrome: false,
            useSse: useSse,
            enableDebugExtension: true,
          );
          browser = await puppeteer.launch(
            headless: false,
            timeout: Duration(seconds: 60),
            args: [
              '--load-extension=$extensionPath',
              '--disable-extensions-except=$extensionPath',
              '--disable-features=DialMediaRouteProvider',
            ],
          );

          final serviceWorkerTarget = await browser
              .waitForTarget((target) => target.type == 'service_worker');
          worker = (await serviceWorkerTarget.worker)!;
        });

        tearDown(() async {
          await workerEvalDelay();
          await worker.evaluate(_clearStorageJs());
        });

        tearDownAll(() async {
          await browser.close();
        });

        test('the debug info for a Dart app is saved in session storage',
            () async {
          final appUrl = context.appUrl;
          // Navigate to the Dart app:
          final appTab =
              await navigateToPage(browser, url: appUrl, isNew: true);
          // Verify that we have debug info for the Dart app:
          await workerEvalDelay();
          final appTabId = await _getTabId(appUrl, worker: worker);
          final debugInfoKey = '$appTabId-debugInfo';
          final debugInfo = await _fetchStorageObj<DebugInfo>(
            debugInfoKey,
            storageArea: 'session',
            worker: worker,
          );
          expect(debugInfo.appId, isNotNull);
          expect(debugInfo.appEntrypointPath, isNotNull);
          expect(debugInfo.appInstanceId, isNotNull);
          expect(debugInfo.appOrigin, isNotNull);
          expect(debugInfo.appUrl, isNotNull);
          expect(debugInfo.isInternalBuild, isNotNull);
          expect(debugInfo.isFlutterApp, isNotNull);
          await appTab.close();
        });

        test('whether to open in a new tab or window is saved in local storage',
            () async {
          // Navigate to the extension settings page:
          final extensionOrigin = getExtensionOrigin(browser);
          final settingsTab = await navigateToPage(
            browser,
            url: '$extensionOrigin/settings.html',
            isNew: true,
          );
          // Set the settings to open DevTools in a new window:
          await settingsTab.tap('#windowOpt');
          await settingsTab.tap('#saveButton');
          // Wait for the saved message to verify settings have been saved:
          await settingsTab.waitForSelector('#savedMsg');
          // Close the settings tab:
          await settingsTab.close();
          // Check that is has been saved in local storage:
          final devToolsOpener = await _fetchStorageObj<DevToolsOpener>(
            'devToolsOpener',
            storageArea: 'local',
            worker: worker,
          );
          expect(devToolsOpener.newWindow, isTrue);
        });

        test(
            'can configure opening DevTools in a tab/window with extension settings',
            () async {
          final appUrl = context.appUrl;
          final devToolsUrlFragment =
              useSse ? 'debugger?uri=sse' : 'debugger?uri=ws';
          // Navigate to the Dart app:
          final appTab =
              await navigateToPage(browser, url: appUrl, isNew: true);
          // Click on the Dart Debug Extension icon:
<<<<<<< HEAD
          final worker = (await serviceWorkerTarget.worker)!;
          await Future.delayed(Duration(seconds: executionContextDelay));
          await worker.evaluate(clickIconJs);
          // Verify the extension opened Dart DevTools in the same window:
=======
          await workerEvalDelay();
          await clickOnExtensionIcon(worker);
          // Verify the extension opened the Dart docs in the same window:
>>>>>>> d3892cf8
          var devToolsTabTarget = await browser.waitForTarget(
              (target) => target.url.contains(devToolsUrlFragment));
          final devToolsPage = await devToolsTabTarget.page;
          var devToolsWindowId = await _getWindowId(
            devToolsPage.url!,
            worker: worker,
          );
          var appWindowId = await _getWindowId(appUrl, worker: worker);
          expect(devToolsWindowId == appWindowId, isTrue);
          // Close the DevTools tab:
          var devToolsTab = await devToolsTabTarget.page;
          await devToolsTab.close();
          // Navigate to the extension settings page:
          final extensionOrigin = getExtensionOrigin(browser);
          final settingsTab = await navigateToPage(
            browser,
            url: '$extensionOrigin/settings.html',
            isNew: true,
          );
          // Set the settings to open DevTools in a new window:
          await settingsTab.tap('#windowOpt');
          await settingsTab.tap('#saveButton');
          // Wait for the saved message to verify settings have been saved:
          await settingsTab.waitForSelector('#savedMsg');
          // Close the settings tab:
          await settingsTab.close();
          // Navigate to the Dart app:
          await navigateToPage(browser, url: appUrl);
          // Click on the Dart Debug Extension icon:
          await clickOnExtensionIcon(worker);
          // Verify the extension opened DevTools in a different window:
          devToolsTabTarget = await browser.waitForTarget(
              (target) => target.url.contains(devToolsUrlFragment));
          devToolsWindowId = await _getWindowId(
            devToolsPage.url!,
            worker: worker,
          );
          appWindowId = await _getWindowId(appUrl, worker: worker);
          expect(devToolsWindowId == appWindowId, isFalse);
          // Close the DevTools tab:
          devToolsTab = await devToolsTabTarget.page;
          await devToolsTab.close();
          await appTab.close();
        });

        test(
            'Navigating away from the Dart app while debugging closes DevTools',
            () async {
          final appUrl = context.appUrl;
          final devToolsUrlFragment =
              useSse ? 'debugger?uri=sse' : 'debugger?uri=ws';
          // Navigate to the Dart app:
          final appTab =
              await navigateToPage(browser, url: appUrl, isNew: true);
          // Click on the Dart Debug Extension icon:
          final worker = (await serviceWorkerTarget.worker)!;
          await Future.delayed(Duration(seconds: executionContextDelay));
          await worker.evaluate(clickIconJs);
          // Verify that the Dart DevTools tab is open:
          final devToolsTabTarget = await browser.waitForTarget(
              (target) => target.url.contains(devToolsUrlFragment));
          expect(devToolsTabTarget.type, equals('page'));
          // Navigate away from the Dart app:
          await appTab.goto('https://dart.dev/', wait: Until.domContentLoaded);
          await appTab.bringToFront();
          // Verify that the Dart DevTools tab closes:
          await devToolsTabTarget.onClose;
        });

        test('Closing the Dart app while debugging closes DevTools', () async {
          final appUrl = context.appUrl;
          final devToolsUrlFragment =
              useSse ? 'debugger?uri=sse' : 'debugger?uri=ws';
          // Navigate to the Dart app:
          final appTab =
              await navigateToPage(browser, url: appUrl, isNew: true);
          // Click on the Dart Debug Extension icon:
          final worker = (await serviceWorkerTarget.worker)!;
          await Future.delayed(Duration(seconds: executionContextDelay));
          await worker.evaluate(clickIconJs);
          // Verify that the Dart DevTools tab is open:
          final devToolsTabTarget = await browser.waitForTarget(
              (target) => target.url.contains(devToolsUrlFragment));
          expect(devToolsTabTarget.type, equals('page'));
          // Close the Dart app:
          await appTab.close();
          // Verify that the Dart DevTools tab closes:
          await devToolsTabTarget.onClose;
        });
      });
    }
  });
}

Future<int> _getTabId(
  String url, {
  required Worker worker,
}) async {
  final jsExpression = _tabIdForTabJs(url);
  return (await worker.evaluate(jsExpression)) as int;
}

Future<int?> _getWindowId(
  String url, {
  required Worker worker,
}) async {
  final jsExpression = _windowIdForTabJs(url);
  return (await worker.evaluate(jsExpression)) as int?;
}

Future<T> _fetchStorageObj<T>(
  String storageKey, {
  required String storageArea,
  required Worker worker,
}) async {
  final storageObj = await worker.evaluate(_fetchStorageObjJs(
    storageKey,
    storageArea: storageArea,
  ));
  final json = storageObj[storageKey];
  return serializers.deserialize(jsonDecode(json)) as T;
}

String _tabIdForTabJs(String tabUrl) {
  return '''
    async () => {
      const matchingTabs = await chrome.tabs.query({ url: "$tabUrl" });
      const tab = matchingTabs[0];
      return tab.id;
    }
''';
}

String _windowIdForTabJs(String tabUrl) {
  return '''
    async () => {
      const matchingTabs = await chrome.tabs.query({ url: "$tabUrl" });
      const tab = matchingTabs[0];
      return tab.windowId;
    }
''';
}

String _fetchStorageObjJs(
  String storageKey, {
  required String storageArea,
}) {
  return '''
    async () => {
      const storageKey = "$storageKey";
      return new Promise((resolve, reject) => {
        chrome.storage.$storageArea.get(storageKey, (storageObj) => {
          if (storageObj != null) {
            resolve(storageObj);
          } else {
            resolve(null);
          }
        });
      });
    }
''';
}

String _clearStorageJs() {
  return '''
    async () => {
      await chrome.storage.local.clear();
      await chrome.storage.session.clear();
      return true;
    }
''';
}<|MERGE_RESOLUTION|>--- conflicted
+++ resolved
@@ -128,16 +128,9 @@
           final appTab =
               await navigateToPage(browser, url: appUrl, isNew: true);
           // Click on the Dart Debug Extension icon:
-<<<<<<< HEAD
-          final worker = (await serviceWorkerTarget.worker)!;
-          await Future.delayed(Duration(seconds: executionContextDelay));
-          await worker.evaluate(clickIconJs);
-          // Verify the extension opened Dart DevTools in the same window:
-=======
           await workerEvalDelay();
           await clickOnExtensionIcon(worker);
           // Verify the extension opened the Dart docs in the same window:
->>>>>>> d3892cf8
           var devToolsTabTarget = await browser.waitForTarget(
               (target) => target.url.contains(devToolsUrlFragment));
           final devToolsPage = await devToolsTabTarget.page;
@@ -193,9 +186,8 @@
           final appTab =
               await navigateToPage(browser, url: appUrl, isNew: true);
           // Click on the Dart Debug Extension icon:
-          final worker = (await serviceWorkerTarget.worker)!;
-          await Future.delayed(Duration(seconds: executionContextDelay));
-          await worker.evaluate(clickIconJs);
+          await workerEvalDelay();
+          await clickOnExtensionIcon(worker);
           // Verify that the Dart DevTools tab is open:
           final devToolsTabTarget = await browser.waitForTarget(
               (target) => target.url.contains(devToolsUrlFragment));
@@ -215,9 +207,8 @@
           final appTab =
               await navigateToPage(browser, url: appUrl, isNew: true);
           // Click on the Dart Debug Extension icon:
-          final worker = (await serviceWorkerTarget.worker)!;
-          await Future.delayed(Duration(seconds: executionContextDelay));
-          await worker.evaluate(clickIconJs);
+          await workerEvalDelay();
+          await clickOnExtensionIcon(worker);
           // Verify that the Dart DevTools tab is open:
           final devToolsTabTarget = await browser.waitForTarget(
               (target) => target.url.contains(devToolsUrlFragment));
