// Copyright (c) 2022, the Dart project authors.  Please see the AUTHORS file
// for details. All rights reserved. Use of this source code is governed by a
// BSD-style license that can be found in the LICENSE file.

@OnPlatform({
  // TODO(elliette): Enable on Windows.
  'windows': Skip('https://github.com/dart-lang/webdev/issues/1724'),
  // TODO(elliette): Enable on Linux.
  'linux': Skip('https://github.com/dart-lang/webdev/issues/1787'),
})
@Timeout(Duration(seconds: 60))
import 'dart:async';
import 'dart:convert';

import 'package:dwds/data/debug_info.dart';
import 'package:puppeteer/puppeteer.dart';
import 'package:test/test.dart';

import '../../debug_extension_mv3/web/data_serializers.dart';
import '../../debug_extension_mv3/web/data_types.dart';
import '../fixtures/context.dart';
import 'test_utils.dart';

final context = TestContext();

void main() async {
  group('MV3 Debug Extension', () {
    late String extensionPath;

    setUpAll(() async {
      extensionPath = await buildDebugExtension();
    });

    for (var useSse in [true, false]) {
      group(useSse ? 'connected with SSE:' : 'connected with WebSockets:', () {
        late Browser browser;
        late Worker worker;

        setUpAll(() async {
          browser = await setUpExtensionTest(
            context,
            extensionPath: extensionPath,
            serveDevTools: true,
            useSse: useSse,
          );
          worker = await getServiceWorker(browser);

          // Navigate to the Chrome extension page instead of the blank tab
          // opened by Chrome. This is helpful for local debugging.
          final blankTab = await navigateToPage(browser, url: 'about:blank');
          await blankTab.goto('chrome://extensions/');
        });

        tearDown(() async {
          await workerEvalDelay();
          await worker.evaluate(_clearStorageJs());
        });

        tearDownAll(() async {
          await browser.close();
        });

        test('the debug info for a Dart app is saved in session storage',
            () async {
          final appUrl = context.appUrl;
          // Navigate to the Dart app:
          final appTab =
              await navigateToPage(browser, url: appUrl, isNew: true);
          // Verify that we have debug info for the Dart app:
          await workerEvalDelay();
          final appTabId = await _getTabId(appUrl, worker: worker);
          final debugInfoKey = '$appTabId-debugInfo';
          final debugInfo = await _fetchStorageObj<DebugInfo>(
            debugInfoKey,
            storageArea: 'session',
            worker: worker,
          );
          expect(debugInfo.appId, isNotNull);
          expect(debugInfo.appEntrypointPath, isNotNull);
          expect(debugInfo.appInstanceId, isNotNull);
          expect(debugInfo.appOrigin, isNotNull);
          expect(debugInfo.appUrl, isNotNull);
          expect(debugInfo.isInternalBuild, isNotNull);
          expect(debugInfo.isFlutterApp, isNotNull);
          await appTab.close();
        });

        test('whether to open in a new tab or window is saved in local storage',
            () async {
          // Navigate to the extension settings page:
          final extensionOrigin = getExtensionOrigin(browser);
          final settingsTab = await navigateToPage(
            browser,
            url: '$extensionOrigin/settings.html',
            isNew: true,
          );
          // Set the settings to open DevTools in a new window:
          await settingsTab.tap('#windowOpt');
          await settingsTab.tap('#saveButton');
          // Wait for the saved message to verify settings have been saved:
          await settingsTab.waitForSelector('#savedMsg');
          // Close the settings tab:
          await settingsTab.close();
          // Check that is has been saved in local storage:
          final devToolsOpener = await _fetchStorageObj<DevToolsOpener>(
            'devToolsOpener',
            storageArea: 'local',
            worker: worker,
          );
          expect(devToolsOpener.newWindow, isTrue);
        });

        test(
            'can configure opening DevTools in a tab/window with extension settings',
            () async {
          final appUrl = context.appUrl;
          final devToolsUrlFragment =
              useSse ? 'debugger?uri=sse' : 'debugger?uri=ws';
          // Navigate to the Dart app:
          final appTab =
              await navigateToPage(browser, url: appUrl, isNew: true);
          // Click on the Dart Debug Extension icon:
          await workerEvalDelay();
          await clickOnExtensionIcon(worker);
          // Verify the extension opened the Dart docs in the same window:
          var devToolsTabTarget = await browser.waitForTarget(
              (target) => target.url.contains(devToolsUrlFragment));
          var devToolsTab = await devToolsTabTarget.page;
          var devToolsWindowId = await _getWindowId(
            devToolsTab.url!,
            worker: worker,
          );
          var appWindowId = await _getWindowId(appUrl, worker: worker);
          expect(devToolsWindowId == appWindowId, isTrue);
          // Close the DevTools tab:
<<<<<<< HEAD
          devToolsTab = await devToolsTabTarget.page;
=======
>>>>>>> c164231b
          await devToolsTab.close();
          // Navigate to the extension settings page:
          final extensionOrigin = getExtensionOrigin(browser);
          final settingsTab = await navigateToPage(
            browser,
            url: '$extensionOrigin/settings.html',
            isNew: true,
          );
          // Set the settings to open DevTools in a new window:
          await settingsTab.tap('#windowOpt');
          await settingsTab.tap('#saveButton');
          // Wait for the saved message to verify settings have been saved:
          await settingsTab.waitForSelector('#savedMsg');
          // Close the settings tab:
          await settingsTab.close();
          // Navigate to the Dart app:
          await navigateToPage(browser, url: appUrl);
          // Click on the Dart Debug Extension icon:
          await clickOnExtensionIcon(worker);
          // Verify the extension opened DevTools in a different window:
          devToolsTabTarget = await browser.waitForTarget(
              (target) => target.url.contains(devToolsUrlFragment));
          devToolsTab = await devToolsTabTarget.page;
<<<<<<< HEAD
=======
          await devToolsTab.bringToFront();
>>>>>>> c164231b
          devToolsWindowId = await _getWindowId(
            devToolsTab.url!,
            worker: worker,
          );
          appWindowId = await _getWindowId(appUrl, worker: worker);
          expect(devToolsWindowId == appWindowId, isFalse);
          // Close the DevTools tab:
          devToolsTab = await devToolsTabTarget.page;
          await devToolsTab.close();
          await appTab.close();
        });

        test(
            'navigating away from the Dart app while debugging closes DevTools',
            () async {
          final appUrl = context.appUrl;
          final devToolsUrlFragment =
              useSse ? 'debugger?uri=sse' : 'debugger?uri=ws';
          // Navigate to the Dart app:
          final appTab =
              await navigateToPage(browser, url: appUrl, isNew: true);
          // Click on the Dart Debug Extension icon:
          await workerEvalDelay();
          await clickOnExtensionIcon(worker);
          // Verify that the Dart DevTools tab is open:
          final devToolsTabTarget = await browser.waitForTarget(
              (target) => target.url.contains(devToolsUrlFragment));
          expect(devToolsTabTarget.type, equals('page'));
          // Navigate away from the Dart app:
          await appTab.goto('https://dart.dev/', wait: Until.domContentLoaded);
          await appTab.bringToFront();
          // Verify that the Dart DevTools tab closes:
          await devToolsTabTarget.onClose;
          await appTab.close();
        });

        test('closing the Dart app while debugging closes DevTools', () async {
          final appUrl = context.appUrl;
          final devToolsUrlFragment =
              useSse ? 'debugger?uri=sse' : 'debugger?uri=ws';
          // Navigate to the Dart app:
          final appTab =
              await navigateToPage(browser, url: appUrl, isNew: true);
          // Click on the Dart Debug Extension icon:
          await workerEvalDelay();
          await clickOnExtensionIcon(worker);
          // Verify that the Dart DevTools tab is open:
          final devToolsTabTarget = await browser.waitForTarget(
              (target) => target.url.contains(devToolsUrlFragment));
          expect(devToolsTabTarget.type, equals('page'));
          // Close the Dart app:
          await appTab.close();
          // Verify that the Dart DevTools tab closes:
          await devToolsTabTarget.onClose;
        });
      });
    }

    group('connected to an externally-built', () {
      for (var isFlutterApp in [true, false]) {
        group(isFlutterApp ? 'Flutter app:' : 'Dart app:', () {
          late Browser browser;
          late Worker worker;

          setUpAll(() async {
            browser = await setUpExtensionTest(
              context,
              extensionPath: extensionPath,
              serveDevTools: true,
              isInternalBuild: false,
              isFlutterApp: isFlutterApp,
            );
            worker = await getServiceWorker(browser);
          });

          tearDown(() async {
            await workerEvalDelay();
            await worker.evaluate(_clearStorageJs());
          });

          tearDownAll(() async {
            await browser.close();
          });
          test(
              'isFlutterApp=$isFlutterApp and isInternalBuild=false are saved in storage',
              () async {
            final appUrl = context.appUrl;
            // Navigate to the Dart app:
            final appTab =
                await navigateToPage(browser, url: appUrl, isNew: true);
            // Verify that we have debug info for the Dart app:
            await workerEvalDelay();
            final appTabId = await _getTabId(appUrl, worker: worker);
            final debugInfoKey = '$appTabId-debugInfo';
            final debugInfo = await _fetchStorageObj<DebugInfo>(
              debugInfoKey,
              storageArea: 'session',
              worker: worker,
            );
            expect(debugInfo.isInternalBuild, equals(false));
            expect(debugInfo.isFlutterApp, equals(isFlutterApp));
            await appTab.close();
          });

          test('no additional panels are added in Chrome DevTools', () async {
            // TODO(elliette): Requires either of the following to be resolved:
            // - https://github.com/puppeteer/puppeteer/issues/9371
            // - https://github.com/xvrh/puppeteer-dart/issues/201
          }, skip: true);
        });
      }
    });

    group('connected to an internally-built', () {
      for (var isFlutterApp in [true, false]) {
        group(isFlutterApp ? 'Flutter app:' : 'Dart app:', () {
          late Browser browser;
          late Worker worker;

          setUpAll(() async {
            browser = await setUpExtensionTest(
              context,
              extensionPath: extensionPath,
              serveDevTools: true,
              isInternalBuild: true,
              isFlutterApp: isFlutterApp,
            );
            worker = await getServiceWorker(browser);
          });

          tearDown(() async {
            await workerEvalDelay();
            await worker.evaluate(_clearStorageJs());
          });

          tearDownAll(() async {
            await browser.close();
          });
          test(
              'isFlutterApp=$isFlutterApp and isInternalBuild=true are saved in storage',
              () async {
            final appUrl = context.appUrl;
            // Navigate to the Dart app:
            final appTab =
                await navigateToPage(browser, url: appUrl, isNew: true);
            // Verify that we have debug info for the Dart app:
            await workerEvalDelay();
            final appTabId = await _getTabId(appUrl, worker: worker);
            final debugInfoKey = '$appTabId-debugInfo';
            final debugInfo = await _fetchStorageObj<DebugInfo>(
              debugInfoKey,
              storageArea: 'session',
              worker: worker,
            );
            expect(debugInfo.isInternalBuild, equals(true));
            expect(debugInfo.isFlutterApp, equals(isFlutterApp));
            await appTab.close();
          });

          test('the Dart Debugger panel is added to Chrome DevTools', () async {
            // TODO(elliette): Requires either of the following to be resolved:
            // - https://github.com/puppeteer/puppeteer/issues/9371
            // - https://github.com/xvrh/puppeteer-dart/issues/201
          }, skip: true);

          if (isFlutterApp) {
            test('the Flutter Inspector panel is added to Chrome DevTools',
                () async {
              // TODO(elliette): Requires either of the following to be resolved:
              // - https://github.com/puppeteer/puppeteer/issues/9371
              // - https://github.com/xvrh/puppeteer-dart/issues/201
            }, skip: true);
          }
        });
      }
    });
  });
}

Future<int> _getTabId(
  String url, {
  required Worker worker,
}) async {
  final jsExpression = _tabIdForTabJs(url);
  return (await worker.evaluate(jsExpression)) as int;
}

Future<int?> _getWindowId(
  String url, {
  required Worker worker,
}) async {
  final jsExpression = _windowIdForTabJs(url);
  return (await worker.evaluate(jsExpression)) as int?;
}

Future<T> _fetchStorageObj<T>(
  String storageKey, {
  required String storageArea,
  required Worker worker,
}) async {
  final storageObj = await worker.evaluate(_fetchStorageObjJs(
    storageKey,
    storageArea: storageArea,
  ));
  final json = storageObj[storageKey];
  return serializers.deserialize(jsonDecode(json)) as T;
}

String _tabIdForTabJs(String tabUrl) {
  return '''
    async () => {
      const matchingTabs = await chrome.tabs.query({ url: "$tabUrl" });
      const tab = matchingTabs[0];
      return tab.id;
    }
''';
}

String _windowIdForTabJs(String tabUrl) {
  return '''
    async () => {
      const matchingTabs = await chrome.tabs.query({ url: "$tabUrl" });
      const tab = matchingTabs[0];
      return tab.windowId;
    }
''';
}

String _fetchStorageObjJs(
  String storageKey, {
  required String storageArea,
}) {
  return '''
    async () => {
      const storageKey = "$storageKey";
      return new Promise((resolve, reject) => {
        chrome.storage.$storageArea.get(storageKey, (storageObj) => {
          if (storageObj != null) {
            resolve(storageObj);
          } else {
            resolve(null);
          }
        });
      });
    }
''';
}

String _clearStorageJs() {
  return '''
    async () => {
      await chrome.storage.local.clear();
      await chrome.storage.session.clear();
      return true;
    }
''';
}<|MERGE_RESOLUTION|>--- conflicted
+++ resolved
@@ -133,10 +133,6 @@
           var appWindowId = await _getWindowId(appUrl, worker: worker);
           expect(devToolsWindowId == appWindowId, isTrue);
           // Close the DevTools tab:
-<<<<<<< HEAD
-          devToolsTab = await devToolsTabTarget.page;
-=======
->>>>>>> c164231b
           await devToolsTab.close();
           // Navigate to the extension settings page:
           final extensionOrigin = getExtensionOrigin(browser);
@@ -160,10 +156,7 @@
           devToolsTabTarget = await browser.waitForTarget(
               (target) => target.url.contains(devToolsUrlFragment));
           devToolsTab = await devToolsTabTarget.page;
-<<<<<<< HEAD
-=======
           await devToolsTab.bringToFront();
->>>>>>> c164231b
           devToolsWindowId = await _getWindowId(
             devToolsTab.url!,
             worker: worker,
