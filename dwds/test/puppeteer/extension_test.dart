--- conflicted
+++ resolved
@@ -27,226 +27,22 @@
 import '../fixtures/utilities.dart';
 import 'test_utils.dart';
 
-<<<<<<< HEAD
-enum Panel { debugger, inspector }
-
-void main() async {
-  group('MV3 Debug Extension', () {
-    final provider = TestSdkConfigurationProvider();
-    final context = TestContext(TestProject.testWithSoundNullSafety, provider);
-    late String extensionPath;
-
-    setUpAll(() async {
-      extensionPath = await buildDebugExtension();
-    });
-
-    tearDownAll(provider.dispose);
-
-    for (var useSse in [true, false]) {
-      group(useSse ? 'connected with SSE:' : 'connected with WebSockets:', () {
-        late Browser browser;
-        late Worker worker;
-=======
 // To run all tests:
 // dart test test/puppeteer/extension_test.dart --r=expanded --no-retry
 
 // To run the MV3 tests only:
 // dart test test/puppeteer/extension_test.dart --r=expanded --no-retry --n="MV3 Debug Extension"
->>>>>>> 8b7f9d32
 
 // To run the MV2 tests only:
 // dart test test/puppeteer/extension_test.dart --r=expanded --no-retry --n="MV2 Debug Extension"
 
-<<<<<<< HEAD
-        tearDownAll(() async {
-          await browser.close();
-          await context.tearDown();
-        });
-
-        test('the debug info for a Dart app is saved in session storage',
-            () async {
-          final appUrl = context.appUrl;
-          // Navigate to the Dart app:
-          final appTab =
-              await navigateToPage(browser, url: appUrl, isNew: true);
-          // Verify that we have debug info for the Dart app:
-          await workerEvalDelay();
-          final appTabId = await _getTabId(appUrl, worker: worker);
-          final debugInfoKey = '$appTabId-debugInfo';
-          final debugInfo = await _fetchStorageObj<DebugInfo>(
-            debugInfoKey,
-            storageArea: 'session',
-            worker: worker,
-          );
-          expect(debugInfo.appId, isNotNull);
-          expect(debugInfo.appEntrypointPath, isNotNull);
-          expect(debugInfo.appInstanceId, isNotNull);
-          expect(debugInfo.appOrigin, isNotNull);
-          expect(debugInfo.appUrl, isNotNull);
-          expect(debugInfo.isInternalBuild, isNotNull);
-          expect(debugInfo.isFlutterApp, isNotNull);
-          await appTab.close();
-        });
-
-        test('the auth status is saved in session storage', () async {
-          final appUrl = context.appUrl;
-          // Navigate to the Dart app:
-          final appTab =
-              await navigateToPage(browser, url: appUrl, isNew: true);
-          // Verify that we have debug info for the Dart app:
-          await workerEvalDelay();
-          final appTabId = await _getTabId(appUrl, worker: worker);
-          final authKey = '$appTabId-isAuthenticated';
-          final authenticated = await _fetchStorageObj<String>(
-            authKey,
-            storageArea: 'session',
-            worker: worker,
-          );
-          expect(authenticated, isNotNull);
-          expect(authenticated, equals('true'));
-          await appTab.close();
-        });
-
-        test('whether to open in a new tab or window is saved in local storage',
-            () async {
-          // Navigate to the extension settings page:
-          final extensionOrigin = getExtensionOrigin(browser);
-          final settingsTab = await navigateToPage(
-            browser,
-            url: '$extensionOrigin/static_assets/settings.html',
-            isNew: true,
-          );
-          // Set the settings to open DevTools in a new window:
-          await settingsTab.tap('#windowOpt');
-          await settingsTab.tap('#saveButton');
-          // Wait for the saved message to verify settings have been saved:
-          await settingsTab.waitForSelector('.show');
-          // Close the settings tab:
-          await settingsTab.close();
-          // Check that is has been saved in local storage:
-          final devToolsOpener = await _fetchStorageObj<DevToolsOpener>(
-            'devToolsOpener',
-            storageArea: 'local',
-            worker: worker,
-          );
-          expect(devToolsOpener.newWindow, isTrue);
-        });
-
-        test(
-            'can configure opening DevTools in a tab/window with extension settings',
-            () async {
-          final appUrl = context.appUrl;
-          final devToolsUrlFragment =
-              useSse ? 'debugger?uri=sse' : 'debugger?uri=ws';
-          // Navigate to the Dart app:
-          final appTab =
-              await navigateToPage(browser, url: appUrl, isNew: true);
-          // Click on the Dart Debug Extension icon:
-          await workerEvalDelay();
-          await clickOnExtensionIcon(worker);
-          // Verify the extension opened DevTools in the same window:
-          var devToolsTabTarget = await browser.waitForTarget(
-              (target) => target.url.contains(devToolsUrlFragment));
-          var devToolsTab = await devToolsTabTarget.page;
-          var devToolsWindowId = await _getWindowId(
-            devToolsTab.url!,
-            worker: worker,
-          );
-          var appWindowId = await _getWindowId(appUrl, worker: worker);
-          expect(devToolsWindowId == appWindowId, isTrue);
-          // Close the DevTools tab:
-          devToolsTab = await devToolsTabTarget.page;
-          await devToolsTab.close();
-          // Navigate to the extension settings page:
-          final extensionOrigin = getExtensionOrigin(browser);
-          final settingsTab = await navigateToPage(
-            browser,
-            url: '$extensionOrigin/static_assets/settings.html',
-            isNew: true,
-          );
-          // Set the settings to open DevTools in a new window:
-          await settingsTab.tap('#windowOpt');
-          await settingsTab.tap('#saveButton');
-          // Wait for the saved message to verify settings have been saved:
-          await settingsTab.waitForSelector('.show');
-          // Close the settings tab:
-          await settingsTab.close();
-          // Navigate to the Dart app:
-          await navigateToPage(browser, url: appUrl);
-          // Click on the Dart Debug Extension icon:
-          await clickOnExtensionIcon(worker);
-          // Verify the extension opened DevTools in a different window:
-          devToolsTabTarget = await browser.waitForTarget(
-              (target) => target.url.contains(devToolsUrlFragment));
-          devToolsTab = await devToolsTabTarget.page;
-          devToolsWindowId = await _getWindowId(
-            devToolsTab.url!,
-            worker: worker,
-          );
-          appWindowId = await _getWindowId(appUrl, worker: worker);
-          expect(devToolsWindowId == appWindowId, isFalse);
-          // Close the DevTools tab:
-          devToolsTab = await devToolsTabTarget.page;
-          await devToolsTab.close();
-          await appTab.close();
-        });
-
-        test('DevTools is opened with the correct query parameters', () async {
-          final appUrl = context.appUrl;
-          final devToolsUrlFragment =
-              useSse ? 'debugger?uri=sse' : 'debugger?uri=ws';
-          // Navigate to the Dart app:
-          final appTab =
-              await navigateToPage(browser, url: appUrl, isNew: true);
-          // Click on the Dart Debug Extension icon:
-          await workerEvalDelay();
-          await clickOnExtensionIcon(worker);
-          // Wait for DevTools to open:
-          final devToolsTabTarget = await browser.waitForTarget(
-              (target) => target.url.contains(devToolsUrlFragment));
-          final devToolsUrl = devToolsTabTarget.url;
-          // Expect the correct query parameters to be on the DevTools url:
-          final uri = Uri.parse(devToolsUrl);
-          final queryParameters = uri.queryParameters;
-          expect(queryParameters.keys, unorderedMatches(['uri', 'ide']));
-          expect(queryParameters, containsPair('ide', 'DebugExtension'));
-          expect(queryParameters, containsPair('uri', isNotEmpty));
-          // Close the DevTools tab:
-          final devToolsTab = await devToolsTabTarget.page;
-          await devToolsTab.close();
-          await appTab.close();
-        });
-
-        test(
-            'navigating away from the Dart app while debugging closes DevTools',
-            () async {
-          final appUrl = context.appUrl;
-          final devToolsUrlFragment =
-              useSse ? 'debugger?uri=sse' : 'debugger?uri=ws';
-          // Navigate to the Dart app:
-          final appTab =
-              await navigateToPage(browser, url: appUrl, isNew: true);
-          // Click on the Dart Debug Extension icon:
-          await workerEvalDelay();
-          await clickOnExtensionIcon(worker);
-          // Verify that the Dart DevTools tab is open:
-          final devToolsTabTarget = await browser.waitForTarget(
-              (target) => target.url.contains(devToolsUrlFragment));
-          expect(devToolsTabTarget.type, equals('page'));
-          // Navigate away from the Dart app:
-          await appTab.goto('https://dart.dev/', wait: Until.domContentLoaded);
-          await appTab.bringToFront();
-          // Verify that the Dart DevTools tab closes:
-          await devToolsTabTarget.onClose;
-          await appTab.close();
-        });
-=======
-final context = TestContext.withSoundNullSafety();
->>>>>>> 8b7f9d32
-
 enum Panel { debugger, inspector }
 
 void main() async {
+  final provider = TestSdkConfigurationProvider();
+  final context = TestContext(TestProject.testWithSoundNullSafety, provider);
+  tearDownAll(provider.dispose);
+
   for (var isMV3 in [true, false]) {
     group('${isMV3 ? 'MV3' : 'MV2'} Debug Extension', () {
       late String extensionPath;
@@ -480,13 +276,6 @@
             await appTab.close();
           });
 
-<<<<<<< HEAD
-          tearDownAll(() async {
-            await browser.close();
-            await context.tearDown();
-          });
-=======
->>>>>>> 8b7f9d32
           test(
               'navigating away from the Dart app while debugging closes DevTools',
               () async {
