// Copyright (c) 2022, the Dart project authors.  Please see the AUTHORS file
// for details. All rights reserved. Use of this source code is governed by a
// BSD-style license that can be found in the LICENSE file.

import 'dart:io';

import 'package:path/path.dart' as p;
import 'package:puppeteer/puppeteer.dart';
import 'package:test/test.dart';
import 'package:test_common/utilities.dart';

import '../fixtures/context.dart';
import '../fixtures/utilities.dart';

enum ConsoleSource { background, devTools, worker }

final _backgroundLogs = [];
final _devToolsLogs = [];
final _workerLogs = [];

Future<String> buildDebugExtension({required bool isMV3}) async {
  final extensionDir = absolutePath(pathFromDwds: 'debug_extension');
  await Process.run('dart', [
    p.join('tool', 'build_extension.dart'),
    if (isMV3) '--mv3',
  ], workingDirectory: extensionDir);
  return p.join(extensionDir, 'compiled');
}

Future<Browser> setUpExtensionTest(
  TestContext context, {
  required String extensionPath,
  bool serveDevTools = true,
  bool useSse = false,
  bool isInternalBuild = false,
  bool isFlutterApp = false,
  bool openChromeDevTools = false,
  String? workspaceName,
}) async {
  // TODO(elliette): Only start a TestServer, that way we can get rid of the
  // launchChrome parameter: https://github.com/dart-lang/webdev/issues/1779
  await context.setUp(
    testSettings: TestSettings(launchChrome: false, isFlutterApp: isFlutterApp),
    appMetadata: TestAppMetadata(
      isInternalBuild: isInternalBuild,
      workspaceName: workspaceName,
    ),
<<<<<<< HEAD
    debugSettings: serveDevTools
        ? TestDebugSettings.withDevTools(
            context,
          ).copyWith(enableDebugExtension: true, useSse: useSse)
        : TestDebugSettings.noDevTools().copyWith(
            enableDebugExtension: true,
            useSse: useSse,
          ),
=======
    debugSettings:
        serveDevTools
            ? TestDebugSettings.withDevToolsLaunch(
              context,
            ).copyWith(enableDebugExtension: true, useSse: useSse)
            : TestDebugSettings.noDevToolsLaunch().copyWith(
              enableDebugExtension: true,
              useSse: useSse,
            ),
>>>>>>> 23aefebe
  );
  return await puppeteer.launch(
    devTools: openChromeDevTools,
    headless: false,
    timeout: Duration(seconds: 60),
    args: [
      '--load-extension=$extensionPath',
      '--disable-extensions-except=$extensionPath',
      '--disable-features=DialMediaRouteProvider',
    ],
  );
}

Future<void> tearDownHelper({Worker? worker, Page? backgroundPage}) async {
  _logConsoleMsgsOnFailure();
  _backgroundLogs.clear();
  _workerLogs.clear();
  _devToolsLogs.clear();
  await _clearStorage(worker: worker, backgroundPage: backgroundPage);
}

Future<Worker> getServiceWorker(Browser browser) async {
  final serviceWorkerTarget = await browser.waitForTarget(
    (target) => target.type == 'service_worker',
  );
  final worker = (await serviceWorkerTarget.worker)!;
  return Worker(
    worker.client,
    worker.url,
    onConsoleApiCalled: (type, jsHandles, _) {
      for (final handle in jsHandles) {
        _saveConsoleMsg(
          source: ConsoleSource.worker,
          type: '$type',
          msg: '$handle',
        );
      }
    },
    onExceptionThrown: null,
  );
}

Future<Page> getBackgroundPage(Browser browser) async {
  final backgroundPageTarget = await browser.waitForTarget(
    (target) => target.type == 'background_page',
  );
  final backgroundPage = await backgroundPageTarget.page;
  backgroundPage.onConsole.listen((msg) {
    _saveConsoleMsg(
      source: ConsoleSource.background,
      type: '${msg.type}',
      msg: msg.text ?? '',
    );
  });
  return backgroundPage;
}

Future<Page> getChromeDevToolsPage(Browser browser) async {
  final chromeDevToolsTarget = browser.targets.firstWhere(
    (target) => target.url.startsWith('devtools://devtools'),
  );
  chromeDevToolsTarget.type = 'page';
  final chromeDevToolsPage = await chromeDevToolsTarget.page;
  chromeDevToolsPage.onConsole.listen((msg) {
    _saveConsoleMsg(
      source: ConsoleSource.devTools,
      type: '${msg.type}',
      msg: msg.text ?? '',
    );
  });
  return chromeDevToolsPage;
}

Future evaluate(
  String jsExpression, {
  Worker? worker,
  Page? backgroundPage,
}) async {
  if (worker != null) {
    assert(backgroundPage == null);
    return worker.evaluate(jsExpression);
  } else {
    return backgroundPage!.evaluate(jsExpression);
  }
}

Future<void> clickOnExtensionIcon({
  required Browser browser,
  Worker? worker,
  Page? backgroundPage,
}) async {
  await evaluate(
    _clickIconJs(isMV3: worker != null),
    worker: worker,
    backgroundPage: backgroundPage,
  );
  final popupTarget = await browser.waitForTarget(
    (target) => target.url.contains('popup'),
  );
  final popupPage = await popupTarget.page;
  final launchDevToolsButton = await popupPage.$OrNull('#launchDevToolsButton');
  await launchDevToolsButton?.click();
}

// Note: The following delay is required to reduce flakiness. It makes
// sure the service worker execution context is ready.
Future<void> workerEvalDelay() async {
  await Future.delayed(Duration(seconds: 1));
  return;
}

Future<Page> navigateToPage(
  Browser browser, {
  required String url,
  bool isNew = false,
}) async {
  final page = isNew
      ? await browser.newPage()
      : await _getPageForUrl(browser, url: url);
  if (isNew) {
    await page.goto(url, wait: Until.domContentLoaded);
  }
  await page.bringToFront();
  return page;
}

String getExtensionOrigin(Browser browser) {
  final chromeExtension = 'chrome-extension:';
  final extensionUrl = _getUrlsInBrowser(
    browser,
  ).firstWhere((url) => url.contains(chromeExtension));
  final urlSegments = p.split(extensionUrl);
  final extensionId = urlSegments[urlSegments.indexOf(chromeExtension) + 1];
  return '$chromeExtension//$extensionId';
}

void _saveConsoleMsg({
  required ConsoleSource source,
  required String type,
  required String msg,
}) {
  if (msg.isEmpty) return;
  final conciseMsg = msg.startsWith('JSHandle:') ? msg.substring(9) : msg;
  final formatted = 'console.$type: $conciseMsg';
  switch (source) {
    case ConsoleSource.background:
      _backgroundLogs.add(formatted);
      break;
    case ConsoleSource.devTools:
      _devToolsLogs.add(formatted);
      break;
    case ConsoleSource.worker:
      _workerLogs.add(formatted);
      break;
  }
}

void _logConsoleMsgsOnFailure() {
  if (_backgroundLogs.isNotEmpty) {
    printOnFailure(['Background Page logs:', ..._backgroundLogs].join('\n'));
  }
  if (_workerLogs.isNotEmpty) {
    printOnFailure(['Service Worker logs:', ..._workerLogs].join('\n'));
  }
  if (_devToolsLogs.isNotEmpty) {
    printOnFailure(['Chrome DevTools logs:', ..._devToolsLogs].join('\n'));
  }
}

Iterable<String> _getUrlsInBrowser(Browser browser) {
  return browser.targets.map((target) => target.url);
}

Future<Page> _getPageForUrl(Browser browser, {required String url}) {
  final pageTarget = browser.targets.firstWhere((target) => target.url == url);
  return pageTarget.page;
}

Future<void> _clearStorage({Worker? worker, Page? backgroundPage}) async {
  return evaluate(
    _clearStorageJs(isMV3: worker != null),
    worker: worker,
    backgroundPage: backgroundPage,
  ).catchError((_) {});
}

String _clickIconJs({bool isMV3 = false}) =>
    '''
  async () => {
    const activeTabs = await chrome.tabs.query({ active: true }, (tabs) => {
      const tab = tabs[0];
      chrome.${isMV3 ? 'action' : 'browserAction'}.onClicked.dispatch(tab);
    });
  }
''';

String _clearStorageJs({required bool isMV3}) =>
    '''
    async () => {
      await chrome.storage.local.clear();
      ${isMV3 ? 'await chrome.storage.session.clear();' : ''}
      return true;
    }
''';<|MERGE_RESOLUTION|>--- conflicted
+++ resolved
@@ -45,16 +45,6 @@
       isInternalBuild: isInternalBuild,
       workspaceName: workspaceName,
     ),
-<<<<<<< HEAD
-    debugSettings: serveDevTools
-        ? TestDebugSettings.withDevTools(
-            context,
-          ).copyWith(enableDebugExtension: true, useSse: useSse)
-        : TestDebugSettings.noDevTools().copyWith(
-            enableDebugExtension: true,
-            useSse: useSse,
-          ),
-=======
     debugSettings:
         serveDevTools
             ? TestDebugSettings.withDevToolsLaunch(
@@ -64,7 +54,6 @@
               enableDebugExtension: true,
               useSse: useSse,
             ),
->>>>>>> 23aefebe
   );
   return await puppeteer.launch(
     devTools: openChromeDevTools,
@@ -181,9 +170,8 @@
   required String url,
   bool isNew = false,
 }) async {
-  final page = isNew
-      ? await browser.newPage()
-      : await _getPageForUrl(browser, url: url);
+  final page =
+      isNew ? await browser.newPage() : await _getPageForUrl(browser, url: url);
   if (isNew) {
     await page.goto(url, wait: Until.domContentLoaded);
   }
@@ -251,8 +239,7 @@
   ).catchError((_) {});
 }
 
-String _clickIconJs({bool isMV3 = false}) =>
-    '''
+String _clickIconJs({bool isMV3 = false}) => '''
   async () => {
     const activeTabs = await chrome.tabs.query({ active: true }, (tabs) => {
       const tab = tabs[0];
@@ -261,8 +248,7 @@
   }
 ''';
 
-String _clearStorageJs({required bool isMV3}) =>
-    '''
+String _clearStorageJs({required bool isMV3}) => '''
     async () => {
       await chrome.storage.local.clear();
       ${isMV3 ? 'await chrome.storage.session.clear();' : ''}
