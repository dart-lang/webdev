--- conflicted
+++ resolved
@@ -146,13 +146,8 @@
           final event = await stream
               .firstWhere((event) => event.kind == EventKind.kPauseBreakpoint);
 
-<<<<<<< HEAD
           final object = await service.evaluateInFrame(
-              isolateId, event.topFrame!.index!, 'MainClass(0)');
-=======
-          final object = await setup.service.evaluateInFrame(
               isolateId, event.topFrame!.index!, 'MainClass(1,0)');
->>>>>>> ae7eb80c
 
           final param = object as InstanceRef;
           final result = await service.evaluateInFrame(
@@ -550,17 +545,10 @@
 
       test('in parallel (in a batch)', () async {
         final library = isolate.rootLib!;
-<<<<<<< HEAD
-        final evaluation1 = context.service
-            .evaluate(isolateId, library.id!, 'MainClass(0).toString()');
-        final evaluation2 = context.service
-            .evaluate(isolateId, library.id!, 'MainClass(1).toString()');
-=======
-        final evaluation1 = setup.service
-            .evaluate(isolateId, library.id!, 'MainClass(1,0).toString()');
-        final evaluation2 = setup.service
-            .evaluate(isolateId, library.id!, 'MainClass(1,1).toString()');
->>>>>>> ae7eb80c
+        final evaluation1 = service.evaluate(
+            isolateId, library.id!, 'MainClass(1,0).toString()');
+        final evaluation2 = service.evaluate(
+            isolateId, library.id!, 'MainClass(1,1).toString()');
 
         final results = await Future.wait([evaluation1, evaluation2]);
         expect(
@@ -577,17 +565,10 @@
       test('in parallel (in a batch) handles errors', () async {
         final library = isolate.rootLib!;
         final missingLibId = '';
-<<<<<<< HEAD
-        final evaluation1 = context.service
-            .evaluate(isolateId, missingLibId, 'MainClass(0).toString()');
-        final evaluation2 = context.service
-            .evaluate(isolateId, library.id!, 'MainClass(1).toString()');
-=======
-        final evaluation1 = setup.service
-            .evaluate(isolateId, missingLibId, 'MainClass(1,0).toString()');
-        final evaluation2 = setup.service
-            .evaluate(isolateId, library.id!, 'MainClass(1,1).toString()');
->>>>>>> ae7eb80c
+        final evaluation1 = service.evaluate(
+            isolateId, missingLibId, 'MainClass(1,0).toString()');
+        final evaluation2 = service.evaluate(
+            isolateId, library.id!, 'MainClass(1,1).toString()');
 
         final results = await Future.wait([evaluation1, evaluation2]);
 
@@ -609,13 +590,8 @@
 
       test('with scope override', () async {
         final library = isolate.rootLib!;
-<<<<<<< HEAD
-        final object = await context.service
-            .evaluate(isolateId, library.id!, 'MainClass(0)');
-=======
-        final object = await setup.service
-            .evaluate(isolateId, library.id!, 'MainClass(1,0)');
->>>>>>> ae7eb80c
+        final object =
+            await service.evaluate(isolateId, library.id!, 'MainClass(1,0)');
 
         final param = object as InstanceRef;
         final result = await service.evaluate(
@@ -630,13 +606,8 @@
 
       test('uses symbol from the same library', () async {
         final library = isolate.rootLib!;
-<<<<<<< HEAD
-        final result = await context.service
-            .evaluate(isolateId, library.id!, 'MainClass(0).toString()');
-=======
-        final result = await setup.service
-            .evaluate(isolateId, library.id!, 'MainClass(1,0).toString()');
->>>>>>> ae7eb80c
+        final result = await service.evaluate(
+            isolateId, library.id!, 'MainClass(1,0).toString()');
 
         expect(
             result,
