--- conflicted
+++ resolved
@@ -87,10 +87,7 @@
       setCurrentLogWriter(debug: debug);
       await context.setUp(
         compilationMode: compilationMode,
-<<<<<<< HEAD
-=======
         nullSafety: nullSafety,
->>>>>>> 66f7aec5
         enableExpressionEvaluation: true,
         verboseCompiler: debug,
       );
