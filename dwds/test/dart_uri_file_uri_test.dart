--- conflicted
+++ resolved
@@ -90,18 +90,11 @@
               expect(dartUri.serverPath, anotherServerPath);
             });
           });
-<<<<<<< HEAD
-        });
-      }
-      // TODO(https://github.com/dart-lang/webdev/issues/1818): Re-enable.
-    }, skip: !versionSupportsWeakNullSafety);
-=======
         }
       },
       // TODO(https://github.com/dart-lang/webdev/issues/1818): Re-enable.
       skip: !supportedMode(
           compilationMode: compilationMode, nullSafetyMode: NullSafety.weak),
     );
->>>>>>> a9b88874
   }
 }