--- conflicted
+++ resolved
@@ -6,10 +6,6 @@
 @Timeout(Duration(minutes: 2))
 import 'dart:async';
 
-<<<<<<< HEAD
-=======
-import 'package:dwds/src/services/chrome_proxy_service.dart';
->>>>>>> 0f893e65
 import 'package:test/test.dart';
 import 'package:test_common/logging.dart';
 import 'package:test_common/test_sdk_configuration.dart';
@@ -19,25 +15,17 @@
 import 'fixtures/project.dart';
 
 void main() {
-<<<<<<< HEAD
   // Enable verbose logging for debugging.
   final debug = false;
 
   final provider = TestSdkConfigurationProvider(verbose: debug);
   tearDownAll(provider.dispose);
 
-=======
->>>>>>> 0f893e65
   group('shared context |', () {
     for (var nullSafety in NullSafety.values) {
       group('${nullSafety.name} null safety |', () {
-<<<<<<< HEAD
-        final context = TestContext(
-            TestProject.testPackage(nullSafety: nullSafety), provider);
-=======
         final project = TestProject.testPackage(nullSafety: nullSafety);
-        final context = TestContext(project);
->>>>>>> 0f893e65
+        final context = TestContext(project, provider);
 
         setUpAll(() async {
           setCurrentLogWriter(debug: debug);
@@ -72,15 +60,11 @@
             await service.streamListen('Debug');
             stream = service.onEvent('Debug');
 
-<<<<<<< HEAD
-            final packageName = context.project.packageName;
-=======
             final testPackage = project.packageName;
->>>>>>> 0f893e65
             mainScript = scripts.scripts!
                 .firstWhere((each) => each.uri!.contains('main.dart'));
             testLibraryScript = scripts.scripts!.firstWhere((each) =>
-                each.uri!.contains('package:$packageName/test_library.dart'));
+                each.uri!.contains('package:$testPackage/test_library.dart'));
           });
 
           tearDown(() async {
