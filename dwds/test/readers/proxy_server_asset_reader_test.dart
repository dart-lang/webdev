--- conflicted
+++ resolved
@@ -13,15 +13,11 @@
 
 void main() {
   group('ProxyServerAssetReader', () {
-<<<<<<< HEAD
     final provider = TestSdkConfigurationProvider();
     tearDownAll(provider.dispose);
 
     final context = TestContext(TestProject.testWithSoundNullSafety, provider);
 
-=======
-    final context = TestContext(TestProject.testWithSoundNullSafety);
->>>>>>> 0f893e65
     late ProxyServerAssetReader assetReader;
     setUpAll(() async {
       await context.setUp();
