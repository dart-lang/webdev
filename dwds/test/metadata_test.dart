--- conflicted
+++ resolved
@@ -44,20 +44,15 @@
 
 void main() {
   test('can parse metadata with empty sources', () async {
-<<<<<<< HEAD
-    var provider = MetadataProvider(FakeAssetReader(_emptySourceMetadata),
+    var provider = MetadataProvider(FakeAssetReader(_emptySourceMetadata), null,
         (level, message) => printOnFailure(message));
-=======
-    var provider = MetadataProvider(
-        FakeAssetReader(), null, (level, message) => printOnFailure(message));
->>>>>>> b5445b50
     await provider.initialize('foo.bootstrap.js');
     expect(await provider.libraries,
         contains('org-dartlang-app:///web/main.dart'));
   });
 
   test('throws on metadata with absolute import uris', () async {
-    var provider = MetadataProvider(FakeAssetReader(_fileUriMetadata),
+    var provider = MetadataProvider(FakeAssetReader(_fileUriMetadata), null,
         (level, message) => printOnFailure(message));
     expect(provider.initialize('foo.bootstrap.js'),
         throwsA(const TypeMatcher<AbsoluteImportUriError>()));
