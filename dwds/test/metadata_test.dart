// Copyright (c) 2020, the Dart project authors.  Please see the AUTHORS file
// for details. All rights reserved. Use of this source code is governed by a
// BSD-style license that can be found in the LICENSE file.

import 'package:dwds/dwds.dart';
import 'package:dwds/src/debugging/metadata/provider.dart';
import 'package:test/test.dart';

const _emptySourceMetadata =
    '{"version":"1.0.0","name":"web/main","closureName":"load__web__main",'
    '"sourceMapUri":"foo/web/main.ddc.js.map",'
    '"moduleUri":"foo/web/main.ddc.js",'
    '"libraries":[{"name":"main",'
    '"importUri":"org-dartlang-app:///web/main.dart",'
    '"fileUri":"org-dartlang-app:///web/main.dart","partUris":[]}]}\n'
    '// intentionally empty: package blah has no dart sources';

const _fileUriMetadata =
    '{"version":"1.0.0","name":"web/main","closureName":"load__web__main",'
    '"sourceMapUri":"foo/web/main.ddc.js.map",'
    '"moduleUri":"foo/web/main.ddc.js",'
    '"libraries":[{"name":"main",'
    '"importUri":"file:/Users/foo/blah/sample/lib/bar.dart",'
    '"fileUri":"org-dartlang-app:///web/main.dart","partUris":[]}]}\n'
    '// intentionally empty: package blah has no dart sources';

class FakeAssetReader implements AssetReader {
  final String _metadata;
  FakeAssetReader(this._metadata);
  @override
  Future<String> dartSourceContents(String serverPath) =>
      throw UnimplementedError();

  @override
  Future<String> metadataContents(String serverPath) async => _metadata;

  @override
  Future<String> sourceMapContents(String serverPath) =>
      throw UnimplementedError();

  @override
  Future<void> close() async {}
}

void main() {
  test('can parse metadata with empty sources', () async {
<<<<<<< HEAD
    var provider = MetadataProvider('foo.bootstarp.js', FakeAssetReader(),
        (level, message) => printOnFailure(message));
=======
    var provider = MetadataProvider(FakeAssetReader(_emptySourceMetadata), null,
        (level, message) => printOnFailure(message));
    await provider.initialize('foo.bootstrap.js');
>>>>>>> 2a029baa
    expect(await provider.libraries,
        contains('org-dartlang-app:///web/main.dart'));
  });

  test('throws on metadata with absolute import uris', () async {
    var provider = MetadataProvider(FakeAssetReader(_fileUriMetadata), null,
        (level, message) => printOnFailure(message));
    expect(provider.initialize('foo.bootstrap.js'),
        throwsA(const TypeMatcher<AbsoluteImportUriError>()));
  });
}<|MERGE_RESOLUTION|>--- conflicted
+++ resolved
@@ -44,22 +44,20 @@
 
 void main() {
   test('can parse metadata with empty sources', () async {
-<<<<<<< HEAD
-    var provider = MetadataProvider('foo.bootstarp.js', FakeAssetReader(),
+    var provider = MetadataProvider(
+        'foo.bootstrap.js',
+        FakeAssetReader(_emptySourceMetadata),
         (level, message) => printOnFailure(message));
-=======
-    var provider = MetadataProvider(FakeAssetReader(_emptySourceMetadata), null,
-        (level, message) => printOnFailure(message));
-    await provider.initialize('foo.bootstrap.js');
->>>>>>> 2a029baa
     expect(await provider.libraries,
         contains('org-dartlang-app:///web/main.dart'));
   });
 
   test('throws on metadata with absolute import uris', () async {
-    var provider = MetadataProvider(FakeAssetReader(_fileUriMetadata), null,
+    var provider = MetadataProvider(
+        'foo.bootstrap.js',
+        FakeAssetReader(_fileUriMetadata),
         (level, message) => printOnFailure(message));
-    expect(provider.initialize('foo.bootstrap.js'),
+    await expectLater(provider.libraries,
         throwsA(const TypeMatcher<AbsoluteImportUriError>()));
   });
 }