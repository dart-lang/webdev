// Copyright (c) 2020, the Dart project authors.  Please see the AUTHORS file
// for details. All rights reserved. Use of this source code is governed by a
// BSD-style license that can be found in the LICENSE file.

<<<<<<< HEAD
import 'package:dwds/asset_reader.dart';
=======
>>>>>>> 45341240
import 'package:dwds/src/debugging/metadata/module_metadata.dart';
import 'package:dwds/src/debugging/metadata/provider.dart';
import 'package:test/test.dart';

import 'fixtures/migrated_fakes.dart';

const _emptySourceMetadata =
    '{"version":"1.0.0","name":"web/main","closureName":"load__web__main",'
    '"sourceMapUri":"foo/web/main.ddc.js.map",'
    '"moduleUri":"foo/web/main.ddc.js",'
    '"soundNullSafety":true,'
    '"libraries":[{"name":"main",'
    '"importUri":"org-dartlang-app:///web/main.dart",'
    '"fileUri":"org-dartlang-app:///web/main.dart","partUris":[]}]}\n'
    '// intentionally empty: package blah has no dart sources';

const _noNullSafetyMetadata =
    '{"version":"1.0.0","name":"web/main","closureName":"load__web__main",'
    '"sourceMapUri":"foo/web/main.ddc.js.map",'
    '"moduleUri":"foo/web/main.ddc.js",'
    '"libraries":[{"name":"main",'
    '"importUri":"org-dartlang-app:///web/main.dart",'
    '"fileUri":"org-dartlang-app:///web/main.dart","partUris":[]}]}\n'
    '// intentionally empty: package blah has no dart sources';

const _fileUriMetadata =
    '{"version":"1.0.0","name":"web/main","closureName":"load__web__main",'
    '"sourceMapUri":"foo/web/main.ddc.js.map",'
    '"moduleUri":"foo/web/main.ddc.js",'
    '"soundNullSafety":true,'
    '"libraries":[{"name":"main",'
    '"importUri":"file:/Users/foo/blah/sample/lib/bar.dart",'
    '"fileUri":"org-dartlang-app:///web/main.dart","partUris":[]}]}\n'
    '// intentionally empty: package blah has no dart sources';

void main() {
  test('can parse metadata with empty sources', () async {
    final provider = MetadataProvider(
      'foo.bootstrap.js',
      FakeAssetReader(metadata: _emptySourceMetadata),
    );
    expect(await provider.libraries,
        contains('org-dartlang-app:///web/main.dart'));
    expect(await provider.soundNullSafety, isNotNull);
  });

  test('can parse metadata with no null safety information', () async {
    final provider = MetadataProvider(
      'foo.bootstrap.js',
      FakeAssetReader(metadata: _noNullSafetyMetadata),
    );
    expect(await provider.libraries,
        contains('org-dartlang-app:///web/main.dart'));
    expect(await provider.soundNullSafety, false);
  });

  test('throws on metadata with absolute import uris', () async {
    final provider = MetadataProvider(
      'foo.bootstrap.js',
      FakeAssetReader(metadata: _fileUriMetadata),
    );
    await expectLater(provider.libraries,
        throwsA(const TypeMatcher<AbsoluteImportUriException>()));
  });

  test('creates metadata from json', () async {
    const json = {
      'version': '1.0.0',
      'name': 'web/main',
      'closureName': 'load__web__main',
      'sourceMapUri': 'foo/web/main.ddc.js.map',
      'moduleUri': 'foo/web/main.ddc.js',
      'libraries': [
        {
          'name': 'main',
          'importUri': 'org-dartlang-app:///web/main.dart',
          'partUris': ['org-dartlang-app:///web/main.dart']
        }
      ]
    };

    final metadata = ModuleMetadata.fromJson(json);
    expect(metadata.version, '1.0.0');
    expect(metadata.name, 'web/main');
    expect(metadata.closureName, 'load__web__main');
    expect(metadata.sourceMapUri, 'foo/web/main.ddc.js.map');
    expect(metadata.moduleUri, 'foo/web/main.ddc.js');
    final libraries = metadata.libraries;
    expect(libraries.length, 1);
    for (var lib in libraries.values) {
      expect(lib.name, 'main');
      expect(lib.importUri, 'org-dartlang-app:///web/main.dart');
      final parts = lib.partUris;
      expect(parts.length, 1);
      expect(parts[0], 'org-dartlang-app:///web/main.dart');
    }
    expect(metadata.soundNullSafety, false);
  });
}<|MERGE_RESOLUTION|>--- conflicted
+++ resolved
@@ -2,10 +2,6 @@
 // for details. All rights reserved. Use of this source code is governed by a
 // BSD-style license that can be found in the LICENSE file.
 
-<<<<<<< HEAD
-import 'package:dwds/asset_reader.dart';
-=======
->>>>>>> 45341240
 import 'package:dwds/src/debugging/metadata/module_metadata.dart';
 import 'package:dwds/src/debugging/metadata/provider.dart';
 import 'package:test/test.dart';
