--- conflicted
+++ resolved
@@ -22,7 +22,6 @@
   String get absolutePackageDirectory =>
       absolutePath(pathFromFixtures: packageDirectory);
 
-<<<<<<< HEAD
   /// The package URI of the Dart entry file, e.g,
   /// "org-dartlang-app:example/hello_world/main.dart":
   Uri get dartEntryFilePackageUri => Uri.parse('org-dartlang-app:///${p.join(
@@ -30,14 +29,9 @@
         dartEntryFileName,
       )}');
 
-  const TestProject.testPackageWithSoundNullSafety(
-      {IndexBaseMode baseMode = IndexBaseMode.noBase})
-      : this._(
-=======
   const TestProject.testPackageWithSoundNullSafety({
     IndexBaseMode baseMode = IndexBaseMode.noBase,
   }) : this._(
->>>>>>> 5fcbb803
           packageName: '_test_package_sound',
           packageDirectory: '_testPackageSound',
           webAssetsPath: 'web',
