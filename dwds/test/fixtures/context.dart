// Copyright (c) 2019, the Dart project authors.  Please see the AUTHORS file
// for details. All rights reserved. Use of this source code is governed by a
// BSD-style license that can be found in the LICENSE file.

// @dart = 2.9

import 'dart:async';
import 'dart:convert';
import 'dart:io';

import 'package:build_daemon/client.dart';
import 'package:build_daemon/data/build_status.dart';
import 'package:build_daemon/data/build_target.dart';
import 'package:dwds/asset_reader.dart';
import 'package:dwds/expression_compiler.dart';
import 'package:dwds/src/connections/app_connection.dart';
import 'package:dwds/src/connections/debug_connection.dart';
import 'package:dwds/src/debugging/webkit_debugger.dart';
import 'package:dwds/src/loaders/build_runner_require.dart';
import 'package:dwds/src/loaders/frontend_server_require.dart';
import 'package:dwds/src/loaders/require.dart';
import 'package:dwds/src/loaders/strategy.dart';
import 'package:dwds/src/readers/proxy_server_asset_reader.dart';
import 'package:dwds/src/services/expression_compiler_service.dart';
import 'package:dwds/src/utilities/dart_uri.dart';
import 'package:dwds/src/utilities/sdk_configuration.dart';
import 'package:dwds/src/utilities/shared.dart';
import 'package:frontend_server_common/src/resident_runner.dart';
import 'package:http/http.dart';
import 'package:http/io_client.dart';
import 'package:logging/logging.dart' as logging;
import 'package:path/path.dart' as p;
import 'package:shelf/shelf.dart';
import 'package:shelf_proxy/shelf_proxy.dart';
import 'package:test/test.dart';
import 'package:vm_service/vm_service.dart';
import 'package:webdriver/io.dart';
import 'package:webkit_inspection_protocol/webkit_inspection_protocol.dart';

import 'logging.dart';
import 'server.dart';
import 'utilities.dart';

final _exeExt = Platform.isWindows ? '.exe' : '';

const isRPCError = TypeMatcher<RPCError>();
const isSentinelException = TypeMatcher<SentinelException>();

final Matcher throwsRPCError = throwsA(isRPCError);
final Matcher throwsSentinelException = throwsA(isSentinelException);

enum CompilationMode { buildDaemon, frontendServer }

enum IndexBaseMode { noBase, base }

enum NullSafety { weak, sound }

class TestContext {
  String appUrl;
  WipConnection tabConnection;
  WipConnection extensionConnection;
  TestServer testServer;
  BuildDaemonClient daemonClient;
  ResidentWebRunner webRunner;
  WebDriver webDriver;
  Process chromeDriver;
  AppConnection appConnection;
  DebugConnection debugConnection;
  WebkitDebugger webkitDebugger;
  Client client;
  ExpressionCompilerService ddcService;
  int port;
  Directory _outputDir;
  File _entryFile;
  Uri _packageConfigFile;
  Uri _projectDirectory;
  String _entryContents;

  /// Null safety mode for the frontend server.
  ///
  /// Note: flutter's frontend server is always launched with
  /// the null safety setting inferred from project configurations
  /// or the source code. We skip this inference and just set it
  /// here to the desired value manually.
  ///
  /// Note: build_runner-based setups ignore this setting and read
  /// this value from the ddc debug metadata and pass it to the
  /// expression compiler worker initialiation API.
  ///
  /// TODO(annagrin): Currently setting sound null safety for frontend
  /// server tests fails due to missing sound SDK JavaScript and maps.
  /// Issue: https://github.com/dart-lang/webdev/issues/1591
  NullSafety nullSafety;
  final _logger = logging.Logger('Context');

  /// Top level directory in which we run the test server..
  String workingDirectory;

  /// The path to build and serve.
  String pathToServe;

  /// The path part of the application URL.
  String path;

  TestContext(
      {String directory,
      String entry,
      this.path = 'hello_world/index.html',
      this.pathToServe = 'example'}) {
    final relativeDirectory = p.join('..', 'fixtures', '_test');

    final relativeEntry = p.join(
        '..', 'fixtures', '_test', 'example', 'append_body', 'main.dart');

    workingDirectory = p.normalize(p
        .absolute(directory ?? p.relative(relativeDirectory, from: p.current)));

    DartUri.currentDirectory = workingDirectory;

    // package_config.json is located in <project directory>/.dart_tool/package_config
    _projectDirectory = p.toUri(workingDirectory);
    _packageConfigFile =
        p.toUri(p.join(workingDirectory, '.dart_tool/package_config.json'));

    final entryFilePath = p.normalize(
        p.absolute(entry ?? p.relative(relativeEntry, from: p.current)));

    _logger.info('Serving: $pathToServe/$path');
    _logger.info('Project: $_projectDirectory');
    _logger.info('Packages: $_packageConfigFile');
    _logger.info('Entry: $entryFilePath');

    _entryFile = File(entryFilePath);
    _entryContents = _entryFile.readAsStringSync();
  }

  Future<void> setUp({
    ReloadConfiguration reloadConfiguration = ReloadConfiguration.none,
    bool serveDevTools = false,
    bool enableDebugExtension = false,
    bool autoRun = true,
    bool enableDebugging = true,
    bool useSse = true,
    bool spawnDds = true,
    String hostname = 'localhost',
    bool waitToDebug = false,
    UrlEncoder urlEncoder,
<<<<<<< HEAD
    bool restoreBreakpoints,
=======
>>>>>>> ef52eda9
    CompilationMode compilationMode = CompilationMode.buildDaemon,
    NullSafety nullSafety = NullSafety.weak,
    bool enableExpressionEvaluation = false,
    bool verboseCompiler = false,
    SdkConfigurationProvider sdkConfigurationProvider,
  }) async {
    sdkConfigurationProvider ??= DefaultSdkConfigurationProvider();

    try {
      configureLogWriter();

      client = IOClient(HttpClient()
        ..maxConnectionsPerHost = 200
        ..idleTimeout = const Duration(seconds: 30)
        ..connectionTimeout = const Duration(seconds: 30));

      final systemTempDir = Directory.systemTemp;
      _outputDir = systemTempDir.createTempSync('foo bar');

      final chromeDriverPort = await findUnusedPort();
      final chromeDriverUrlBase = 'wd/hub';
      try {
        chromeDriver = await Process.start('chromedriver$_exeExt',
            ['--port=$chromeDriverPort', '--url-base=$chromeDriverUrlBase']);
        // On windows this takes a while to boot up, wait for the first line
        // of stdout as a signal that it is ready.
        final stdOutLines = chromeDriver.stdout
            .transform(utf8.decoder)
            .transform(const LineSplitter())
            .asBroadcastStream();

        final stdErrLines = chromeDriver.stderr
            .transform(utf8.decoder)
            .transform(const LineSplitter())
            .asBroadcastStream();

        stdOutLines
            .listen((line) => _logger.finest('ChromeDriver stdout: $line'));
        stdErrLines
            .listen((line) => _logger.warning('ChromeDriver stderr: $line'));

        await stdOutLines.first;
      } catch (e) {
        throw StateError(
            'Could not start ChromeDriver. Is it installed?\nError: $e');
      }

      await Process.run(dartPath, ['pub', 'upgrade'],
          workingDirectory: workingDirectory);

      ExpressionCompiler expressionCompiler;
      AssetReader assetReader;
      Handler assetHandler;
      Stream<BuildResults> buildResults;
      RequireStrategy requireStrategy;
      String basePath = '';

      port = await findUnusedPort();
      switch (compilationMode) {
        case CompilationMode.buildDaemon:
          {
            final options = [
              if (enableExpressionEvaluation) ...[
                '--define',
                'build_web_compilers|ddc=generate-full-dill=true',
              ],
              '--verbose',
            ];
            daemonClient =
                await connectClient(workingDirectory, options, (log) {
              final record = log.toLogRecord();
              final name =
                  record.loggerName == '' ? '' : '${record.loggerName}: ';
              _logger.log(record.level, '$name${record.message}', record.error,
                  record.stackTrace);
            });
            daemonClient.registerBuildTarget(
                DefaultBuildTarget((b) => b..target = pathToServe));
            daemonClient.startBuild();

            await daemonClient.buildResults
                .firstWhere((results) => results.results
                    .any((result) => result.status == BuildStatus.succeeded))
                .timeout(const Duration(seconds: 60));

            final assetServerPort = daemonPort(workingDirectory);
            assetHandler = proxyHandler(
                'http://localhost:$assetServerPort/$pathToServe/',
                client: client);
            assetReader =
                ProxyServerAssetReader(assetServerPort, root: pathToServe);

            if (enableExpressionEvaluation) {
              ddcService = ExpressionCompilerService(
                'localhost',
                port,
                verbose: verboseCompiler,
                sdkConfigurationProvider: sdkConfigurationProvider,
              );
              expressionCompiler = ddcService;
            }

            requireStrategy = BuildRunnerRequireStrategyProvider(
              assetHandler,
              reloadConfiguration,
              assetReader,
            ).strategy;

            buildResults = daemonClient.buildResults;
          }
          break;
        case CompilationMode.frontendServer:
          {
            _logger.warning('Index: $path');

            final entry = p.toUri(_entryFile.path
                .substring(_projectDirectory.toFilePath().length + 1));

            webRunner = ResidentWebRunner(
              entry,
              urlEncoder,
              _projectDirectory,
              _packageConfigFile,
              [_projectDirectory],
              'org-dartlang-app',
              _outputDir.path,
              nullSafety == NullSafety.sound,
              verboseCompiler,
            );

            final assetServerPort = await findUnusedPort();
            await webRunner.run(
                hostname, assetServerPort, p.join(pathToServe, path));

            if (enableExpressionEvaluation) {
              expressionCompiler = webRunner.expressionCompiler;
            }

            basePath = webRunner.devFS.assetServer.basePath;
            assetReader = webRunner.devFS.assetServer;
            assetHandler = webRunner.devFS.assetServer.handleRequest;

            requireStrategy = FrontendServerRequireStrategyProvider(
                    reloadConfiguration, assetReader, () async => {}, basePath)
                .strategy;

            buildResults = const Stream<BuildResults>.empty();
          }
          break;
        default:
          throw Exception('Unsupported compilation mode: $compilationMode');
      }

      final debugPort = await findUnusedPort();
      // If the environment variable DWDS_DEBUG_CHROME is set to the string true
      // then Chrome will be launched with a UI rather than headless.
      // If the extension is enabled, then Chrome will be launched with a UI
      // since headless Chrome does not support extensions.
      final headless = Platform.environment['DWDS_DEBUG_CHROME'] != 'true' &&
          !enableDebugExtension;
      final capabilities = Capabilities.chrome
        ..addAll({
          Capabilities.chromeOptions: {
            'args': [
              'remote-debugging-port=$debugPort',
              if (enableDebugExtension) '--load-extension=debug_extension/web',
              if (headless) '--headless'
            ]
          }
        });
      webDriver = await createDriver(
          spec: WebDriverSpec.JsonWire,
          desired: capabilities,
          uri: Uri.parse(
              'http://127.0.0.1:$chromeDriverPort/$chromeDriverUrlBase/'));
      final connection = ChromeConnection('localhost', debugPort);

      testServer = await TestServer.start(
        hostname,
        port,
        assetHandler,
        assetReader,
        requireStrategy,
        pathToServe,
        buildResults,
        () async => connection,
        serveDevTools,
        enableDebugExtension,
        autoRun,
        enableDebugging,
        useSse,
        urlEncoder,
        expressionCompiler,
        spawnDds,
        ddcService,
      );

      appUrl = basePath.isEmpty
          ? 'http://localhost:$port/$path'
          : 'http://localhost:$port/$basePath/$path';

      await webDriver.get(appUrl);
      final tab = await connection.getTab((t) => t.url == appUrl);
      tabConnection = await tab.connect();
      await tabConnection.runtime.enable();
      await tabConnection.debugger.enable();

      if (enableDebugExtension) {
        final extensionTab = await _fetchDartDebugExtensionTab(connection);
        extensionConnection = await extensionTab.connect();
        await extensionConnection.runtime.enable();
      }

      appConnection = await testServer.dwds.connectedApps.first;
      if (enableDebugging && !waitToDebug) {
        await startDebugging();
      }
    } catch (e) {
      await tearDown();
      rethrow;
    }
  }

  Future<void> startDebugging() async {
    debugConnection = await testServer.dwds.debugConnection(appConnection);
    webkitDebugger = WebkitDebugger(WipDebugger(tabConnection));
  }

  Future<void> tearDown() async {
    await webDriver?.quit(closeSession: true);
    chromeDriver?.kill();
    DartUri.currentDirectory = p.current;
    _entryFile.writeAsStringSync(_entryContents);
    await daemonClient?.close();
    await ddcService?.stop();
    await webRunner?.stop();
    await testServer?.stop();
    client?.close();
    await _outputDir?.delete(recursive: true);
    stopLogWriter();

    // clear the state for next setup
    webDriver = null;
    chromeDriver = null;
    daemonClient = null;
    ddcService = null;
    webRunner = null;
    testServer = null;
    client = null;
    _outputDir = null;
  }

  Future<void> changeInput() async {
    _entryFile.writeAsStringSync(
        _entryContents.replaceAll('Hello World!', 'Gary is awesome!'));

    // Wait for the build.
    await daemonClient.buildResults.firstWhere((results) => results.results
        .any((result) => result.status == BuildStatus.succeeded));

    // Allow change to propagate to the browser.
    // Windows, or at least Travis on Windows, seems to need more time.
    final delay = Platform.isWindows
        ? const Duration(seconds: 5)
        : const Duration(seconds: 2);
    await Future.delayed(delay);
  }

  Future<ChromeTab> _fetchDartDebugExtensionTab(
      ChromeConnection connection) async {
    final extensionTabs = (await connection.getTabs()).where((tab) {
      return tab.isChromeExtension;
    });
    for (var tab in extensionTabs) {
      final tabConnection = await tab.connect();
      final response =
          await tabConnection.runtime.evaluate('window.isDartDebugExtension');
      if (response.value == true) {
        return tab;
      }
    }
    throw StateError('No extension installed.');
  }

  /// Finds the line number in [scriptRef] matching [breakpointId].
  ///
  /// A breakpoint ID is found by looking for a line that ends with a comment
  /// of exactly this form: `// Breakpoint: <id>`.
  ///
  /// Throws if it can't find the matching line.
  Future<int> findBreakpointLine(
      String breakpointId, String isolateId, ScriptRef scriptRef) async {
    final script = await debugConnection.vmService
        .getObject(isolateId, scriptRef.id) as Script;
    final lines = LineSplitter.split(script.source).toList();
    final lineNumber =
        lines.indexWhere((l) => l.endsWith('// Breakpoint: $breakpointId'));
    if (lineNumber == -1) {
      throw StateError('Unable to find breakpoint in ${scriptRef.uri} with id '
          '$breakpointId');
    }
    return lineNumber + 1;
  }
}<|MERGE_RESOLUTION|>--- conflicted
+++ resolved
@@ -85,7 +85,7 @@
   ///
   /// Note: build_runner-based setups ignore this setting and read
   /// this value from the ddc debug metadata and pass it to the
-  /// expression compiler worker initialiation API.
+  /// expression compiler worker initialization API.
   ///
   /// TODO(annagrin): Currently setting sound null safety for frontend
   /// server tests fails due to missing sound SDK JavaScript and maps.
@@ -145,10 +145,6 @@
     String hostname = 'localhost',
     bool waitToDebug = false,
     UrlEncoder urlEncoder,
-<<<<<<< HEAD
-    bool restoreBreakpoints,
-=======
->>>>>>> ef52eda9
     CompilationMode compilationMode = CompilationMode.buildDaemon,
     NullSafety nullSafety = NullSafety.weak,
     bool enableExpressionEvaluation = false,
