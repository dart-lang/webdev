// Copyright (c) 2019, the Dart project authors.  Please see the AUTHORS file
// for details. All rights reserved. Use of this source code is governed by a
// BSD-style license that can be found in the LICENSE file.

import 'dart:convert';
import 'dart:io';

import 'package:build_daemon/client.dart';
import 'package:build_daemon/data/build_status.dart';
import 'package:build_daemon/data/build_target.dart';
import 'package:dwds/asset_reader.dart';
import 'package:dwds/expression_compiler.dart';
import 'package:dwds/src/connections/app_connection.dart';
import 'package:dwds/src/connections/debug_connection.dart';
import 'package:dwds/src/debugging/webkit_debugger.dart';
import 'package:dwds/src/loaders/build_runner_require.dart';
import 'package:dwds/src/loaders/frontend_server_require.dart';
import 'package:dwds/src/loaders/require.dart';
import 'package:dwds/src/loaders/strategy.dart';
import 'package:dwds/src/readers/proxy_server_asset_reader.dart';
import 'package:dwds/src/services/chrome_proxy_service.dart';
import 'package:dwds/src/services/expression_compiler_service.dart';
import 'package:dwds/src/utilities/dart_uri.dart';
import 'package:dwds/src/utilities/server.dart';
import 'package:file/local.dart';
import 'package:frontend_server_common/src/resident_runner.dart';
import 'package:http/http.dart';
import 'package:http/io_client.dart';
import 'package:logging/logging.dart' as logging;
import 'package:path/path.dart' as p;
import 'package:shelf/shelf.dart';
import 'package:shelf_proxy/shelf_proxy.dart';
import 'package:test/test.dart';
import 'package:test_common/logging.dart';
import 'package:test_common/test_sdk_configuration.dart';
import 'package:vm_service/vm_service.dart';
import 'package:webdriver/async_io.dart';
import 'package:webkit_inspection_protocol/webkit_inspection_protocol.dart';

import 'project.dart';
import 'server.dart';
import 'utilities.dart';

final _exeExt = Platform.isWindows ? '.exe' : '';

const isRPCError = TypeMatcher<RPCError>();
const isSentinelException = TypeMatcher<SentinelException>();

final Matcher throwsRPCError = throwsA(isRPCError);
final Matcher throwsSentinelException = throwsA(isSentinelException);

Matcher isRPCErrorWithMessage(String message) =>
    isA<RPCError>().having((e) => e.message, 'message', contains(message));
Matcher throwsRPCErrorWithMessage(String message) =>
    throwsA(isRPCErrorWithMessage(message));

enum CompilationMode { buildDaemon, frontendServer }

class TestContext {
  final TestProject project;
  final NullSafety nullSafety;
  final TestSdkConfigurationProvider sdkConfigurationProvider;

  String get appUrl => _appUrl!;
  late String? _appUrl;

  WipConnection get tabConnection => _tabConnection!;
  late WipConnection? _tabConnection;

  TestServer get testServer => _testServer!;
  TestServer? _testServer;

  BuildDaemonClient get daemonClient => _daemonClient!;
  BuildDaemonClient? _daemonClient;

  ResidentWebRunner get webRunner => _webRunner!;
  ResidentWebRunner? _webRunner;

  WebDriver get webDriver => _webDriver!;
  WebDriver? _webDriver;

  Process get chromeDriver => _chromeDriver!;
  late Process? _chromeDriver;

  WebkitDebugger get webkitDebugger => _webkitDebugger!;
  late WebkitDebugger? _webkitDebugger;

  Handler get assetHandler => _assetHandler!;
  late Handler? _assetHandler;

  Client get client => _client!;
  late Client? _client;

  ExpressionCompilerService? ddcService;

  int get port => _port!;
  late int? _port;

  Directory get outputDir => _outputDir!;
  late Directory? _outputDir;

  late WipConnection extensionConnection;
  late AppConnection appConnection;
  late DebugConnection debugConnection;

  final _logger = logging.Logger('Context');

  /// Internal VM service.
  ///
  /// Prefer using [vmService] instead in tests when possible, to include testing
  /// of the VmServerConnection (bypassed when using [service]).
  ChromeProxyService get service => fetchChromeProxyService(debugConnection);

  /// External VM service.
  VmServiceInterface get vmService => debugConnection.vmService;

  TestContext(this.project, this.sdkConfigurationProvider)
      : nullSafety = project.nullSafety {
    DartUri.currentDirectory = project.absolutePackageDirectory;

    project.validate();

    _logger.info(
        'Serving: ${project.directoryToServe}/${project.filePathToServe}');
    _logger.info('Project: ${project.absolutePackageDirectory}');
    _logger.info('Packages: ${project.packageConfigFile}');
    _logger.info('Entry: ${project.dartEntryFilePath}');
  }

  Future<void> setUp({
    ReloadConfiguration reloadConfiguration = ReloadConfiguration.none,
    bool serveDevTools = false,
    bool enableDebugExtension = false,
    bool autoRun = true,
    bool enableDebugging = true,
    bool useSse = true,
    bool spawnDds = true,
    String hostname = 'localhost',
    bool waitToDebug = false,
    UrlEncoder? urlEncoder,
    CompilationMode compilationMode = CompilationMode.buildDaemon,
    bool enableExpressionEvaluation = false,
    bool verboseCompiler = false,
    bool useDebuggerModuleNames = false,
    bool launchChrome = true,
    bool isFlutterApp = false,
    bool isInternalBuild = false,
    List<String> experiments = const <String>[],
  }) async {
    final sdkLayout = sdkConfigurationProvider.sdkLayout;

    try {
      // Make sure configuration was created correctly.
      final configuration = await sdkConfigurationProvider.configuration;
      configuration.validate();

      DartUri.currentDirectory = project.absolutePackageDirectory;
      configureLogWriter();

      _client = IOClient(
        HttpClient()
          ..maxConnectionsPerHost = 200
          ..idleTimeout = const Duration(seconds: 30)
          ..connectionTimeout = const Duration(seconds: 30),
      );

      final systemTempDir = Directory.systemTemp;
      _outputDir = systemTempDir.createTempSync('foo bar');

      final chromeDriverPort = await findUnusedPort();
      final chromeDriverUrlBase = 'wd/hub';
      try {
        _chromeDriver = await Process.start(
          'chromedriver$_exeExt',
          ['--port=$chromeDriverPort', '--url-base=$chromeDriverUrlBase'],
        );
        // On windows this takes a while to boot up, wait for the first line
        // of stdout as a signal that it is ready.
        final stdOutLines = chromeDriver.stdout
            .transform(utf8.decoder)
            .transform(const LineSplitter())
            .asBroadcastStream();

        final stdErrLines = chromeDriver.stderr
            .transform(utf8.decoder)
            .transform(const LineSplitter())
            .asBroadcastStream();

        stdOutLines
            .listen((line) => _logger.finest('ChromeDriver stdout: $line'));
        stdErrLines
            .listen((line) => _logger.warning('ChromeDriver stderr: $line'));

        await stdOutLines.first;
      } catch (e) {
        throw StateError(
          'Could not start ChromeDriver. Is it installed?\nError: $e',
        );
      }

<<<<<<< HEAD
      await Process.run(sdkLayout.dartPath, ['pub', 'upgrade'],
          workingDirectory: project.absolutePackageDirectory);
=======
      await Process.run(
        sdkLayout.dartPath,
        ['pub', 'upgrade'],
        workingDirectory: workingDirectory,
      );
>>>>>>> 5fcbb803

      ExpressionCompiler? expressionCompiler;
      AssetReader assetReader;
      Stream<BuildResults> buildResults;
      RequireStrategy requireStrategy;
      String basePath = '';

      _port = await findUnusedPort();
      switch (compilationMode) {
        case CompilationMode.buildDaemon:
          {
            final options = [
              if (enableExpressionEvaluation) ...[
                '--define',
                'build_web_compilers|ddc=generate-full-dill=true',
              ],
              for (final experiment in experiments)
                '--enable-experiment=$experiment',
              '--verbose',
            ];
            _daemonClient = await connectClient(
                sdkLayout.dartPath, project.absolutePackageDirectory, options,
                (log) {
              final record = log.toLogRecord();
              final name =
                  record.loggerName == '' ? '' : '${record.loggerName}: ';
              _logger.log(
                record.level,
                '$name${record.message}',
                record.error,
                record.stackTrace,
              );
            });
<<<<<<< HEAD
            daemonClient.registerBuildTarget(DefaultBuildTarget(
                (b) => b..target = project.directoryToServe));
=======
            daemonClient.registerBuildTarget(
              DefaultBuildTarget((b) => b..target = directoryToServe),
            );
>>>>>>> 5fcbb803
            daemonClient.startBuild();

            await waitForSuccessfulBuild();

            final assetServerPort =
                daemonPort(project.absolutePackageDirectory);
            _assetHandler = proxyHandler(
<<<<<<< HEAD
                'http://localhost:$assetServerPort/${project.directoryToServe}/',
                client: client);
            assetReader = ProxyServerAssetReader(assetServerPort,
                root: project.directoryToServe);
=======
              'http://localhost:$assetServerPort/$directoryToServe/',
              client: client,
            );
            assetReader =
                ProxyServerAssetReader(assetServerPort, root: directoryToServe);
>>>>>>> 5fcbb803

            if (enableExpressionEvaluation) {
              ddcService = ExpressionCompilerService(
                'localhost',
                port,
                verbose: verboseCompiler,
                sdkConfigurationProvider: sdkConfigurationProvider,
                experiments: experiments,
              );
              expressionCompiler = ddcService;
            }

            requireStrategy = BuildRunnerRequireStrategyProvider(
              assetHandler,
              reloadConfiguration,
              assetReader,
            ).strategy;

            buildResults = daemonClient.buildResults;
          }
          break;
        case CompilationMode.frontendServer:
          {
            _logger.warning('Index: $project.filePathToServe');

            final entry = p.toUri(
              p.join(project.webAssetsPath, project.dartEntryFileName),
            );
            final fileSystem = LocalFileSystem();
            final packageUriMapper = await PackageUriMapper.create(
              fileSystem,
              project.packageConfigFile,
              useDebuggerModuleNames: useDebuggerModuleNames,
            );

            _webRunner = ResidentWebRunner(
              mainUri: entry,
              urlTunneler: urlEncoder,
              projectDirectory: p.toUri(project.absolutePackageDirectory),
              packageConfigFile: project.packageConfigFile,
              packageUriMapper: packageUriMapper,
              fileSystemRoots: [p.toUri(project.absolutePackageDirectory)],
              fileSystemScheme: 'org-dartlang-app',
              outputPath: outputDir.path,
              soundNullSafety: nullSafety == NullSafety.sound,
              experiments: experiments,
              verbose: verboseCompiler,
              sdkLayout: sdkLayout,
            );

            final assetServerPort = await findUnusedPort();
<<<<<<< HEAD
            await webRunner.run(fileSystem, hostname, assetServerPort,
                p.join(project.directoryToServe, project.filePathToServe));
=======
            await webRunner.run(
              fileSystem,
              hostname,
              assetServerPort,
              p.join(directoryToServe, filePathToServe),
            );
>>>>>>> 5fcbb803

            if (enableExpressionEvaluation) {
              expressionCompiler = webRunner.expressionCompiler;
            }

            basePath = webRunner.devFS.assetServer.basePath;
            assetReader = webRunner.devFS.assetServer;
            _assetHandler = webRunner.devFS.assetServer.handleRequest;

            requireStrategy = FrontendServerRequireStrategyProvider(
              reloadConfiguration,
              assetReader,
              packageUriMapper,
              () async => {},
              basePath,
            ).strategy;

            buildResults = const Stream<BuildResults>.empty();
          }
          break;
        default:
          throw Exception('Unsupported compilation mode: $compilationMode');
      }

      final debugPort = await findUnusedPort();
      if (launchChrome) {
        // If the environment variable DWDS_DEBUG_CHROME is set to the string true
        // then Chrome will be launched with a UI rather than headless.
        // If the extension is enabled, then Chrome will be launched with a UI
        // since headless Chrome does not support extensions.
        final headless = Platform.environment['DWDS_DEBUG_CHROME'] != 'true' &&
            !enableDebugExtension;
        if (enableDebugExtension) {
          await _buildDebugExtension();
        }
        final capabilities = Capabilities.chrome
          ..addAll({
            Capabilities.chromeOptions: {
              'args': [
                'remote-debugging-port=$debugPort',
                if (enableDebugExtension)
                  '--load-extension=debug_extension/prod_build',
                if (headless) '--headless'
              ]
            }
          });
        _webDriver = await createDriver(
          spec: WebDriverSpec.JsonWire,
          desired: capabilities,
          uri: Uri.parse(
            'http://127.0.0.1:$chromeDriverPort/$chromeDriverUrlBase/',
          ),
        );
      }
      final connection = ChromeConnection('localhost', debugPort);

      _testServer = await TestServer.start(
        hostname,
        port,
        assetHandler,
        assetReader,
        requireStrategy,
        project.directoryToServe,
        buildResults,
        () async => connection,
        serveDevTools,
        enableDebugExtension,
        autoRun,
        enableDebugging,
        useSse,
        urlEncoder,
        expressionCompiler,
        spawnDds,
        ddcService,
        isFlutterApp,
        isInternalBuild,
        sdkLayout,
      );

      _appUrl = basePath.isEmpty
          ? 'http://localhost:$port/${project.filePathToServe}'
          : 'http://localhost:$port/$basePath/${project.filePathToServe}';

      if (launchChrome) {
        await _webDriver?.get(appUrl);
        final tab = await connection.getTab((t) => t.url == appUrl);
        if (tab != null) {
          _tabConnection = await tab.connect();
          await tabConnection.runtime.enable();
          await tabConnection.debugger.enable();
        } else {
          throw StateError('Unable to connect to tab.');
        }

        if (enableDebugExtension) {
          final extensionTab = await _fetchDartDebugExtensionTab(connection);
          extensionConnection = await extensionTab.connect();
          await extensionConnection.runtime.enable();
        }

        appConnection = await testServer.dwds.connectedApps.first;
        if (enableDebugging && !waitToDebug) {
          await startDebugging();
        }
      }
    } catch (e) {
      await tearDown();
      rethrow;
    }
  }

  Future<void> startDebugging() async {
    debugConnection = await testServer.dwds.debugConnection(appConnection);
    _webkitDebugger = WebkitDebugger(WipDebugger(tabConnection));
  }

  Future<void> tearDown() async {
    await _webDriver?.quit(closeSession: true);
    _chromeDriver?.kill();
    DartUri.currentDirectory = p.current;
    await _daemonClient?.close();
    await ddcService?.stop();
    await _webRunner?.stop();
    await _testServer?.stop();
    _client?.close();
    await _outputDir?.delete(recursive: true);
    stopLogWriter();

    // clear the state for next setup
    _webDriver = null;
    _chromeDriver = null;
    _daemonClient = null;
    ddcService = null;
    _webRunner = null;
    _testServer = null;
    _client = null;
    _outputDir = null;
  }

  void makeEditToDartEntryFile({
    required String toReplace,
    required String replaceWith,
  }) {
    final file = File(project.dartEntryFilePath);
    final fileContents = file.readAsStringSync();
    file.writeAsStringSync(fileContents.replaceAll(toReplace, replaceWith));
  }

  Future<void> waitForSuccessfulBuild({
    Duration? timeout,
    bool propagateToBrowser = false,
  }) async {
    // Wait for the build until the timeout is reached:
    await daemonClient.buildResults
        .firstWhere(
          (results) => results.results
              .any((result) => result.status == BuildStatus.succeeded),
        )
        .timeout(timeout ?? const Duration(seconds: 60));

    if (propagateToBrowser) {
      // Allow change to propagate to the browser.
      // Windows, or at least Travis on Windows, seems to need more time.
      final delay = Platform.isWindows
          ? const Duration(seconds: 5)
          : const Duration(seconds: 2);
      await Future.delayed(delay);
    }
  }

  Future<void> _buildDebugExtension() async {
    final process = await Process.run(
      'tool/build_extension.sh',
      ['prod'],
      workingDirectory: absolutePath(pathFromDwds: 'debug_extension'),
    );
    print(process.stdout);
  }

  Future<ChromeTab> _fetchDartDebugExtensionTab(
    ChromeConnection connection,
  ) async {
    final extensionTabs = (await connection.getTabs()).where((tab) {
      return tab.isChromeExtension;
    });
    for (var tab in extensionTabs) {
      final tabConnection = await tab.connect();
      final response =
          await tabConnection.runtime.evaluate('window.isDartDebugExtension');
      if (response.value == true) {
        return tab;
      }
    }
    throw StateError('No extension installed.');
  }

  /// Finds the line number in [scriptRef] matching [breakpointId].
  ///
  /// A breakpoint ID is found by looking for a line that ends with a comment
  /// of exactly this form: `// Breakpoint: <id>`.
  ///
  /// Throws if it can't find the matching line.
  Future<int> findBreakpointLine(
    String breakpointId,
    String isolateId,
    ScriptRef scriptRef,
  ) async {
    final script = await debugConnection.vmService
        .getObject(isolateId, scriptRef.id!) as Script;
    final lines = LineSplitter.split(script.source!).toList();
    final lineNumber =
        lines.indexWhere((l) => l.endsWith('// Breakpoint: $breakpointId'));
    if (lineNumber == -1) {
      throw StateError('Unable to find breakpoint in ${scriptRef.uri} with id '
          '$breakpointId');
    }
    return lineNumber + 1;
  }
}<|MERGE_RESOLUTION|>--- conflicted
+++ resolved
@@ -121,7 +121,8 @@
     project.validate();
 
     _logger.info(
-        'Serving: ${project.directoryToServe}/${project.filePathToServe}');
+      'Serving: ${project.directoryToServe}/${project.filePathToServe}',
+    );
     _logger.info('Project: ${project.absolutePackageDirectory}');
     _logger.info('Packages: ${project.packageConfigFile}');
     _logger.info('Entry: ${project.dartEntryFilePath}');
@@ -198,16 +199,11 @@
         );
       }
 
-<<<<<<< HEAD
-      await Process.run(sdkLayout.dartPath, ['pub', 'upgrade'],
-          workingDirectory: project.absolutePackageDirectory);
-=======
       await Process.run(
         sdkLayout.dartPath,
         ['pub', 'upgrade'],
-        workingDirectory: workingDirectory,
+        workingDirectory: project.absolutePackageDirectory,
       );
->>>>>>> 5fcbb803
 
       ExpressionCompiler? expressionCompiler;
       AssetReader assetReader;
@@ -241,14 +237,9 @@
                 record.stackTrace,
               );
             });
-<<<<<<< HEAD
-            daemonClient.registerBuildTarget(DefaultBuildTarget(
-                (b) => b..target = project.directoryToServe));
-=======
             daemonClient.registerBuildTarget(
-              DefaultBuildTarget((b) => b..target = directoryToServe),
-            );
->>>>>>> 5fcbb803
+              DefaultBuildTarget((b) => b..target = project.directoryToServe),
+            );
             daemonClient.startBuild();
 
             await waitForSuccessfulBuild();
@@ -256,18 +247,13 @@
             final assetServerPort =
                 daemonPort(project.absolutePackageDirectory);
             _assetHandler = proxyHandler(
-<<<<<<< HEAD
-                'http://localhost:$assetServerPort/${project.directoryToServe}/',
-                client: client);
-            assetReader = ProxyServerAssetReader(assetServerPort,
-                root: project.directoryToServe);
-=======
-              'http://localhost:$assetServerPort/$directoryToServe/',
+              'http://localhost:$assetServerPort/${project.directoryToServe}',
               client: client,
             );
-            assetReader =
-                ProxyServerAssetReader(assetServerPort, root: directoryToServe);
->>>>>>> 5fcbb803
+            assetReader = ProxyServerAssetReader(
+              assetServerPort,
+              root: project.directoryToServe,
+            );
 
             if (enableExpressionEvaluation) {
               ddcService = ExpressionCompilerService(
@@ -319,17 +305,12 @@
             );
 
             final assetServerPort = await findUnusedPort();
-<<<<<<< HEAD
-            await webRunner.run(fileSystem, hostname, assetServerPort,
-                p.join(project.directoryToServe, project.filePathToServe));
-=======
             await webRunner.run(
               fileSystem,
               hostname,
               assetServerPort,
-              p.join(directoryToServe, filePathToServe),
-            );
->>>>>>> 5fcbb803
+              p.join(project.directoryToServe, project.filePathToServe),
+            );
 
             if (enableExpressionEvaluation) {
               expressionCompiler = webRunner.expressionCompiler;
