--- conflicted
+++ resolved
@@ -103,7 +103,7 @@
 
   final _logger = logging.Logger('Context');
 
-  /// Top level directory in which we run the test server..
+  /// Top level directory in which we run the test server.
   late String workingDirectory;
 
   /// The directory to build and serve (eg, `example`).
@@ -148,20 +148,9 @@
     required String htmlEntryFilePath,
     required this.nullSafety,
   }) {
-<<<<<<< HEAD
     final isSoundPackage = packageName.toLowerCase().contains('sound');
     assert(nullSafety == NullSafety.sound ? isSoundPackage : !isSoundPackage);
     assert(p.current.endsWith('dwds'));
-=======
-    final defaultPackage =
-        nullSafety == NullSafety.sound ? '_testSound' : '_test';
-    final defaultDirectory = p.join('..', 'fixtures', defaultPackage);
-    final defaultEntry = p.join('..', 'fixtures', defaultPackage, 'example',
-        'append_body', 'main.dart');
-
-    workingDirectory = p.normalize(
-        p.absolute(p.relative(directory ?? defaultDirectory, from: p.current)));
->>>>>>> 80f8671d
 
     workingDirectory = testFixturesAbsolutePath([packageName]);
     DartUri.currentDirectory = workingDirectory;
@@ -171,19 +160,12 @@
     _packageConfigFile =
         p.toUri(p.join(workingDirectory, '.dart_tool/package_config.json'));
 
-<<<<<<< HEAD
     directoryToServe = webAssetsDirectoryName;
     filePathToServe = htmlEntryFilePath;
     final entryFilePath = testFixturesAbsolutePath(
       [packageName, webAssetsDirectoryName, ...p.split(dartEntryFilePath)],
     );
     _logger.info('Serving: $directoryToServe/$filePathToServe');
-=======
-    final entryFilePath = p.normalize(
-        p.absolute(p.relative(entry ?? defaultEntry, from: p.current)));
-
-    _logger.info('Serving: $pathToServe/$path');
->>>>>>> 80f8671d
     _logger.info('Project: $_projectDirectory');
     _logger.info('Packages: $_packageConfigFile');
     _logger.info('Entry: $entryFilePath');
