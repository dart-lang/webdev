--- conflicted
+++ resolved
@@ -360,11 +360,8 @@
         _tabConnection = await tab.connect();
         await tabConnection.runtime.enable();
         await tabConnection.debugger.enable();
-<<<<<<< HEAD
-=======
       } else {
         throw StateError('Unable to connect to tab.');
->>>>>>> 490d6a06
       }
 
       if (enableDebugExtension) {
