--- conflicted
+++ resolved
@@ -354,10 +354,7 @@
               packageUriMapper,
               () async => {},
               basePath,
-<<<<<<< HEAD
               project.dartEntryFilePackageUri,
-=======
->>>>>>> 5fcbb803
             ).strategy;
 
             buildResults = const Stream<BuildResults>.empty();
