--- conflicted
+++ resolved
@@ -35,20 +35,6 @@
   @override
   Future<ScriptList> getScripts(String isolateId) => null;
   @override
-<<<<<<< HEAD
-  Future<InstanceRef> instanceRefFor(RemoteObject remoteObject) async {
-    var classRef = ClassRef()
-      ..id = 'dart:core:undefined'
-      ..name = 'Null';
-    return InstanceRef()
-      ..valueAsString = 'null'
-      ..classRef = classRef
-      ..kind = InstanceKind.kNull;
-  }
-
-  @override
-=======
->>>>>>> ffe1d46c
   Future<ScriptRef> scriptRefFor(String uri) => null;
   @override
   Future<List<ScriptRef>> scriptRefs(String isolateId) => null;
