## 12.0.0-dev

- Implement `lookupResolvedPackageUris` and `lookupPackageUris` vm service API.
- Update `vm_service` version to `^7.5.0`.
- Make `ExpressionCompilerService` infer location of `libraries.json` from
  `sdkDir` parameter.
- Show an alert in the Dart Debug Extension for a multi-app scenario.
- Fix a bug where `dartEmitDebugEvents` was set as a `String` instead of `bool`
  in the injected client.
<<<<<<< HEAD
  - Add option to launch Dart DevTools in the same window as the connected Dart app.
=======
- Emit a warning instead of crashing on missing `libraries.json`.
- Remove dead code for reading `'dart.developer.registerExtension'` and
  `'dart.developer.postEvent'` events from the chrome console. These messages
  haven't been written to the console since dwds v11.1.0 and Dart SDK v2.14.0.
>>>>>>> 784fc6e5

**Breaking changes:**

- Add `sdkDir` and `librariesPath` arguments to `Dwds.start` to help file
  resolution for sdk uris.
- Add `emitDebugEvents` argument to `Dwds.start` to suppress emitting debug
  events from the injected client.
- Replace `sdkRoot` parameter by `sdkDir` in `ExpressionCompilerService`.

## 11.5.1

- Update SDK contraint to `>=2.15.0 <3.0.0`.

## 11.5.0

- Support hot restart in a multi-app scenario with legacy modules.
  - Rename `$dartHotRestart` in the injected client to `$dartHotRestartDwds`.
  - Make `$dartHotRestartDwds` take a `runId`.
  - No change in behavior for single applications.
  - For a multi-app scenario using legacy modules, this will make all
    sub-apps with the same `runId` restart at the same time once.

  Note that multi-app scenario is currently only supported for legacy modules,
  used by DDR, and is not yet supported for amd modules that are used by
  flutter tools and webdev.

- Fix chrome detection in iPhone emulation mode in chrome or edge browsers.
- Reliably find unused port for extension backend http service.
- Ignore offset / count parameters in getObject if the object has no length.
- Include static member information for classes.

## 11.4.0

- Fix duplicated scripts returned by `VmService.getScripts` API.
- Handle and log http request serving errors.
- Encode extension url asynchronously.
- Use default constant port for debug service.
  - If we fail binding to the port, fall back to previous strategy
    of finding unbound ports.
- Add metrics measuring
  - DevTools Initial Page Load time
  - Various VM API
  - Hot restart
  - Http request handling exceptions
- Only return scripts included in the library with Library object.
- Add `ext.dwds.sendEvent` service extension to dwds so other tools
  can send events to the debugger.
  Event format:
  ```
  {
    'type': '<event type>',
    'payload': {
      'screen: '<screen name>',
      'action: '<action name>'
    }
  }
  ```
  Currently supported event values:
  ```
  {
    'type: 'DevtoolsEvent',
    'payload': {
      'screen': 'debugger',
      'action': 'pageReady'
    }
  }
  ```

## 11.3.0

- Update SDK constraint to `>=2.14.0 <3.0.0`
- Depend on `vm_service` version `7.3.0`.

## 11.2.3

- Fix race causing intermittent `Aww, snap` errors on starting debugger
  with multiple breakpoints in source.
- Fix needing chrome to be focus in order to wait for the isolate to
  exit on hot restart.

## 11.2.2

- Depend on `dds` version `2.1.1`.
- Depend on `vm_service` version `7.2.0`.

## 11.2.1

- Recover from used port errors when starting debug service.
- Update min SDK constraint to `2.13.0`.

## 11.2.0

- Throw `SentinelException` instead of `RPCError` on vm service
  API on unrecognized isolate.
- Throw `RPCError` in `getStack` if the application is not paused.
- Recognize `dart:ui` library when debugging flutter apps.
- Fix hang on hot restart when the application has a breakpoint.
- Fix out of memory issue during sending debug event notifications.

## 11.1.2
- Return empty library from `ChromeProxyService.getObject` for
  libraries present in medatata but not loaded at runtime.
- Log failures to load kernel during expression evaluation.
- Show lowered final fields using their original dart names.
- Limit simultaneous connections to asset server to prevent broken sockets.
- Fix hangs in hot restart.
- Initial support for passing scope to `ChromeProxyService.evaluate`.
- Require `build_web_compilers` version `3.0.0` so current version
  of dwds could be used with SDK stable `2.13.x` versions.

## 11.1.1

- Update versions of `package:sse`, `package:vm_service`, `package:dds`.

## 11.1.0

- Add global functions to the injected client for `dart.developer.postEvent`
  and `dart.developer.registerExtension`.
- Register new service extension `ext.dwds.emitEvent` so clients can emit
  events. This is intended to be used for analytics.

## 11.0.2

- Implement `_flutter.listViews` extension method in dwds vm client.

## 11.0.1

- Make adding and removing breakpoints match VM behavior:
  - Allow adding existing breakpoints.
  - Throw `RPCError` when removing non-existent breakpoints.


## 11.0.0

- Do not send `kServiceExtensionAdded` events to subscribers
  on the terminating isolate during hot restart.
- Support `vm_service` version `6.2.0`.
- Fix missing sdk libraries in `getObject()` calls.
- Fix incorrect `rootLib` returned by `ChromeProxyService`.
- Fix not working breakpoints in library part files.
- Fix data race in calculating locations for a module.
- Fix uninitialized isolate after hot restart.
- Fix intermittent failure caused by evaluation not waiting for dependencies
  to be updated.
- The injected client now posts a top level event when the Dart application is loaded.
  This event is intended to be consumed by the Dart Debug Extension.

**Breaking changes:**
- `Dwds.start` no longer supports automatically injecting a devtools server. A `devtoolsLauncher`
  callback must be provided to support launching devtools.

## 10.0.1

- Support `webkit_inspection_protocol` version `^1.0.0`.

## 10.0.0

- Support `VMService.evaluate` using expression compiler.
- Update min sdk constraint to `>=2.13.0-144.0.dev`.
- Throw `RPCError` on evaluation if the program is not paused.
- Record `ErrorRef` returned by evaluation in analytics.

**Breaking changes:**
- Change `ExpressionCompiler.initialize` method to include module format.
- Add `LoadStrategy.moduleFormat` to be used for communicating current
  module format to the expression compiler.

## 9.1.0

- Support authentication endpoint for the Dart Debug Extension.
- Support using WebSockets for the injected client by passing
  `useSseForInjectedClient: false` to `Dwds.start()`. Unlike SSE,
  WebSockets do not currently support keepAlives here (beyond the
  standard WebSocket pings to keep the socket alive).

## 9.0.0

- Fix an issue where relative worker paths provided to the `ExpressionCompilerService`
  would cause a crash.
- Fix an issue where the injected client connection could be lost while the application
  is paused.
- Support keep-alive for debug service connections.
- Depend on the latest `package:sse`.
- Filter out DDC temporary variables from the variable inspection view.
- Add `DwdsEvent`s around stepping and evaluation.
- Send an event to the Dart Debug Extension that contains VM service protocol URI.
- Depend on `package:vm_service` version `6.1.0+1`.
- Update the `keepAlive` configs to prevent accidental reuse of a connection after stopping
  a debug session.
- Support disabling the launching of Dart DevTools through `Alt + d` with `enableDevtoolsLaunch`.
- Opt all dart files out of null safety for min SDK constraint update.

**Breaking changes:**
- `LoadStrategy`s now require a `moduleInfoForEntrypoint`.

## 8.0.3

- Fix an issue where failed hot restarts would hang indefinitely.

## 8.0.2

- Change `ExpressionCompiler` to accept `FutureOr<int>` port configuration.
- Depend on `package:vm_service` version `6.0.1-nullsafety.1`.

## 8.0.1

- Support null safe versions of `package:crypto`, `package:uuid` and
  `package:webdriver`.

## 8.0.0

- Improve logging around execution contexts.
- Remove the expression compilation dependency update from the create
  isolate critical path.
- Expose new event stream for future use with analytics.
- Update `ExpressionCompiler` to include new `initialize` method which
  has a parameter for the null safety mode.
- Update `ExpressionCompilerService` to change how it is instantiated and
  implement the new `initialize` method.
- Provide summary module paths to the expression compiler
- Depend on `package:vm_service` version `6.0.1-nullsafety.0`.

**Breaking changes:**
- Change `ExpressionCompiler.updateDependencies` method to include
  module summary paths

## 7.1.1

- Properly handle `requireJS` errors during hot restarts.
- Fix an issue where Dart frame computation could result in a
  stack overflow for highly nested calls.
- Fix an issue where calling add breakpoint in quick succession
  would corrupt the internal state.
- Fix expression evaluation failure inside blocks.
- Now log the encoded URI of the debug service to both the terminal
  and application console.
- No longer blacklist the Dart SDK as the `skipLists` support serves
  the same purpose.
- Fix an issue where running webdev with expression evaluation
  enabled would fail to find `libraries.json` file and emit severe
  error.

## 7.1.0

- Fix a potential null issue while resuming.
- Depend on the latest `package:vm_service`.
- Fix crash in expression evaluation on null isolate.
- Fix incorrect file name detection for full kernel files.
- Add `ExpressionCompilerService.startWithPlatform` API
  to enable running expression compiler worker from
  a given location.
- Support Chrome `skipLists` to improve stepping performance.
- Export `AbsoluteImportUriException`.
- Depend on the latest `package:vm_service` which supports a new
  `limit` parameter to `getStack`.

## 7.0.2

- Depend on the latest `pacakge:sse`.
- Add more verbose logging around `hotRestart`, `fullReload` and
  entrypoint injection.

## 7.0.1

- Fix an issue where we attempted to find locations for the special
  `dart_library` module.

## 7.0.0

- Add support for the Dart Development Service (DDS). Introduces 'single
  client mode', which prevents additional direct connections to DWDS when
  DDS is connected.
- Update metadata reader version to `2.0.0`. Support reading metadata
  versions `2.0.0` and `1.0.0`.
- Support custom hosts and HTTPs traffic in a `ProxyServerAssetReader`.
- Remove heuristics from require strategies and use metadata to look up
  module paths.
  - Fix issue where upgrading `build_web_compilers` would cause missing
    module assets (JavaScript code and source maps).
- Fix issue where open http connections prevent the process for exiting.
- Add `ExpressionCompilationService` class that runs ddc in worker mode to
  support expression evaluation for clients that use build systems to build
  the code.
- Require at least `devtools` and `devtools_server` version `0.9.2`.
- Require at least `dds` version `1.4.1`.
- Require at least `build_web_compilers` version  `2.12.0`.
- Update min sdk constraint to `>=2.10.0`.
- Update `MetadataProvider` to throw an `AbsoluteImportUriException` when
  absolute file paths are used in an import uri.

**Breaking changes:**
- Change `ExpressionCompiler` to require a new `updateDependencies` method.
- Update a number of `LoadStrategy` APIs to remove heuristics and rely on
  the `MetadataProvider`.
- No longer require a `LogWriter` and corresponding `verbose` arguement
  but instead properly use `package:logger`.
- `FrontendServerRequireStrategyProvider` now requires a `digestProvider`.

## 6.0.0

- Depend on the latest `package:devtools` and `package:devtools_server`.
- Support using WebSockets for the debug backend by passing
  `useSseForDebugBackend: false` to `Dwds.start()`
- Ensure we run main on a hot restart request even if no modules were
  updated.
- Allow reading metadata generated by `dev_compiler` from file to supply
  module information to `Dwds`.
- Hide JavaScript type errors when hovering over text in the debugger.
- Fix an issue where reusing a connection could cause a null error.
- Improve the heuristic which filters JS scopes for debugging needs.

**Breaking Changes:**
- Require access to the `.ddc_merged_metadata` file.
- Remove deprecated parameter `restoreBreakpoints` as breakpoints are now
  set by regex URL and Chrome automatically reestablishes them.

## 5.0.0

- Have unimplemented VM service protocol methods return the RPC error
  'MethodNotFound' / `-32601`.
- Fix an issue where the application main function was called before a
  hot restart completed.
- Breaking change `AssetReader` now requires a `metadataContents` implementation.

## 4.0.1

- Fixed issue where `getSupportedProtocols` would return the wrong protocol.

## 4.0.0

- Pin the `package:vm_service` version to prevent unintended breaks.

## 3.1.3

- Fix an issue where the injected client served under `https` assumed the
  corresponding SSE handler was also under `https`.


## 3.1.2

- Gracefully handle multiple injected clients on a single page.
- Update to the latest `package:vm_service` and use more RPCError error
  codes on call failures.
- Update the `require_restarter` to rerun main after a hot restart to align with
  the legacy strategy. We therefore no longer send a `RunRequest` after a hot
  restart.
- Compute only the required top frame for a paused event.
- Change `streamListen` to return an `RPCError` / error code `-32601` for streams
  that are not handled.
- Populate information about async Dart frames.
- Populate the `exception` field in debugger pause event when we break as a result
  of an exception.
- Prompt users to install the Dart Debug Extension if local debugging does not work.
- Allow for the injected client to run with CSP enforced.
- Implement the `getMemoryUsage()` call.
- Fix an issue where the injected client could cause a mixed content error.

## 3.1.1

- Change the reported names for isolates to be more terse.
- Implemented the 'PossibleBreakpoints' report kind for `getSourceReport()`.
- Change the returned errors for the unimplemented `getClassList` and `reloadSources`
  methods to -32601 ('method does not exist / is not available').
- Do not include native JavaScipt objects on stack returned from the debugger.

## 3.1.0

- Support Chromium based Edge.
- Depend on latest `package:sse` version `3.5.0`.
- Bypass connection keep-alives when shutting down to avoid delaying process shutdown.
- Fix an issue where the isolate would incorrectly be destroyed after connection reuse.

## 3.0.3

- Support the latest version of `package:shelf_packages_handler`.
- Throw a more useful error if during a hot restart there is no
  active isolate.
- Fix a race condition in which loading module metadata could cause
  a crash.
- Correct scope detection for expression evaluation
- Silence verbose and recoverable exceptions during expression evaluation
- Return errors from ChromeProxyService.evaluateInFrame as ErrorRef so
  they are not shown when hovering over source in the IDE

## 3.0.2

- Fix an issue in JS to Dart location translation in `ExpressionEvaluator`.
  JS location returned from Chrome is 0-based, adjusted to 1-based.

## 3.0.1

- Drop dependency on `package_resolver` and use `package_config` instead.
- Bump min sdk constraint to `>=2.7.0`.

## 3.0.0

- Depend on the latest `package:vm_service` version `4.0.0`.

**Breaking Changes:**
- Delegate to the `LoadStrategy` for module information:
  - moduleId -> serverPath
  - serverPath -> moduleId

## 2.0.1

- Fix an issue where we would return prematurely during a `hotRestart`.
- Fix an issue where we would incorrectly fail if a `hotRestart` had to
  fall back to a full reload.

## 2.0.0

- Depend on the latest `package:vm_service` version `3.0.0+1`.

**Breaking Changes:**
- Now require a `LoadStrategy` to `Dwds.start`. This package defines two
  compatible load strategies, `RequireStrategy` and `LegacyStrategy.
- `Dwds.start` function signature has been changed to accept one more parameter
  of new interface type `ExpressionCompiler` to support expression
  evaluation
- Provide an implementation of the `RequireStrategy` suitable for use with
  `package:build_runner`.
- Simplify hot reload logic and no longer provide module level hooks.

## 1.0.1

- Make the `root` optional for the `ProxyServerAssetReader`.

## 1.0.0

- Fix an issue where files imported with relative paths containing `../` may fail
  to resolve breakpoint locations.
- Remove dependency on `package:build_daemon`.
- Add `FrontendServerAssetReader` for use with Frontend Server builds.
- Depend on latest `package:sse` for handling client reconnects transparently on the server.
- Fix an issue where a failure to initiate debugging through the Dart Debug
  Extension would cause your development server to crash.
- Fix an issue where trying to launch DevTools in a non-debug enabled Chrome
  instance could crash your development server.

**Breaking Changes:**
- No longer use the `BuildResult` abstraction from `package:build_daemon` but
  require a similar abstraction provided by this package.
- `AssetHandler` has been renamed to `AssetReader` and no longer provides a
  generic resource handler. Specific methods for the required resources are now
  clearly defined. The new abstraction is now consumed through `dwds.dart`.
- `BuildRunnerAssetHandler` has been renamed to `ProxyServerAssetReader` and is
  now consumed through `dwds.dart`.

## 0.9.0

- Expose `middleware` and `handler`.

**Breaking Change:** The `AssetHandler` will not automatically be added the
  DWDS handler cascade. You must now also add the `middelware` to your server's
  pipeline.

## 0.8.5

- Always bind to `localhost` for the local debug workflow.
- Fix an issue where breakpoints could cause DevTools to hang.

## 0.8.4

- Support using WebSockets for the debug (VM Service) proxy by passing
  `useSseForDebugProxy: false` to `Dwds.start()`

## 0.8.3

- Support nesting Dart applications in iframes.

## 0.8.2

- Add the ability to receive events from the extension in batches.

## 0.8.1

- Depend on the latest `package:built_value`.

## 0.8.0

- Add temporary support for restoring breakpoints. Eventually the Dart VM
  protocol will clearly define how breakpoints should be restored.
- Depend on latest `package:sse` to get retry logic.
- Don't spawn DevTools if `serveDevTools` is false.
- `UrlEncoder` will also encode the base URI used by the injected client /
  Dart Debug Extension.
** Breaking Change ** `serveDevTools` is not automatically considered true if
  `enableDebugExtension`is true.

## 0.7.9

- Properly wait for hot reload to complete with the legacy module system.
- Fix issue with `getObject` for a class with a generic type.

## 0.7.8

- Support optional argument `urlEncoder` that is used to encode remote URLs for
  use with the Dart Debug Extension.

## 0.7.7

- Handle getObject for primitives properly.
- Properly black box scripts if query parameters are provided.

## 0.7.6

- Fix issue with source map logic for the legacy module system.
- Allow setting breakpoints multiple times and just return the old breakpoint.
- Fix a bug with Maps that contain lists of simple types.

## 0.7.5

- The injected client's connection is now based off the request URI.
- Fix an issue where resuming while paused at the start would cause an error.
- Expose the `ChromeDebugException` class for error handling purposes.
- Expose the `AppConnectionException` class for error handling purposes.
- DevTools will now launch immediately and lazily sets up necessary state.
- Properly set `pauseBreakpoints` on `kPauseBreakpoint` events.
- Greatly improves handling of List, Map and IdentityMap instances.
- Lazily parse source maps to improve performance for large applications.

## 0.7.4

- Deobfuscate DDC extension method stack traces.
- Properly get all libraries with the `legacy` module system.

## 0.7.3

- Correctly set `Isolate` state if debugging is initiated after the application
  has already started.

## 0.7.2

- Account for root directory path when using `package:` URIs with `DartUri`.

## 0.7.1

- Fix a bug where we would try to create a new isolate even for a failed
  hot restart. This created a race condition that would lead to a crash.
- Don't attempt to write a vm service request to a closed connection.
  - Instead we log a warning with the attempted request message and return.
- Make all `close` methods more robust by allowing them to be called more than
  once and returning the cached future from previous calls.
- Add explicit handling of app not loaded errors when handling chrome pause
  events.

## 0.7.0

- `DWDS.start` now requires an `AssetHandler` instead of `applicationPort`,
  `assetServerPort` and `applicationTarget`.
- Expose a `BuildRunnerAssetHandler` which proxies request to the asset server
  running within build runner.
- Support the Legacy Module strategy through the injected client.
- Support DDK sourcemap URIs.
- Update SDK dependency to minimum of 2.5.0.

### Bug Fixes:

- Fix handling of chrome pause events when we have no isolate loaded yet.

## 0.6.2

- Capture any errors that happen when handling SSE requests in the DevHandler
  and return an error response to the client code.
  - Log error responses in the client to the console.
- Handle empty Chrome exception descriptions.

## 0.6.1

- Add `isolateRef` to `Isolate`s `pauseEvent`s.
- Depend on the latest `package:vm_service`.
- Implements `invoke`.
- Adds support for VM object IDs for things that don't have Chrome object Ids
  (e.g. int, double, bool, null).

## 0.6.0

- Add new required parameter `enableDebugging` to `Dwds.start`. If `false` is
  provided, debug services will not run. However, reload logic will continue
  to work with the injected client.
- Handle injected client SSE errors.
- Handle a race condition when the browser is refreshed in the middle of setting
  up the debug services.

## 0.5.5

- Properly set the `pauseEvent` on the `Isolate`.
- Fix a race condition with Hot Restarts where the Isolate was not created in
  time for pause events.

## 0.5.4

- Fix issue where certain required fields of VM service protocol objects were
  null.
- Properly set the `exceptionPauseMode` on the `Isolate`.
- Depend on the latest `DevTools`.

## 0.5.3

- Fix issue where certain required fields of VM service protocol objects were
  null.

## 0.5.2

- Fix issue where certain required fields of VM service protocol objects were
  null.
- Properly display `Closure` names in the debug view.

## 0.5.1

- Fix an issue where missing source maps would cause a crash. A warning will
  now be logged to the console instead.
- Depend on the latest `package:webkit_inspection_protocol`.

## 0.5.0

- Fix an issue where we source map paths were not normalized.
- Added a check to tests for the variable DWDS_DEBUG_CHROME to run Chrome with a
  UI rather than headless.
- Catch unhandled errors in `client.js` and recommend using the
  `--no-injected-client` flag for webdev users.
- Add support for an SSE connection with Dart DevTools.
- Rename `wsUri` to `uri` on `DebugConnection` to reflect that the uri may not
  be a websocket.
- Depend on latest `package:vm_service`.

## 0.4.0

- Move `data` abstractions from `package:webdev` into `package:dwds`.
- Move debugging related handlers from `package:webdev` into `package:dwds`.
- Move injected client from `package:webdev` into `package:dwds`.
- Create new public entrypoint `dwds.dart`. Existing public API `services.dart`
  is now private.

## 0.3.3

- Add support for `getScript` for paused isolates.
- Add support for `onRequest` and `onResponse` listeners for the vm service.

## 0.3.2

- Add support for `scope` in `evaluate` calls.

## 0.3.1

- Improve error reporting for evals, give the full JS eval in the error message
  so it can be more easily reproduced.

## 0.3.0

- Change the exposed type on DebugService to VmServiceInterface

## 0.2.1

- Support `setExceptionPauseMode`.

## 0.2.0

- Added custom tokens to the `wsUri` for increased security.
  - Treating this as a breaking change because you now must use the `wsUri`
    getter to get a valid uri for connecting to the service, when previously
    combining the port and host was sufficient.

## 0.1.0

- Initial version<|MERGE_RESOLUTION|>--- conflicted
+++ resolved
@@ -7,14 +7,11 @@
 - Show an alert in the Dart Debug Extension for a multi-app scenario.
 - Fix a bug where `dartEmitDebugEvents` was set as a `String` instead of `bool`
   in the injected client.
-<<<<<<< HEAD
-  - Add option to launch Dart DevTools in the same window as the connected Dart app.
-=======
 - Emit a warning instead of crashing on missing `libraries.json`.
 - Remove dead code for reading `'dart.developer.registerExtension'` and
   `'dart.developer.postEvent'` events from the chrome console. These messages
   haven't been written to the console since dwds v11.1.0 and Dart SDK v2.14.0.
->>>>>>> 784fc6e5
+  - Add an option to launch Dart DevTools in the same window as the connected Dart app.
 
 **Breaking changes:**
 
