--- conflicted
+++ resolved
@@ -8,11 +8,8 @@
   metadata.
 - Include the entire exception description up to the stacktrace in
   `mapExceptionStackTrace`.
-<<<<<<< HEAD
+- Allow enabling experiments in the expression compiler service.
 - Pre-warm expression compiler cache to speed up Flutter Inspector loading.
-=======
-- Allow enabling experiments in the expression compiler service.
->>>>>>> ba5e3ec6
 
 ## 16.0.1
 
