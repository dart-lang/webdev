## 16.0.2-dev

- Include debug information in the event sent from the injected client to the
  Dart Debug Extension notifying that the Dart app is ready.
- Include an optional param to `Dwds.start` to indicate whether it is running
  internally or externally.
<<<<<<< HEAD
=======
- Fix null cast error on expression evaluations after dwds fails to find class
  metadata.
- Include the entire exception description up to the stacktrace in
  `mapExceptionStackTrace`.
>>>>>>> 72272dd0

## 16.0.1

- Allow the following API to return `null` and add error handling:
  - `LoadStrategy.serverPathForModule`
  - `LoadStrategy.sourceMapPathForModule`
- Expression evaluation performance improvement:
  - Batch `ChromeProxyService.evaluate()` requests that are close in time and
    are executed in the same library and scope.
- Update `package:file` version to `6.13` or greater to handle
  https://github.com/dart-lang/sdk/issues/49647.

## 16.0.0

- Fix a hang and report errors on hot reload exceptions from the injected
  client.
- Remove `AppInspector.evaluate` code that has been replaced by expression
  evaluation using a compiler in all scenarios.
- Fix a bug where evaluation would fail with more than one parameter in the
  scope.
- Remove showing un-captured values from the stack during evaluation.
- Refactor code to break most circular dependencies between files.
- Migrate `package:dwds` to null safety.
- Make `ChromeProxyService.getStack` wait for the debugger to perform initial
  resume operation. This avoids race conditions on isolate start.
- Make server paths match directory structure
  - Allows correct relative source map paths resolution.
  - Add `PackageUriMapper` class to allow mapping uris to server paths.
- Update the min SDK constraint to 2.18.0.
- Make DartUri work for `google3:` uris.

**Breaking changes**

- Remove no longer used `ExpressionCompilerService.handler`.
- Remove `assetHandler` parameter from `ExpressionCompilerService` constructor.
- Add `packageUriMapper` parameter to the constructor of
  `FrontendServerRequireStrategyProvider`.

## 15.0.0

- Port some `dwds` files to null safety.
- Fix failing `frontend_server_evaluate` tests.
- Prevent `flutter_tools` crash when the Dart execution context cannot be found.
- Update method signature of `lookupResolvedPackageUris`.

## 14.0.3

- Make data types null safe.
- Update `package:vm_service` to 8.3.0.
- Convert JavaScript stack traces in uncaught exceptions to Dart stack traces.
- Fix failure to set breakpoints on windows with a base change in index.html.
- Add the `setIsolatePauseMode` method to Chrome Proxy Service.
- Batch extension `Debugger.scriptParsed` events and send batches every 1000ms
  to the server.
- Move `batched_stream.dart` into shared utilities.
- Update the method signature for `lookupResolvedPackageUris`.

## 14.0.2

- Update the min SDK constraint to 2.17.0.

## 14.0.1

- Add `libraryFilters` optional parameter to the vm service implementation of
  `getSourceReport`.
- Update temp variable detection heuristics so internal JS type objects do not
  show in the debugger.

## 14.0.0

- Add column information to breakpoints to allow precise breakpoint placement.
- Split SDK validation methods to allow validation of separate components.
- Remove dependency on `package:_fe_analyzer_shared`. Note: this removes current
  incomplete support for resolving `dart:` uris.
- Fix issues discovered when using flutter tools with web server device:
  - Remove `dart:web_sql` from the list of SDK libraries as it is no longer
    used.
  - Fix crash when using flutter tools with web server device.
  - Remove clearing all scripts on page load for extension debugger.
- Fix breakpoints not hitting after changing a base in index.html.
- Find best locations for call frames, breakpoints, or expression evaluation.
- Close the SSE connection when a DebugExtension.detached event is received.
- Fix issues discovered when using legacy module system, debug extension, and
  JIT modules:
  - Improve step-into times by not stepping into library loading code.
  - Fix incorrect skip lists due to unsorted locations.
  - Fix memory leak in extension debugger by removing stale script IDs.
  - Allow mapping JS locations to Dart locations matching other JS lines, to
    match the behavior of Chrome DevTools.
  - Fix expression evaluation failure if debugger is stopped in the middle of a
    variable definition.

**Breaking changes:**

- Add `basePath` parameter to `FrontendServerRequireStrategy`.
- Add `loadLibrariesModule` getter to `LoadStrategy` interface.

## 13.1.0

- Update \_fe_analyzer_shared to version ^38.0.0.

## 13.0.0

- Change wording of paused overlay from "Paused in Dart DevTools" to "Paused"
- Allow sending back the Dart DevTools URL from DWDS instead of launching Dart
  DevTools, to support embedding Dart DevTools in Chrome DevTools.
- Temporarily disable the paused in debugger overlay.
- Add `SdkConfiguration` and `SdkConfigurationProvider` classes to allow for
  lazily created SDK configurations.
- Fix an issue in reporting DevTools stats where the DevTools load time was not
  always recorded.
- Add an `ide` query parameter to the Dart DevTools URL for analytics.
- Fix a race where injected client crashed on events send just before hot
  restart.
- Remove verbose printing on receiving DevTools events.
- Update `vm_service` version to `^8.2.0`.
- Migrate .packages to package_config.json.
- Update error message on expression evaluation using unloaded libraries.
- Add `screen` field to the `DebuggerReady` event.
- Report `DebuggerReady` events for DevTools embedded into Chrome Devtools.
- Fix missing `CallFrame.url` after update to Chrome 100.

**Breaking changes:**

- `Dwds.start` and `ExpressionCompilerService` now take
  `sdkConfigurationProvider` argument instead of separate SDK-related file
  paths.

## 12.1.0

- Update \_fe_analyzer_shared to version ^34.0.0.

## 12.0.0

- Implement `lookupResolvedPackageUris` and `lookupPackageUris` vm service API.
- Update `vm_service` version to `^8.1.0`.
- Make `ExpressionCompilerService` infer location of `libraries.json` from
  `sdkDir` parameter.
- Show an alert in the Dart Debug Extension for a multi-app scenario.
- Fix a bug where `dartEmitDebugEvents` was set as a `String` instead of `bool`
  in the injected client.
- Emit a warning instead of crashing on missing `libraries.json`.
- Remove dead code for reading `'dart.developer.registerExtension'` and
  `'dart.developer.postEvent'` events from the chrome console. These messages
  haven't been written to the console since dwds v11.1.0 and Dart SDK v2.14.0.
- Batch debug events sent from injected client to dwds to relieve network load.
- Update `_fe_analyzer_shared` version to `33.0.0`
- Update the Dart minimum SDK to `>=2.16.0`.

**Breaking changes:**

- Add `sdkDir` and `librariesPath` arguments to `Dwds.start` to help file
  resolution for sdk uris.
- Add `emitDebugEvents` argument to `Dwds.start` to suppress emitting debug
  events from the injected client.
- Replace `sdkRoot` parameter by `sdkDir` in `ExpressionCompilerService`.
- Adds an additional parameter to launch Dart DevTools in the same window as the
  connected Dart app.

## 11.5.1

- Update SDK constraint to `>=2.15.0 <3.0.0`.

## 11.5.0

- Support hot restart in a multi-app scenario with legacy modules.

  - Rename `$dartHotRestart` in the injected client to `$dartHotRestartDwds`.
  - Make `$dartHotRestartDwds` take a `runId`.
  - No change in behavior for single applications.
  - For a multi-app scenario using legacy modules, this will make all sub-apps
    with the same `runId` restart at the same time once.

  Note that multi-app scenario is currently only supported for legacy modules,
  used by DDR, and is not yet supported for amd modules that are used by flutter
  tools and webdev.

- Fix chrome detection in iPhone emulation mode in chrome or edge browsers.

- Reliably find unused port for extension backend http service.

- Ignore offset / count parameters in getObject if the object has no length.

- Include static member information for classes.

## 11.4.0

- Fix duplicated scripts returned by `VmService.getScripts` API.
- Handle and log http request serving errors.
- Encode extension url asynchronously.
- Use default constant port for debug service.
  - If we fail binding to the port, fall back to previous strategy of finding
    unbound ports.
- Add metrics measuring
  - DevTools Initial Page Load time
  - Various VM API
  - Hot restart
  - Http request handling exceptions
- Only return scripts included in the library with Library object.
- Add `ext.dwds.sendEvent` service extension to dwds so other tools can send
  events to the debugger. Event format:
  ```
  {
    'type': '<event type>',
    'payload': {
      'screen: '<screen name>',
      'action: '<action name>'
    }
  }
  ```
  Currently supported event values:
  ```
  {
    'type: 'DevtoolsEvent',
    'payload': {
      'screen': 'debugger',
      'action': 'pageReady'
    }
  }
  ```

## 11.3.0

- Update SDK constraint to `>=2.14.0 <3.0.0`
- Depend on `vm_service` version `7.3.0`.

## 11.2.3

- Fix race causing intermittent `Aww, snap` errors on starting debugger with
  multiple breakpoints in source.
- Fix needing chrome to be focus in order to wait for the isolate to exit on hot
  restart.

## 11.2.2

- Depend on `dds` version `2.1.1`.
- Depend on `vm_service` version `7.2.0`.

## 11.2.1

- Recover from used port errors when starting debug service.
- Update min SDK constraint to `2.13.0`.

## 11.2.0

- Throw `SentinelException` instead of `RPCError` on vm service API on
  unrecognized isolate.
- Throw `RPCError` in `getStack` if the application is not paused.
- Recognize `dart:ui` library when debugging flutter apps.
- Fix hang on hot restart when the application has a breakpoint.
- Fix out of memory issue during sending debug event notifications.

## 11.1.2

- Return empty library from `ChromeProxyService.getObject` for libraries present
  in metadata but not loaded at runtime.
- Log failures to load kernel during expression evaluation.
- Show lowered final fields using their original dart names.
- Limit simultaneous connections to asset server to prevent broken sockets.
- Fix hangs in hot restart.
- Initial support for passing scope to `ChromeProxyService.evaluate`.
- Require `build_web_compilers` version `3.0.0` so current version of dwds could
  be used with SDK stable `2.13.x` versions.

## 11.1.1

- Update versions of `package:sse`, `package:vm_service`, `package:dds`.

## 11.1.0

- Add global functions to the injected client for `dart.developer.postEvent` and
  `dart.developer.registerExtension`.
- Register new service extension `ext.dwds.emitEvent` so clients can emit
  events. This is intended to be used for analytics.

## 11.0.2

- Implement `_flutter.listViews` extension method in dwds vm client.

## 11.0.1

- Make adding and removing breakpoints match VM behavior:
  - Allow adding existing breakpoints.
  - Throw `RPCError` when removing non-existent breakpoints.

## 11.0.0

- Do not send `kServiceExtensionAdded` events to subscribers on the terminating
  isolate during hot restart.
- Support `vm_service` version `6.2.0`.
- Fix missing sdk libraries in `getObject()` calls.
- Fix incorrect `rootLib` returned by `ChromeProxyService`.
- Fix not working breakpoints in library part files.
- Fix data race in calculating locations for a module.
- Fix uninitialized isolate after hot restart.
- Fix intermittent failure caused by evaluation not waiting for dependencies to
  be updated.
- The injected client now posts a top level event when the Dart application is
  loaded. This event is intended to be consumed by the Dart Debug Extension.

**Breaking changes:**

- `Dwds.start` no longer supports automatically injecting a devtools server. A
  `devtoolsLauncher` callback must be provided to support launching devtools.

## 10.0.1

- Support `webkit_inspection_protocol` version `^1.0.0`.

## 10.0.0

- Support `VMService.evaluate` using expression compiler.
- Update min sdk constraint to `>=2.13.0-144.0.dev`.
- Throw `RPCError` on evaluation if the program is not paused.
- Record `ErrorRef` returned by evaluation in analytics.

**Breaking changes:**

- Change `ExpressionCompiler.initialize` method to include module format.
- Add `LoadStrategy.moduleFormat` to be used for communicating current module
  format to the expression compiler.

## 9.1.0

- Support authentication endpoint for the Dart Debug Extension.
- Support using WebSockets for the injected client by passing
  `useSseForInjectedClient: false` to `Dwds.start()`. Unlike SSE, WebSockets do
  not currently support keepAlives here (beyond the standard WebSocket pings to
  keep the socket alive).

## 9.0.0

- Fix an issue where relative worker paths provided to the
  `ExpressionCompilerService` would cause a crash.
- Fix an issue where the injected client connection could be lost while the
  application is paused.
- Support keep-alive for debug service connections.
- Depend on the latest `package:sse`.
- Filter out DDC temporary variables from the variable inspection view.
- Add `DwdsEvent`s around stepping and evaluation.
- Send an event to the Dart Debug Extension that contains VM service protocol
  URI.
- Depend on `package:vm_service` version `6.1.0+1`.
- Update the `keepAlive` configs to prevent accidental reuse of a connection
  after stopping a debug session.
- Support disabling the launching of Dart DevTools through `Alt + d` with
  `enableDevtoolsLaunch`.
- Opt all dart files out of null safety for min SDK constraint update.

**Breaking changes:**

- `LoadStrategy`s now require a `moduleInfoForEntrypoint`.

## 8.0.3

- Fix an issue where failed hot restarts would hang indefinitely.

## 8.0.2

- Change `ExpressionCompiler` to accept `FutureOr<int>` port configuration.
- Depend on `package:vm_service` version `6.0.1-nullsafety.1`.

## 8.0.1

- Support null safe versions of `package:crypto`, `package:uuid` and
  `package:webdriver`.

## 8.0.0

- Improve logging around execution contexts.
- Remove the expression compilation dependency update from the create isolate
  critical path.
- Expose new event stream for future use with analytics.
- Update `ExpressionCompiler` to include new `initialize` method which has a
  parameter for the null safety mode.
- Update `ExpressionCompilerService` to change how it is instantiated and
  implement the new `initialize` method.
- Provide summary module paths to the expression compiler
- Depend on `package:vm_service` version `6.0.1-nullsafety.0`.

**Breaking changes:**

- Change `ExpressionCompiler.updateDependencies` method to include module
  summary paths

## 7.1.1

- Properly handle `requireJS` errors during hot restarts.
- Fix an issue where Dart frame computation could result in a stack overflow for
  highly nested calls.
- Fix an issue where calling add breakpoint in quick succession would corrupt
  the internal state.
- Fix expression evaluation failure inside blocks.
- Now log the encoded URI of the debug service to both the terminal and
  application console.
- No longer blacklist the Dart SDK as the `skipLists` support serves the same
  purpose.
- Fix an issue where running webdev with expression evaluation enabled would
  fail to find `libraries.json` file and emit severe error.

## 7.1.0

- Fix a potential null issue while resuming.
- Depend on the latest `package:vm_service`.
- Fix crash in expression evaluation on null isolate.
- Fix incorrect file name detection for full kernel files.
- Add `ExpressionCompilerService.startWithPlatform` API to enable running
  expression compiler worker from a given location.
- Support Chrome `skipLists` to improve stepping performance.
- Export `AbsoluteImportUriException`.
- Depend on the latest `package:vm_service` which supports a new `limit`
  parameter to `getStack`.

## 7.0.2

- Depend on the latest `package:sse`.
- Add more verbose logging around `hotRestart`, `fullReload` and entrypoint
  injection.

## 7.0.1

- Fix an issue where we attempted to find locations for the special
  `dart_library` module.

## 7.0.0

- Add support for the Dart Development Service (DDS). Introduces 'single client
  mode', which prevents additional direct connections to DWDS when DDS is
  connected.
- Update metadata reader version to `2.0.0`. Support reading metadata versions
  `2.0.0` and `1.0.0`.
- Support custom hosts and HTTPs traffic in a `ProxyServerAssetReader`.
- Remove heuristics from require strategies and use metadata to look up module
  paths.
  - Fix issue where upgrading `build_web_compilers` would cause missing module
    assets (JavaScript code and source maps).
- Fix issue where open http connections prevent the process for exiting.
- Add `ExpressionCompilationService` class that runs ddc in worker mode to
  support expression evaluation for clients that use build systems to build the
  code.
- Require at least `devtools` and `devtools_server` version `0.9.2`.
- Require at least `dds` version `1.4.1`.
- Require at least `build_web_compilers` version `2.12.0`.
- Update min sdk constraint to `>=2.10.0`.
- Update `MetadataProvider` to throw an `AbsoluteImportUriException` when
  absolute file paths are used in an import uri.

**Breaking changes:**

- Change `ExpressionCompiler` to require a new `updateDependencies` method.
- Update a number of `LoadStrategy` APIs to remove heuristics and rely on the
  `MetadataProvider`.
- No longer require a `LogWriter` and corresponding `verbose` argument but
  instead properly use `package:logger`.
- `FrontendServerRequireStrategyProvider` now requires a `digestProvider`.

## 6.0.0

- Depend on the latest `package:devtools` and `package:devtools_server`.
- Support using WebSockets for the debug backend by passing
  `useSseForDebugBackend: false` to `Dwds.start()`
- Ensure we run main on a hot restart request even if no modules were updated.
- Allow reading metadata generated by `dev_compiler` from file to supply module
  information to `Dwds`.
- Hide JavaScript type errors when hovering over text in the debugger.
- Fix an issue where reusing a connection could cause a null error.
- Improve the heuristic which filters JS scopes for debugging needs.

**Breaking Changes:**

- Require access to the `.ddc_merged_metadata` file.
- Remove deprecated parameter `restoreBreakpoints` as breakpoints are now set by
  regex URL and Chrome automatically reestablishes them.

## 5.0.0

- Have unimplemented VM service protocol methods return the RPC error
  'MethodNotFound' / `-32601`.
- Fix an issue where the application main function was called before a hot
  restart completed.
- Breaking change `AssetReader` now requires a `metadataContents`
  implementation.

## 4.0.1

- Fixed issue where `getSupportedProtocols` would return the wrong protocol.

## 4.0.0

- Pin the `package:vm_service` version to prevent unintended breaks.

## 3.1.3

- Fix an issue where the injected client served under `https` assumed the
  corresponding SSE handler was also under `https`.

## 3.1.2

- Gracefully handle multiple injected clients on a single page.
- Update to the latest `package:vm_service` and use more RPCError error codes on
  call failures.
- Update the `require_restarter` to rerun main after a hot restart to align with
  the legacy strategy. We therefore no longer send a `RunRequest` after a hot
  restart.
- Compute only the required top frame for a paused event.
- Change `streamListen` to return an `RPCError` / error code `-32601` for
  streams that are not handled.
- Populate information about async Dart frames.
- Populate the `exception` field in debugger pause event when we break as a
  result of an exception.
- Prompt users to install the Dart Debug Extension if local debugging does not
  work.
- Allow for the injected client to run with CSP enforced.
- Implement the `getMemoryUsage()` call.
- Fix an issue where the injected client could cause a mixed content error.

## 3.1.1

- Change the reported names for isolates to be more terse.
- Implemented the 'PossibleBreakpoints' report kind for `getSourceReport()`.
- Change the returned errors for the unimplemented `getClassList` and
  `reloadSources` methods to -32601 ('method does not exist / is not
  available').
- Do not include native JavaScript objects on stack returned from the debugger.

## 3.1.0

- Support Chromium based Edge.
- Depend on latest `package:sse` version `3.5.0`.
- Bypass connection keep-alives when shutting down to avoid delaying process
  shutdown.
- Fix an issue where the isolate would incorrectly be destroyed after connection
  reuse.

## 3.0.3

- Support the latest version of `package:shelf_packages_handler`.
- Throw a more useful error if during a hot restart there is no active isolate.
- Fix a race condition in which loading module metadata could cause a crash.
- Correct scope detection for expression evaluation
- Silence verbose and recoverable exceptions during expression evaluation
- Return errors from ChromeProxyService.evaluateInFrame as ErrorRef so they are
  not shown when hovering over source in the IDE

## 3.0.2

- Fix an issue in JS to Dart location translation in `ExpressionEvaluator`. JS
  location returned from Chrome is 0-based, adjusted to 1-based.

## 3.0.1

- Drop dependency on `package_resolver` and use `package_config` instead.
- Bump min sdk constraint to `>=2.7.0`.

## 3.0.0

- Depend on the latest `package:vm_service` version `4.0.0`.

**Breaking Changes:**

- Delegate to the `LoadStrategy` for module information:
  - moduleId -> serverPath
  - serverPath -> moduleId

## 2.0.1

- Fix an issue where we would return prematurely during a `hotRestart`.
- Fix an issue where we would incorrectly fail if a `hotRestart` had to fall
  back to a full reload.

## 2.0.0

- Depend on the latest `package:vm_service` version `3.0.0+1`.

**Breaking Changes:**

- Now require a `LoadStrategy` to `Dwds.start`. This package defines two
  compatible load strategies, `RequireStrategy` and \`LegacyStrategy.
- `Dwds.start` function signature has been changed to accept one more parameter
  of new interface type `ExpressionCompiler` to support expression evaluation
- Provide an implementation of the `RequireStrategy` suitable for use with
  `package:build_runner`.
- Simplify hot reload logic and no longer provide module level hooks.

## 1.0.1

- Make the `root` optional for the `ProxyServerAssetReader`.

## 1.0.0

- Fix an issue where files imported with relative paths containing `../` may
  fail to resolve breakpoint locations.
- Remove dependency on `package:build_daemon`.
- Add `FrontendServerAssetReader` for use with Frontend Server builds.
- Depend on latest `package:sse` for handling client reconnects transparently on
  the server.
- Fix an issue where a failure to initiate debugging through the Dart Debug
  Extension would cause your development server to crash.
- Fix an issue where trying to launch DevTools in a non-debug enabled Chrome
  instance could crash your development server.

**Breaking Changes:**

- No longer use the `BuildResult` abstraction from `package:build_daemon` but
  require a similar abstraction provided by this package.
- `AssetHandler` has been renamed to `AssetReader` and no longer provides a
  generic resource handler. Specific methods for the required resources are now
  clearly defined. The new abstraction is now consumed through `dwds.dart`.
- `BuildRunnerAssetHandler` has been renamed to `ProxyServerAssetReader` and is
  now consumed through `dwds.dart`.

## 0.9.0

- Expose `middleware` and `handler`.

**Breaking Change:** The `AssetHandler` will not automatically be added the DWDS
handler cascade. You must now also add the `middleware` to your server's
pipeline.

## 0.8.5

- Always bind to `localhost` for the local debug workflow.
- Fix an issue where breakpoints could cause DevTools to hang.

## 0.8.4

- Support using WebSockets for the debug (VM Service) proxy by passing
  `useSseForDebugProxy: false` to `Dwds.start()`

## 0.8.3

- Support nesting Dart applications in iframes.

## 0.8.2

- Add the ability to receive events from the extension in batches.

## 0.8.1

- Depend on the latest `package:built_value`.

## 0.8.0

- Add temporary support for restoring breakpoints. Eventually the Dart VM
  protocol will clearly define how breakpoints should be restored.
- Depend on latest `package:sse` to get retry logic.
- Don't spawn DevTools if `serveDevTools` is false.
- `UrlEncoder` will also encode the base URI used by the injected client / Dart
  Debug Extension. \*\* Breaking Change \*\* `serveDevTools` is not
  automatically considered true if `enableDebugExtension`is true.

## 0.7.9

- Properly wait for hot reload to complete with the legacy module system.
- Fix issue with `getObject` for a class with a generic type.

## 0.7.8

- Support optional argument `urlEncoder` that is used to encode remote URLs for
  use with the Dart Debug Extension.

## 0.7.7

- Handle getObject for primitives properly.
- Properly black box scripts if query parameters are provided.

## 0.7.6

- Fix issue with source map logic for the legacy module system.
- Allow setting breakpoints multiple times and just return the old breakpoint.
- Fix a bug with Maps that contain lists of simple types.

## 0.7.5

- The injected client's connection is now based off the request URI.
- Fix an issue where resuming while paused at the start would cause an error.
- Expose the `ChromeDebugException` class for error handling purposes.
- Expose the `AppConnectionException` class for error handling purposes.
- DevTools will now launch immediately and lazily sets up necessary state.
- Properly set `pauseBreakpoints` on `kPauseBreakpoint` events.
- Greatly improves handling of List, Map and IdentityMap instances.
- Lazily parse source maps to improve performance for large applications.

## 0.7.4

- Deobfuscate DDC extension method stack traces.
- Properly get all libraries with the `legacy` module system.

## 0.7.3

- Correctly set `Isolate` state if debugging is initiated after the application
  has already started.

## 0.7.2

- Account for root directory path when using `package:` URIs with `DartUri`.

## 0.7.1

- Fix a bug where we would try to create a new isolate even for a failed hot
  restart. This created a race condition that would lead to a crash.
- Don't attempt to write a vm service request to a closed connection.
  - Instead we log a warning with the attempted request message and return.
- Make all `close` methods more robust by allowing them to be called more than
  once and returning the cached future from previous calls.
- Add explicit handling of app not loaded errors when handling chrome pause
  events.

## 0.7.0

- `DWDS.start` now requires an `AssetHandler` instead of `applicationPort`,
  `assetServerPort` and `applicationTarget`.
- Expose a `BuildRunnerAssetHandler` which proxies request to the asset server
  running within build runner.
- Support the Legacy Module strategy through the injected client.
- Support DDK sourcemap URIs.
- Update SDK dependency to minimum of 2.5.0.

### Bug Fixes:

- Fix handling of chrome pause events when we have no isolate loaded yet.

## 0.6.2

- Capture any errors that happen when handling SSE requests in the DevHandler
  and return an error response to the client code.
  - Log error responses in the client to the console.
- Handle empty Chrome exception descriptions.

## 0.6.1

- Add `isolateRef` to `Isolate`s `pauseEvent`s.
- Depend on the latest `package:vm_service`.
- Implements `invoke`.
- Adds support for VM object IDs for things that don't have Chrome object Ids
  (e.g. int, double, bool, null).

## 0.6.0

- Add new required parameter `enableDebugging` to `Dwds.start`. If `false` is
  provided, debug services will not run. However, reload logic will continue to
  work with the injected client.
- Handle injected client SSE errors.
- Handle a race condition when the browser is refreshed in the middle of setting
  up the debug services.

## 0.5.5

- Properly set the `pauseEvent` on the `Isolate`.
- Fix a race condition with Hot Restarts where the Isolate was not created in
  time for pause events.

## 0.5.4

- Fix issue where certain required fields of VM service protocol objects were
  null.
- Properly set the `exceptionPauseMode` on the `Isolate`.
- Depend on the latest `DevTools`.

## 0.5.3

- Fix issue where certain required fields of VM service protocol objects were
  null.

## 0.5.2

- Fix issue where certain required fields of VM service protocol objects were
  null.
- Properly display `Closure` names in the debug view.

## 0.5.1

- Fix an issue where missing source maps would cause a crash. A warning will now
  be logged to the console instead.
- Depend on the latest `package:webkit_inspection_protocol`.

## 0.5.0

- Fix an issue where we source map paths were not normalized.
- Added a check to tests for the variable DWDS_DEBUG_CHROME to run Chrome with a
  UI rather than headless.
- Catch unhandled errors in `client.js` and recommend using the
  `--no-injected-client` flag for webdev users.
- Add support for an SSE connection with Dart DevTools.
- Rename `wsUri` to `uri` on `DebugConnection` to reflect that the uri may not
  be a websocket.
- Depend on latest `package:vm_service`.

## 0.4.0

- Move `data` abstractions from `package:webdev` into `package:dwds`.
- Move debugging related handlers from `package:webdev` into `package:dwds`.
- Move injected client from `package:webdev` into `package:dwds`.
- Create new public entrypoint `dwds.dart`. Existing public API `services.dart`
  is now private.

## 0.3.3

- Add support for `getScript` for paused isolates.
- Add support for `onRequest` and `onResponse` listeners for the vm service.

## 0.3.2

- Add support for `scope` in `evaluate` calls.

## 0.3.1

- Improve error reporting for evals, give the full JS eval in the error message
  so it can be more easily reproduced.

## 0.3.0

- Change the exposed type on DebugService to VmServiceInterface

## 0.2.1

- Support `setExceptionPauseMode`.

## 0.2.0

- Added custom tokens to the `wsUri` for increased security.
  - Treating this as a breaking change because you now must use the `wsUri`
    getter to get a valid uri for connecting to the service, when previously
    combining the port and host was sufficient.

## 0.1.0

- Initial version<|MERGE_RESOLUTION|>--- conflicted
+++ resolved
@@ -4,13 +4,10 @@
   Dart Debug Extension notifying that the Dart app is ready.
 - Include an optional param to `Dwds.start` to indicate whether it is running
   internally or externally.
-<<<<<<< HEAD
-=======
 - Fix null cast error on expression evaluations after dwds fails to find class
   metadata.
 - Include the entire exception description up to the stacktrace in
   `mapExceptionStackTrace`.
->>>>>>> 72272dd0
 
 ## 16.0.1
 
