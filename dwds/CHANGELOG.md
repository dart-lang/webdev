## 0.6.1

<<<<<<< HEAD
- Add `isolateRef` to `Isolate`s `pauseEvent`s.
=======
 - Implements `invoke`.
 - Adds support for VM object IDs for things that don't have Chrome object Ids
   (e.g. int, double, bool, null).
>>>>>>> 4ac395e5

## 0.6.0

- Add new required parameter `enableDebugging` to `Dwds.start`. If `false` is
  provided, debug services will not run. However, reload logic will continue
  to work with the injected client.
- Handle injected client SSE errors.
- Handle a race condition when the browser is refreshed in the middle of setting
  up the debug services.

## 0.5.5

- Properly set the `pauseEvent` on the `Isolate`.
- Fix a race condition with Hot Restarts where the Isolate was not created in
  time for pause events.

## 0.5.4

- Fix issue where certain required fields of VM service protocol objects were
  null.
- Properly set the `exceptionPauseMode` on the `Isolate`.
- Depend on the latest `DevTools`.

## 0.5.3

- Fix issue where certain required fields of VM service protocol objects were
  null.

## 0.5.2

- Fix issue where certain required fields of VM service protocol objects were
  null.
- Properly display `Closure` names in the debug view.

## 0.5.1

- Fix an issue where missing source maps would cause a crash. A warning will
  now be logged to the console instead.
- Depend on the latest `package:webkit_inspection_protocol`.

## 0.5.0

- Fix an issue where we source map paths were not normalized.
- Added a check to tests for the variable DWDS_DEBUG_CHROME to run Chrome with a
  UI rather than headless.
- Catch unhandled errors in `client.js` and recommend using the
  `--no-injected-client` flag for webdev users.
- Add support for an SSE connection with Dart DevTools.
- Rename `wsUri` to `uri` on `DebugConnection` to reflect that the uri may not
  be a websocket.
- Depend on latest `package:vm_service`.

## 0.4.0

- Move `data` abstractions from `package:webdev` into `package:dwds`.
- Move debugging related handlers from `package:webdev` into `package:dwds`.
- Move injected client from `package:webdev` into `package:dwds`.
- Create new public entrypoint `dwds.dart`. Existing public API `services.dart`
  is now private.

## 0.3.3

- Add support for `getScript` for paused isolates.
- Add support for `onRequest` and `onResponse` listeners for the vm service.

## 0.3.2

- Add support for `scope` in `evaluate` calls.

## 0.3.1

- Improve error reporting for evals, give the full JS eval in the error message
  so it can be more easily reproduced.

## 0.3.0

- Change the exposed type on DebugService to VmServiceInterface

## 0.2.1

- Support `setExceptionPauseMode`.

## 0.2.0

- Added custom tokens to the `wsUri` for increased security.
  - Treating this as a breaking change because you now must use the `wsUri`
    getter to get a valid uri for connecting to the service, when previously
    combining the port and host was sufficient.

## 0.1.0

- Initial version<|MERGE_RESOLUTION|>--- conflicted
+++ resolved
@@ -1,12 +1,9 @@
 ## 0.6.1
 
-<<<<<<< HEAD
-- Add `isolateRef` to `Isolate`s `pauseEvent`s.
-=======
+ - Add `isolateRef` to `Isolate`s `pauseEvent`s.
  - Implements `invoke`.
  - Adds support for VM object IDs for things that don't have Chrome object Ids
    (e.g. int, double, bool, null).
->>>>>>> 4ac395e5
 
 ## 0.6.0
 
