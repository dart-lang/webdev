--- conflicted
+++ resolved
@@ -11,7 +11,10 @@
 - Display full error on failure to start DDS.
 - Fix crash on processing DevTools event when starting DevTools from DevTools
   uri.
-<<<<<<< HEAD
+- Prepare or Dart 3 alpha breaking changes:
+  - Move weak null safety tests to special branch of `build_web_compilers`.
+  - Do not pass `--(no)-sound-null-safety` flag to build daemon.
+- Add back `ChromeProxyService.setExceptionPauseMode()` without override.
 - Make hot restart atomic to prevent races on simultaneous execution.
 
 **Breaking changes**
@@ -20,13 +23,6 @@
 - Include an optional param to `Dwds.start` to indicate whether it a Flutter app
   or not.
 - Remove deprecated `ChromeProxyService.setExceptionPauseMode()`.
-=======
-- Prepare or Dart 3 alpha breaking changes:
-  - Move weak null safety tests to special branch of `build_web_compilers`.
-  - Do not pass `--(no)-sound-null-safety` flag to build daemon.
-- Add back `ChromeProxyService.setExceptionPauseMode()` without override.
->>>>>>> 094ee97b
-
 
 ## 16.0.1
 
