## 14.0.3-dev
- Make data types null safe.
- Update `package:vm_service` to 8.3.0.
- Convert JavaScript stack traces in uncaught exceptions to Dart stack traces.
<<<<<<< HEAD
- Add the setIsolatePauseMode method to Chrome Proxy Service.
=======
- Fix failure to set breakpoints on windows with a base change in index.html.
>>>>>>> ceb47bc3

## 14.0.2
- Update the min SDK constraint to 2.17.0.

## 14.0.1
- Add `libraryFilters` optional parameter to the vm service implememtation
  of `getSourceReport`.
- Update temp variable detection heuristics so internal JS type objects do
  not show in the debugger.

## 14.0.0
- Add column information to breakpoints to allow precise breakpoint placement.
- Split SDK validation methods to allow validation of separate components.
- Remove dependency on `package:_fe_analyzer_shared`.
  Note: this removes current incomplete support for resolving `dart:` uris.
- Fix issues discovered when using flutter tools with web server device:
  - Remove `dart:web_sql` from the list of SDK libraries as it is no longer
    used.
  - Fix crash when using flutter tools with web server device.
  - Remove clearing all scripts on page load for extension debugger.
- Fix breakpoints not hitting after changing a base in index.html.
- Find best locations for call frames, breakpoints, or expression evaluation.
- Close the SSE connection when a DebugExtension.detached event is received.
- Fix issues discovered when using legacy module system, debug extension,
  and JIT modules:
  - Improve step-into times by not stepping into library loading code.
  - Fix incorrect skip lists due to unsorted locations.
  - Fix memory leak in extension debugger by removing stale script IDs.
  - Allow mapping JS locations to Dart locations matching other JS lines,
    to match the behavior of Chrome DevTools.
  - Fix expression evaluation failure if debugger is stopped in the middle
    of a variable definition.

**Breaking changes:**
- Add `basePath` parameter to `FrontendServerRequireStrategy`.
- Add `loadLibrariesModule` getter to `LoadStrategy` interface.

## 13.1.0
- Update _fe_analyzer_shared to version ^38.0.0.

## 13.0.0
- Change wording of paused overlay from "Paused in Dart DevTools" to "Paused"
- Allow sending back the Dart DevTools URL from DWDS instead of launching
  Dart DevTools, to support embedding Dart DevTools in Chrome DevTools.
- Temporarily disable the paused in debugger overlay.
- Add `SdkConfiguration` and `SdkConfigurationProvider` classes to allow
  for lazily created SDK configurations.
- Fix an issue in reporting DevTools stats where the DevTools load time was
  not always recorded.
- Add an `ide` query parameter to the Dart DevTools URL for analytics.
- Fix a race where injected client crashed on events send just before hot
  restart.
- Remove verbose printing on receiving DevTools events.
- Update `vm_service` version to `^8.2.0`.
- Migrate .packages to package_config.json.
- Update error message on expression evaluation using unloaded libraries.
- Add `screen` field to the `DebuggerReady` event.
- Report `DebuggerReady` events for DevTools embedded into Chrome Devtools.
- Fix missing `CallFrame.url` after update to Chrome 100.

**Breaking changes:**
- `Dwds.start` and `ExpressionCompilerService` now take
  `sdkConfigurationProvider` argument instead of separate SDK-related file
  paths.

## 12.1.0
- Update _fe_analyzer_shared to version ^34.0.0.

## 12.0.0

- Implement `lookupResolvedPackageUris` and `lookupPackageUris` vm service API.
- Update `vm_service` version to `^8.1.0`.
- Make `ExpressionCompilerService` infer location of `libraries.json` from
  `sdkDir` parameter.
- Show an alert in the Dart Debug Extension for a multi-app scenario.
- Fix a bug where `dartEmitDebugEvents` was set as a `String` instead of `bool`
  in the injected client.
- Emit a warning instead of crashing on missing `libraries.json`.
- Remove dead code for reading `'dart.developer.registerExtension'` and
  `'dart.developer.postEvent'` events from the chrome console. These messages
  haven't been written to the console since dwds v11.1.0 and Dart SDK v2.14.0.
- Batch debug events sent from injected client to dwds to relieve network load. 
- Update `_fe_analyzer_shared` version to `33.0.0`
- Update the Dart minimum SDK to `>=2.16.0`.

**Breaking changes:**

- Add `sdkDir` and `librariesPath` arguments to `Dwds.start` to help file
  resolution for sdk uris.
- Add `emitDebugEvents` argument to `Dwds.start` to suppress emitting debug
  events from the injected client.
- Replace `sdkRoot` parameter by `sdkDir` in `ExpressionCompilerService`.
- Adds an additional parameter to launch Dart DevTools in the same window as
  the connected Dart app.

## 11.5.1

- Update SDK contraint to `>=2.15.0 <3.0.0`.

## 11.5.0

- Support hot restart in a multi-app scenario with legacy modules.
  - Rename `$dartHotRestart` in the injected client to `$dartHotRestartDwds`.
  - Make `$dartHotRestartDwds` take a `runId`.
  - No change in behavior for single applications.
  - For a multi-app scenario using legacy modules, this will make all
    sub-apps with the same `runId` restart at the same time once.

  Note that multi-app scenario is currently only supported for legacy modules,
  used by DDR, and is not yet supported for amd modules that are used by
  flutter tools and webdev.

- Fix chrome detection in iPhone emulation mode in chrome or edge browsers.
- Reliably find unused port for extension backend http service.
- Ignore offset / count parameters in getObject if the object has no length.
- Include static member information for classes.

## 11.4.0

- Fix duplicated scripts returned by `VmService.getScripts` API.
- Handle and log http request serving errors.
- Encode extension url asynchronously.
- Use default constant port for debug service.
  - If we fail binding to the port, fall back to previous strategy
    of finding unbound ports.
- Add metrics measuring
  - DevTools Initial Page Load time
  - Various VM API
  - Hot restart
  - Http request handling exceptions
- Only return scripts included in the library with Library object.
- Add `ext.dwds.sendEvent` service extension to dwds so other tools
  can send events to the debugger.
  Event format:
  ```
  {
    'type': '<event type>',
    'payload': {
      'screen: '<screen name>',
      'action: '<action name>'
    }
  }
  ```
  Currently supported event values:
  ```
  {
    'type: 'DevtoolsEvent',
    'payload': {
      'screen': 'debugger',
      'action': 'pageReady'
    }
  }
  ```

## 11.3.0

- Update SDK constraint to `>=2.14.0 <3.0.0`
- Depend on `vm_service` version `7.3.0`.

## 11.2.3

- Fix race causing intermittent `Aww, snap` errors on starting debugger
  with multiple breakpoints in source.
- Fix needing chrome to be focus in order to wait for the isolate to
  exit on hot restart.

## 11.2.2

- Depend on `dds` version `2.1.1`.
- Depend on `vm_service` version `7.2.0`.

## 11.2.1

- Recover from used port errors when starting debug service.
- Update min SDK constraint to `2.13.0`.

## 11.2.0

- Throw `SentinelException` instead of `RPCError` on vm service
  API on unrecognized isolate.
- Throw `RPCError` in `getStack` if the application is not paused.
- Recognize `dart:ui` library when debugging flutter apps.
- Fix hang on hot restart when the application has a breakpoint.
- Fix out of memory issue during sending debug event notifications.

## 11.1.2
- Return empty library from `ChromeProxyService.getObject` for
  libraries present in medatata but not loaded at runtime.
- Log failures to load kernel during expression evaluation.
- Show lowered final fields using their original dart names.
- Limit simultaneous connections to asset server to prevent broken sockets.
- Fix hangs in hot restart.
- Initial support for passing scope to `ChromeProxyService.evaluate`.
- Require `build_web_compilers` version `3.0.0` so current version
  of dwds could be used with SDK stable `2.13.x` versions.

## 11.1.1

- Update versions of `package:sse`, `package:vm_service`, `package:dds`.

## 11.1.0

- Add global functions to the injected client for `dart.developer.postEvent`
  and `dart.developer.registerExtension`.
- Register new service extension `ext.dwds.emitEvent` so clients can emit
  events. This is intended to be used for analytics.

## 11.0.2

- Implement `_flutter.listViews` extension method in dwds vm client.

## 11.0.1

- Make adding and removing breakpoints match VM behavior:
  - Allow adding existing breakpoints.
  - Throw `RPCError` when removing non-existent breakpoints.


## 11.0.0

- Do not send `kServiceExtensionAdded` events to subscribers
  on the terminating isolate during hot restart.
- Support `vm_service` version `6.2.0`.
- Fix missing sdk libraries in `getObject()` calls.
- Fix incorrect `rootLib` returned by `ChromeProxyService`.
- Fix not working breakpoints in library part files.
- Fix data race in calculating locations for a module.
- Fix uninitialized isolate after hot restart.
- Fix intermittent failure caused by evaluation not waiting for dependencies
  to be updated.
- The injected client now posts a top level event when the Dart application is loaded.
  This event is intended to be consumed by the Dart Debug Extension.

**Breaking changes:**
- `Dwds.start` no longer supports automatically injecting a devtools server. A `devtoolsLauncher`
  callback must be provided to support launching devtools.

## 10.0.1

- Support `webkit_inspection_protocol` version `^1.0.0`.

## 10.0.0

- Support `VMService.evaluate` using expression compiler.
- Update min sdk constraint to `>=2.13.0-144.0.dev`.
- Throw `RPCError` on evaluation if the program is not paused.
- Record `ErrorRef` returned by evaluation in analytics.

**Breaking changes:**
- Change `ExpressionCompiler.initialize` method to include module format.
- Add `LoadStrategy.moduleFormat` to be used for communicating current
  module format to the expression compiler.

## 9.1.0

- Support authentication endpoint for the Dart Debug Extension.
- Support using WebSockets for the injected client by passing
  `useSseForInjectedClient: false` to `Dwds.start()`. Unlike SSE,
  WebSockets do not currently support keepAlives here (beyond the
  standard WebSocket pings to keep the socket alive).

## 9.0.0

- Fix an issue where relative worker paths provided to the `ExpressionCompilerService`
  would cause a crash.
- Fix an issue where the injected client connection could be lost while the application
  is paused.
- Support keep-alive for debug service connections.
- Depend on the latest `package:sse`.
- Filter out DDC temporary variables from the variable inspection view.
- Add `DwdsEvent`s around stepping and evaluation.
- Send an event to the Dart Debug Extension that contains VM service protocol URI.
- Depend on `package:vm_service` version `6.1.0+1`.
- Update the `keepAlive` configs to prevent accidental reuse of a connection after stopping
  a debug session.
- Support disabling the launching of Dart DevTools through `Alt + d` with `enableDevtoolsLaunch`.
- Opt all dart files out of null safety for min SDK constraint update.

**Breaking changes:**
- `LoadStrategy`s now require a `moduleInfoForEntrypoint`.

## 8.0.3

- Fix an issue where failed hot restarts would hang indefinitely.

## 8.0.2

- Change `ExpressionCompiler` to accept `FutureOr<int>` port configuration.
- Depend on `package:vm_service` version `6.0.1-nullsafety.1`.

## 8.0.1

- Support null safe versions of `package:crypto`, `package:uuid` and
  `package:webdriver`.

## 8.0.0

- Improve logging around execution contexts.
- Remove the expression compilation dependency update from the create
  isolate critical path.
- Expose new event stream for future use with analytics.
- Update `ExpressionCompiler` to include new `initialize` method which
  has a parameter for the null safety mode.
- Update `ExpressionCompilerService` to change how it is instantiated and
  implement the new `initialize` method.
- Provide summary module paths to the expression compiler
- Depend on `package:vm_service` version `6.0.1-nullsafety.0`.

**Breaking changes:**
- Change `ExpressionCompiler.updateDependencies` method to include
  module summary paths

## 7.1.1

- Properly handle `requireJS` errors during hot restarts.
- Fix an issue where Dart frame computation could result in a
  stack overflow for highly nested calls.
- Fix an issue where calling add breakpoint in quick succession
  would corrupt the internal state.
- Fix expression evaluation failure inside blocks.
- Now log the encoded URI of the debug service to both the terminal
  and application console.
- No longer blacklist the Dart SDK as the `skipLists` support serves
  the same purpose.
- Fix an issue where running webdev with expression evaluation
  enabled would fail to find `libraries.json` file and emit severe
  error.

## 7.1.0

- Fix a potential null issue while resuming.
- Depend on the latest `package:vm_service`.
- Fix crash in expression evaluation on null isolate.
- Fix incorrect file name detection for full kernel files.
- Add `ExpressionCompilerService.startWithPlatform` API
  to enable running expression compiler worker from
  a given location.
- Support Chrome `skipLists` to improve stepping performance.
- Export `AbsoluteImportUriException`.
- Depend on the latest `package:vm_service` which supports a new
  `limit` parameter to `getStack`.

## 7.0.2

- Depend on the latest `pacakge:sse`.
- Add more verbose logging around `hotRestart`, `fullReload` and
  entrypoint injection.

## 7.0.1

- Fix an issue where we attempted to find locations for the special
  `dart_library` module.

## 7.0.0

- Add support for the Dart Development Service (DDS). Introduces 'single
  client mode', which prevents additional direct connections to DWDS when
  DDS is connected.
- Update metadata reader version to `2.0.0`. Support reading metadata
  versions `2.0.0` and `1.0.0`.
- Support custom hosts and HTTPs traffic in a `ProxyServerAssetReader`.
- Remove heuristics from require strategies and use metadata to look up
  module paths.
  - Fix issue where upgrading `build_web_compilers` would cause missing
    module assets (JavaScript code and source maps).
- Fix issue where open http connections prevent the process for exiting.
- Add `ExpressionCompilationService` class that runs ddc in worker mode to
  support expression evaluation for clients that use build systems to build
  the code.
- Require at least `devtools` and `devtools_server` version `0.9.2`.
- Require at least `dds` version `1.4.1`.
- Require at least `build_web_compilers` version  `2.12.0`.
- Update min sdk constraint to `>=2.10.0`.
- Update `MetadataProvider` to throw an `AbsoluteImportUriException` when
  absolute file paths are used in an import uri.

**Breaking changes:**
- Change `ExpressionCompiler` to require a new `updateDependencies` method.
- Update a number of `LoadStrategy` APIs to remove heuristics and rely on
  the `MetadataProvider`.
- No longer require a `LogWriter` and corresponding `verbose` arguement
  but instead properly use `package:logger`.
- `FrontendServerRequireStrategyProvider` now requires a `digestProvider`.

## 6.0.0

- Depend on the latest `package:devtools` and `package:devtools_server`.
- Support using WebSockets for the debug backend by passing
  `useSseForDebugBackend: false` to `Dwds.start()`
- Ensure we run main on a hot restart request even if no modules were
  updated.
- Allow reading metadata generated by `dev_compiler` from file to supply
  module information to `Dwds`.
- Hide JavaScript type errors when hovering over text in the debugger.
- Fix an issue where reusing a connection could cause a null error.
- Improve the heuristic which filters JS scopes for debugging needs.

**Breaking Changes:**
- Require access to the `.ddc_merged_metadata` file.
- Remove deprecated parameter `restoreBreakpoints` as breakpoints are now
  set by regex URL and Chrome automatically reestablishes them.

## 5.0.0

- Have unimplemented VM service protocol methods return the RPC error
  'MethodNotFound' / `-32601`.
- Fix an issue where the application main function was called before a
  hot restart completed.
- Breaking change `AssetReader` now requires a `metadataContents` implementation.

## 4.0.1

- Fixed issue where `getSupportedProtocols` would return the wrong protocol.

## 4.0.0

- Pin the `package:vm_service` version to prevent unintended breaks.

## 3.1.3

- Fix an issue where the injected client served under `https` assumed the
  corresponding SSE handler was also under `https`.


## 3.1.2

- Gracefully handle multiple injected clients on a single page.
- Update to the latest `package:vm_service` and use more RPCError error
  codes on call failures.
- Update the `require_restarter` to rerun main after a hot restart to align with
  the legacy strategy. We therefore no longer send a `RunRequest` after a hot
  restart.
- Compute only the required top frame for a paused event.
- Change `streamListen` to return an `RPCError` / error code `-32601` for streams
  that are not handled.
- Populate information about async Dart frames.
- Populate the `exception` field in debugger pause event when we break as a result
  of an exception.
- Prompt users to install the Dart Debug Extension if local debugging does not work.
- Allow for the injected client to run with CSP enforced.
- Implement the `getMemoryUsage()` call.
- Fix an issue where the injected client could cause a mixed content error.

## 3.1.1

- Change the reported names for isolates to be more terse.
- Implemented the 'PossibleBreakpoints' report kind for `getSourceReport()`.
- Change the returned errors for the unimplemented `getClassList` and `reloadSources`
  methods to -32601 ('method does not exist / is not available').
- Do not include native JavaScipt objects on stack returned from the debugger.

## 3.1.0

- Support Chromium based Edge.
- Depend on latest `package:sse` version `3.5.0`.
- Bypass connection keep-alives when shutting down to avoid delaying process shutdown.
- Fix an issue where the isolate would incorrectly be destroyed after connection reuse.

## 3.0.3

- Support the latest version of `package:shelf_packages_handler`.
- Throw a more useful error if during a hot restart there is no
  active isolate.
- Fix a race condition in which loading module metadata could cause
  a crash.
- Correct scope detection for expression evaluation
- Silence verbose and recoverable exceptions during expression evaluation
- Return errors from ChromeProxyService.evaluateInFrame as ErrorRef so
  they are not shown when hovering over source in the IDE

## 3.0.2

- Fix an issue in JS to Dart location translation in `ExpressionEvaluator`.
  JS location returned from Chrome is 0-based, adjusted to 1-based.

## 3.0.1

- Drop dependency on `package_resolver` and use `package_config` instead.
- Bump min sdk constraint to `>=2.7.0`.

## 3.0.0

- Depend on the latest `package:vm_service` version `4.0.0`.

**Breaking Changes:**
- Delegate to the `LoadStrategy` for module information:
  - moduleId -> serverPath
  - serverPath -> moduleId

## 2.0.1

- Fix an issue where we would return prematurely during a `hotRestart`.
- Fix an issue where we would incorrectly fail if a `hotRestart` had to
  fall back to a full reload.

## 2.0.0

- Depend on the latest `package:vm_service` version `3.0.0+1`.

**Breaking Changes:**
- Now require a `LoadStrategy` to `Dwds.start`. This package defines two
  compatible load strategies, `RequireStrategy` and `LegacyStrategy.
- `Dwds.start` function signature has been changed to accept one more parameter
  of new interface type `ExpressionCompiler` to support expression
  evaluation
- Provide an implementation of the `RequireStrategy` suitable for use with
  `package:build_runner`.
- Simplify hot reload logic and no longer provide module level hooks.

## 1.0.1

- Make the `root` optional for the `ProxyServerAssetReader`.

## 1.0.0

- Fix an issue where files imported with relative paths containing `../` may fail
  to resolve breakpoint locations.
- Remove dependency on `package:build_daemon`.
- Add `FrontendServerAssetReader` for use with Frontend Server builds.
- Depend on latest `package:sse` for handling client reconnects transparently on the server.
- Fix an issue where a failure to initiate debugging through the Dart Debug
  Extension would cause your development server to crash.
- Fix an issue where trying to launch DevTools in a non-debug enabled Chrome
  instance could crash your development server.

**Breaking Changes:**
- No longer use the `BuildResult` abstraction from `package:build_daemon` but
  require a similar abstraction provided by this package.
- `AssetHandler` has been renamed to `AssetReader` and no longer provides a
  generic resource handler. Specific methods for the required resources are now
  clearly defined. The new abstraction is now consumed through `dwds.dart`.
- `BuildRunnerAssetHandler` has been renamed to `ProxyServerAssetReader` and is
  now consumed through `dwds.dart`.

## 0.9.0

- Expose `middleware` and `handler`.

**Breaking Change:** The `AssetHandler` will not automatically be added the
  DWDS handler cascade. You must now also add the `middelware` to your server's
  pipeline.

## 0.8.5

- Always bind to `localhost` for the local debug workflow.
- Fix an issue where breakpoints could cause DevTools to hang.

## 0.8.4

- Support using WebSockets for the debug (VM Service) proxy by passing
  `useSseForDebugProxy: false` to `Dwds.start()`

## 0.8.3

- Support nesting Dart applications in iframes.

## 0.8.2

- Add the ability to receive events from the extension in batches.

## 0.8.1

- Depend on the latest `package:built_value`.

## 0.8.0

- Add temporary support for restoring breakpoints. Eventually the Dart VM
  protocol will clearly define how breakpoints should be restored.
- Depend on latest `package:sse` to get retry logic.
- Don't spawn DevTools if `serveDevTools` is false.
- `UrlEncoder` will also encode the base URI used by the injected client /
  Dart Debug Extension.
** Breaking Change ** `serveDevTools` is not automatically considered true if
  `enableDebugExtension`is true.

## 0.7.9

- Properly wait for hot reload to complete with the legacy module system.
- Fix issue with `getObject` for a class with a generic type.

## 0.7.8

- Support optional argument `urlEncoder` that is used to encode remote URLs for
  use with the Dart Debug Extension.

## 0.7.7

- Handle getObject for primitives properly.
- Properly black box scripts if query parameters are provided.

## 0.7.6

- Fix issue with source map logic for the legacy module system.
- Allow setting breakpoints multiple times and just return the old breakpoint.
- Fix a bug with Maps that contain lists of simple types.

## 0.7.5

- The injected client's connection is now based off the request URI.
- Fix an issue where resuming while paused at the start would cause an error.
- Expose the `ChromeDebugException` class for error handling purposes.
- Expose the `AppConnectionException` class for error handling purposes.
- DevTools will now launch immediately and lazily sets up necessary state.
- Properly set `pauseBreakpoints` on `kPauseBreakpoint` events.
- Greatly improves handling of List, Map and IdentityMap instances.
- Lazily parse source maps to improve performance for large applications.

## 0.7.4

- Deobfuscate DDC extension method stack traces.
- Properly get all libraries with the `legacy` module system.

## 0.7.3

- Correctly set `Isolate` state if debugging is initiated after the application
  has already started.

## 0.7.2

- Account for root directory path when using `package:` URIs with `DartUri`.

## 0.7.1

- Fix a bug where we would try to create a new isolate even for a failed
  hot restart. This created a race condition that would lead to a crash.
- Don't attempt to write a vm service request to a closed connection.
  - Instead we log a warning with the attempted request message and return.
- Make all `close` methods more robust by allowing them to be called more than
  once and returning the cached future from previous calls.
- Add explicit handling of app not loaded errors when handling chrome pause
  events.

## 0.7.0

- `DWDS.start` now requires an `AssetHandler` instead of `applicationPort`,
  `assetServerPort` and `applicationTarget`.
- Expose a `BuildRunnerAssetHandler` which proxies request to the asset server
  running within build runner.
- Support the Legacy Module strategy through the injected client.
- Support DDK sourcemap URIs.
- Update SDK dependency to minimum of 2.5.0.

### Bug Fixes:

- Fix handling of chrome pause events when we have no isolate loaded yet.

## 0.6.2

- Capture any errors that happen when handling SSE requests in the DevHandler
  and return an error response to the client code.
  - Log error responses in the client to the console.
- Handle empty Chrome exception descriptions.

## 0.6.1

- Add `isolateRef` to `Isolate`s `pauseEvent`s.
- Depend on the latest `package:vm_service`.
- Implements `invoke`.
- Adds support for VM object IDs for things that don't have Chrome object Ids
  (e.g. int, double, bool, null).

## 0.6.0

- Add new required parameter `enableDebugging` to `Dwds.start`. If `false` is
  provided, debug services will not run. However, reload logic will continue
  to work with the injected client.
- Handle injected client SSE errors.
- Handle a race condition when the browser is refreshed in the middle of setting
  up the debug services.

## 0.5.5

- Properly set the `pauseEvent` on the `Isolate`.
- Fix a race condition with Hot Restarts where the Isolate was not created in
  time for pause events.

## 0.5.4

- Fix issue where certain required fields of VM service protocol objects were
  null.
- Properly set the `exceptionPauseMode` on the `Isolate`.
- Depend on the latest `DevTools`.

## 0.5.3

- Fix issue where certain required fields of VM service protocol objects were
  null.

## 0.5.2

- Fix issue where certain required fields of VM service protocol objects were
  null.
- Properly display `Closure` names in the debug view.

## 0.5.1

- Fix an issue where missing source maps would cause a crash. A warning will
  now be logged to the console instead.
- Depend on the latest `package:webkit_inspection_protocol`.

## 0.5.0

- Fix an issue where we source map paths were not normalized.
- Added a check to tests for the variable DWDS_DEBUG_CHROME to run Chrome with a
  UI rather than headless.
- Catch unhandled errors in `client.js` and recommend using the
  `--no-injected-client` flag for webdev users.
- Add support for an SSE connection with Dart DevTools.
- Rename `wsUri` to `uri` on `DebugConnection` to reflect that the uri may not
  be a websocket.
- Depend on latest `package:vm_service`.

## 0.4.0

- Move `data` abstractions from `package:webdev` into `package:dwds`.
- Move debugging related handlers from `package:webdev` into `package:dwds`.
- Move injected client from `package:webdev` into `package:dwds`.
- Create new public entrypoint `dwds.dart`. Existing public API `services.dart`
  is now private.

## 0.3.3

- Add support for `getScript` for paused isolates.
- Add support for `onRequest` and `onResponse` listeners for the vm service.

## 0.3.2

- Add support for `scope` in `evaluate` calls.

## 0.3.1

- Improve error reporting for evals, give the full JS eval in the error message
  so it can be more easily reproduced.

## 0.3.0

- Change the exposed type on DebugService to VmServiceInterface

## 0.2.1

- Support `setExceptionPauseMode`.

## 0.2.0

- Added custom tokens to the `wsUri` for increased security.
  - Treating this as a breaking change because you now must use the `wsUri`
    getter to get a valid uri for connecting to the service, when previously
    combining the port and host was sufficient.

## 0.1.0

- Initial version<|MERGE_RESOLUTION|>--- conflicted
+++ resolved
@@ -2,11 +2,8 @@
 - Make data types null safe.
 - Update `package:vm_service` to 8.3.0.
 - Convert JavaScript stack traces in uncaught exceptions to Dart stack traces.
-<<<<<<< HEAD
+- Fix failure to set breakpoints on windows with a base change in index.html.
 - Add the setIsolatePauseMode method to Chrome Proxy Service.
-=======
-- Fix failure to set breakpoints on windows with a base change in index.html.
->>>>>>> ceb47bc3
 
 ## 14.0.2
 - Update the min SDK constraint to 2.17.0.
