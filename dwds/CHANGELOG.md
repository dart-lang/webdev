## 13.1.1-dev
<<<<<<< HEAD

- Remove dependency on `package:_fe_analyzer_shared`.
  Note: this removes current incomplete support for resolving `dart:` uris.
- Fix issues discovered when using flutter tools with web server device:
  - Remove `dart:web_sql` from the list of SDK libraries as it is no longer
    used.
  - Fix crash when using flutter tools with web server device.
  - Remove clearing all scripts on page load for extension debugger.

=======
- Add column information to breakpoints to allow precise breakpoint placement.
>>>>>>> 0591fa8b

## 13.1.0
- Update _fe_analyzer_shared to version ^38.0.0.

## 13.0.0
- Change wording of paused overlay from "Paused in Dart DevTools" to "Paused"
- Allow sending back the Dart DevTools URL from DWDS instead of launching
  Dart DevTools, to support embedding Dart DevTools in Chrome DevTools.
- Temporarily disable the paused in debugger overlay.
- Add `SdkConfiguration` and `SdkConfigurationProvider` classes to allow
  for lazily created SDK configurations.
- Fix an issue in reporting DevTools stats where the DevTools load time was
  not always recorded.
- Add an `ide` query parameter to the Dart DevTools URL for analytics.
- Fix a race where injected client crashed on events send just before hot
  restart.
- Remove verbose printing on receiving DevTools events.
- Update `vm_service` version to `^8.2.0`.
- Migrate .packages to package_config.json.
- Update error message on expression evaluation using unloaded libraries.
- Add `screen` field to the `DebuggerReady` event.
- Report `DebuggerReady` events for DevTools embedded into Chrome Devtools.
- Fix missing `CallFrame.url` after update to Chrome 100.

**Breaking changes:**
- `Dwds.start` and `ExpressionCompilerService` now take
  `sdkConfigurationProvider` argument instead of separate SDK-related file
  paths.

## 12.1.0
- Update _fe_analyzer_shared to version ^34.0.0.

## 12.0.0

- Implement `lookupResolvedPackageUris` and `lookupPackageUris` vm service API.
- Update `vm_service` version to `^8.1.0`.
- Make `ExpressionCompilerService` infer location of `libraries.json` from
  `sdkDir` parameter.
- Show an alert in the Dart Debug Extension for a multi-app scenario.
- Fix a bug where `dartEmitDebugEvents` was set as a `String` instead of `bool`
  in the injected client.
- Emit a warning instead of crashing on missing `libraries.json`.
- Remove dead code for reading `'dart.developer.registerExtension'` and
  `'dart.developer.postEvent'` events from the chrome console. These messages
  haven't been written to the console since dwds v11.1.0 and Dart SDK v2.14.0.
- Batch debug events sent from injected client to dwds to relieve network load. 
- Update `_fe_analyzer_shared` version to `33.0.0`
- Update the Dart minimum SDK to `>=2.16.0`.

**Breaking changes:**

- Add `sdkDir` and `librariesPath` arguments to `Dwds.start` to help file
  resolution for sdk uris.
- Add `emitDebugEvents` argument to `Dwds.start` to suppress emitting debug
  events from the injected client.
- Replace `sdkRoot` parameter by `sdkDir` in `ExpressionCompilerService`.
- Adds an additional parameter to launch Dart DevTools in the same window as
  the connected Dart app.

## 11.5.1

- Update SDK contraint to `>=2.15.0 <3.0.0`.

## 11.5.0

- Support hot restart in a multi-app scenario with legacy modules.
  - Rename `$dartHotRestart` in the injected client to `$dartHotRestartDwds`.
  - Make `$dartHotRestartDwds` take a `runId`.
  - No change in behavior for single applications.
  - For a multi-app scenario using legacy modules, this will make all
    sub-apps with the same `runId` restart at the same time once.

  Note that multi-app scenario is currently only supported for legacy modules,
  used by DDR, and is not yet supported for amd modules that are used by
  flutter tools and webdev.

- Fix chrome detection in iPhone emulation mode in chrome or edge browsers.
- Reliably find unused port for extension backend http service.
- Ignore offset / count parameters in getObject if the object has no length.
- Include static member information for classes.

## 11.4.0

- Fix duplicated scripts returned by `VmService.getScripts` API.
- Handle and log http request serving errors.
- Encode extension url asynchronously.
- Use default constant port for debug service.
  - If we fail binding to the port, fall back to previous strategy
    of finding unbound ports.
- Add metrics measuring
  - DevTools Initial Page Load time
  - Various VM API
  - Hot restart
  - Http request handling exceptions
- Only return scripts included in the library with Library object.
- Add `ext.dwds.sendEvent` service extension to dwds so other tools
  can send events to the debugger.
  Event format:
  ```
  {
    'type': '<event type>',
    'payload': {
      'screen: '<screen name>',
      'action: '<action name>'
    }
  }
  ```
  Currently supported event values:
  ```
  {
    'type: 'DevtoolsEvent',
    'payload': {
      'screen': 'debugger',
      'action': 'pageReady'
    }
  }
  ```

## 11.3.0

- Update SDK constraint to `>=2.14.0 <3.0.0`
- Depend on `vm_service` version `7.3.0`.

## 11.2.3

- Fix race causing intermittent `Aww, snap` errors on starting debugger
  with multiple breakpoints in source.
- Fix needing chrome to be focus in order to wait for the isolate to
  exit on hot restart.

## 11.2.2

- Depend on `dds` version `2.1.1`.
- Depend on `vm_service` version `7.2.0`.

## 11.2.1

- Recover from used port errors when starting debug service.
- Update min SDK constraint to `2.13.0`.

## 11.2.0

- Throw `SentinelException` instead of `RPCError` on vm service
  API on unrecognized isolate.
- Throw `RPCError` in `getStack` if the application is not paused.
- Recognize `dart:ui` library when debugging flutter apps.
- Fix hang on hot restart when the application has a breakpoint.
- Fix out of memory issue during sending debug event notifications.

## 11.1.2
- Return empty library from `ChromeProxyService.getObject` for
  libraries present in medatata but not loaded at runtime.
- Log failures to load kernel during expression evaluation.
- Show lowered final fields using their original dart names.
- Limit simultaneous connections to asset server to prevent broken sockets.
- Fix hangs in hot restart.
- Initial support for passing scope to `ChromeProxyService.evaluate`.
- Require `build_web_compilers` version `3.0.0` so current version
  of dwds could be used with SDK stable `2.13.x` versions.

## 11.1.1

- Update versions of `package:sse`, `package:vm_service`, `package:dds`.

## 11.1.0

- Add global functions to the injected client for `dart.developer.postEvent`
  and `dart.developer.registerExtension`.
- Register new service extension `ext.dwds.emitEvent` so clients can emit
  events. This is intended to be used for analytics.

## 11.0.2

- Implement `_flutter.listViews` extension method in dwds vm client.

## 11.0.1

- Make adding and removing breakpoints match VM behavior:
  - Allow adding existing breakpoints.
  - Throw `RPCError` when removing non-existent breakpoints.


## 11.0.0

- Do not send `kServiceExtensionAdded` events to subscribers
  on the terminating isolate during hot restart.
- Support `vm_service` version `6.2.0`.
- Fix missing sdk libraries in `getObject()` calls.
- Fix incorrect `rootLib` returned by `ChromeProxyService`.
- Fix not working breakpoints in library part files.
- Fix data race in calculating locations for a module.
- Fix uninitialized isolate after hot restart.
- Fix intermittent failure caused by evaluation not waiting for dependencies
  to be updated.
- The injected client now posts a top level event when the Dart application is loaded.
  This event is intended to be consumed by the Dart Debug Extension.

**Breaking changes:**
- `Dwds.start` no longer supports automatically injecting a devtools server. A `devtoolsLauncher`
  callback must be provided to support launching devtools.

## 10.0.1

- Support `webkit_inspection_protocol` version `^1.0.0`.

## 10.0.0

- Support `VMService.evaluate` using expression compiler.
- Update min sdk constraint to `>=2.13.0-144.0.dev`.
- Throw `RPCError` on evaluation if the program is not paused.
- Record `ErrorRef` returned by evaluation in analytics.

**Breaking changes:**
- Change `ExpressionCompiler.initialize` method to include module format.
- Add `LoadStrategy.moduleFormat` to be used for communicating current
  module format to the expression compiler.

## 9.1.0

- Support authentication endpoint for the Dart Debug Extension.
- Support using WebSockets for the injected client by passing
  `useSseForInjectedClient: false` to `Dwds.start()`. Unlike SSE,
  WebSockets do not currently support keepAlives here (beyond the
  standard WebSocket pings to keep the socket alive).

## 9.0.0

- Fix an issue where relative worker paths provided to the `ExpressionCompilerService`
  would cause a crash.
- Fix an issue where the injected client connection could be lost while the application
  is paused.
- Support keep-alive for debug service connections.
- Depend on the latest `package:sse`.
- Filter out DDC temporary variables from the variable inspection view.
- Add `DwdsEvent`s around stepping and evaluation.
- Send an event to the Dart Debug Extension that contains VM service protocol URI.
- Depend on `package:vm_service` version `6.1.0+1`.
- Update the `keepAlive` configs to prevent accidental reuse of a connection after stopping
  a debug session.
- Support disabling the launching of Dart DevTools through `Alt + d` with `enableDevtoolsLaunch`.
- Opt all dart files out of null safety for min SDK constraint update.

**Breaking changes:**
- `LoadStrategy`s now require a `moduleInfoForEntrypoint`.

## 8.0.3

- Fix an issue where failed hot restarts would hang indefinitely.

## 8.0.2

- Change `ExpressionCompiler` to accept `FutureOr<int>` port configuration.
- Depend on `package:vm_service` version `6.0.1-nullsafety.1`.

## 8.0.1

- Support null safe versions of `package:crypto`, `package:uuid` and
  `package:webdriver`.

## 8.0.0

- Improve logging around execution contexts.
- Remove the expression compilation dependency update from the create
  isolate critical path.
- Expose new event stream for future use with analytics.
- Update `ExpressionCompiler` to include new `initialize` method which
  has a parameter for the null safety mode.
- Update `ExpressionCompilerService` to change how it is instantiated and
  implement the new `initialize` method.
- Provide summary module paths to the expression compiler
- Depend on `package:vm_service` version `6.0.1-nullsafety.0`.

**Breaking changes:**
- Change `ExpressionCompiler.updateDependencies` method to include
  module summary paths

## 7.1.1

- Properly handle `requireJS` errors during hot restarts.
- Fix an issue where Dart frame computation could result in a
  stack overflow for highly nested calls.
- Fix an issue where calling add breakpoint in quick succession
  would corrupt the internal state.
- Fix expression evaluation failure inside blocks.
- Now log the encoded URI of the debug service to both the terminal
  and application console.
- No longer blacklist the Dart SDK as the `skipLists` support serves
  the same purpose.
- Fix an issue where running webdev with expression evaluation
  enabled would fail to find `libraries.json` file and emit severe
  error.

## 7.1.0

- Fix a potential null issue while resuming.
- Depend on the latest `package:vm_service`.
- Fix crash in expression evaluation on null isolate.
- Fix incorrect file name detection for full kernel files.
- Add `ExpressionCompilerService.startWithPlatform` API
  to enable running expression compiler worker from
  a given location.
- Support Chrome `skipLists` to improve stepping performance.
- Export `AbsoluteImportUriException`.
- Depend on the latest `package:vm_service` which supports a new
  `limit` parameter to `getStack`.

## 7.0.2

- Depend on the latest `pacakge:sse`.
- Add more verbose logging around `hotRestart`, `fullReload` and
  entrypoint injection.

## 7.0.1

- Fix an issue where we attempted to find locations for the special
  `dart_library` module.

## 7.0.0

- Add support for the Dart Development Service (DDS). Introduces 'single
  client mode', which prevents additional direct connections to DWDS when
  DDS is connected.
- Update metadata reader version to `2.0.0`. Support reading metadata
  versions `2.0.0` and `1.0.0`.
- Support custom hosts and HTTPs traffic in a `ProxyServerAssetReader`.
- Remove heuristics from require strategies and use metadata to look up
  module paths.
  - Fix issue where upgrading `build_web_compilers` would cause missing
    module assets (JavaScript code and source maps).
- Fix issue where open http connections prevent the process for exiting.
- Add `ExpressionCompilationService` class that runs ddc in worker mode to
  support expression evaluation for clients that use build systems to build
  the code.
- Require at least `devtools` and `devtools_server` version `0.9.2`.
- Require at least `dds` version `1.4.1`.
- Require at least `build_web_compilers` version  `2.12.0`.
- Update min sdk constraint to `>=2.10.0`.
- Update `MetadataProvider` to throw an `AbsoluteImportUriException` when
  absolute file paths are used in an import uri.

**Breaking changes:**
- Change `ExpressionCompiler` to require a new `updateDependencies` method.
- Update a number of `LoadStrategy` APIs to remove heuristics and rely on
  the `MetadataProvider`.
- No longer require a `LogWriter` and corresponding `verbose` arguement
  but instead properly use `package:logger`.
- `FrontendServerRequireStrategyProvider` now requires a `digestProvider`.

## 6.0.0

- Depend on the latest `package:devtools` and `package:devtools_server`.
- Support using WebSockets for the debug backend by passing
  `useSseForDebugBackend: false` to `Dwds.start()`
- Ensure we run main on a hot restart request even if no modules were
  updated.
- Allow reading metadata generated by `dev_compiler` from file to supply
  module information to `Dwds`.
- Hide JavaScript type errors when hovering over text in the debugger.
- Fix an issue where reusing a connection could cause a null error.
- Improve the heuristic which filters JS scopes for debugging needs.

**Breaking Changes:**
- Require access to the `.ddc_merged_metadata` file.
- Remove deprecated parameter `restoreBreakpoints` as breakpoints are now
  set by regex URL and Chrome automatically reestablishes them.

## 5.0.0

- Have unimplemented VM service protocol methods return the RPC error
  'MethodNotFound' / `-32601`.
- Fix an issue where the application main function was called before a
  hot restart completed.
- Breaking change `AssetReader` now requires a `metadataContents` implementation.

## 4.0.1

- Fixed issue where `getSupportedProtocols` would return the wrong protocol.

## 4.0.0

- Pin the `package:vm_service` version to prevent unintended breaks.

## 3.1.3

- Fix an issue where the injected client served under `https` assumed the
  corresponding SSE handler was also under `https`.


## 3.1.2

- Gracefully handle multiple injected clients on a single page.
- Update to the latest `package:vm_service` and use more RPCError error
  codes on call failures.
- Update the `require_restarter` to rerun main after a hot restart to align with
  the legacy strategy. We therefore no longer send a `RunRequest` after a hot
  restart.
- Compute only the required top frame for a paused event.
- Change `streamListen` to return an `RPCError` / error code `-32601` for streams
  that are not handled.
- Populate information about async Dart frames.
- Populate the `exception` field in debugger pause event when we break as a result
  of an exception.
- Prompt users to install the Dart Debug Extension if local debugging does not work.
- Allow for the injected client to run with CSP enforced.
- Implement the `getMemoryUsage()` call.
- Fix an issue where the injected client could cause a mixed content error.

## 3.1.1

- Change the reported names for isolates to be more terse.
- Implemented the 'PossibleBreakpoints' report kind for `getSourceReport()`.
- Change the returned errors for the unimplemented `getClassList` and `reloadSources`
  methods to -32601 ('method does not exist / is not available').
- Do not include native JavaScipt objects on stack returned from the debugger.

## 3.1.0

- Support Chromium based Edge.
- Depend on latest `package:sse` version `3.5.0`.
- Bypass connection keep-alives when shutting down to avoid delaying process shutdown.
- Fix an issue where the isolate would incorrectly be destroyed after connection reuse.

## 3.0.3

- Support the latest version of `package:shelf_packages_handler`.
- Throw a more useful error if during a hot restart there is no
  active isolate.
- Fix a race condition in which loading module metadata could cause
  a crash.
- Correct scope detection for expression evaluation
- Silence verbose and recoverable exceptions during expression evaluation
- Return errors from ChromeProxyService.evaluateInFrame as ErrorRef so
  they are not shown when hovering over source in the IDE

## 3.0.2

- Fix an issue in JS to Dart location translation in `ExpressionEvaluator`.
  JS location returned from Chrome is 0-based, adjusted to 1-based.

## 3.0.1

- Drop dependency on `package_resolver` and use `package_config` instead.
- Bump min sdk constraint to `>=2.7.0`.

## 3.0.0

- Depend on the latest `package:vm_service` version `4.0.0`.

**Breaking Changes:**
- Delegate to the `LoadStrategy` for module information:
  - moduleId -> serverPath
  - serverPath -> moduleId

## 2.0.1

- Fix an issue where we would return prematurely during a `hotRestart`.
- Fix an issue where we would incorrectly fail if a `hotRestart` had to
  fall back to a full reload.

## 2.0.0

- Depend on the latest `package:vm_service` version `3.0.0+1`.

**Breaking Changes:**
- Now require a `LoadStrategy` to `Dwds.start`. This package defines two
  compatible load strategies, `RequireStrategy` and `LegacyStrategy.
- `Dwds.start` function signature has been changed to accept one more parameter
  of new interface type `ExpressionCompiler` to support expression
  evaluation
- Provide an implementation of the `RequireStrategy` suitable for use with
  `package:build_runner`.
- Simplify hot reload logic and no longer provide module level hooks.

## 1.0.1

- Make the `root` optional for the `ProxyServerAssetReader`.

## 1.0.0

- Fix an issue where files imported with relative paths containing `../` may fail
  to resolve breakpoint locations.
- Remove dependency on `package:build_daemon`.
- Add `FrontendServerAssetReader` for use with Frontend Server builds.
- Depend on latest `package:sse` for handling client reconnects transparently on the server.
- Fix an issue where a failure to initiate debugging through the Dart Debug
  Extension would cause your development server to crash.
- Fix an issue where trying to launch DevTools in a non-debug enabled Chrome
  instance could crash your development server.

**Breaking Changes:**
- No longer use the `BuildResult` abstraction from `package:build_daemon` but
  require a similar abstraction provided by this package.
- `AssetHandler` has been renamed to `AssetReader` and no longer provides a
  generic resource handler. Specific methods for the required resources are now
  clearly defined. The new abstraction is now consumed through `dwds.dart`.
- `BuildRunnerAssetHandler` has been renamed to `ProxyServerAssetReader` and is
  now consumed through `dwds.dart`.

## 0.9.0

- Expose `middleware` and `handler`.

**Breaking Change:** The `AssetHandler` will not automatically be added the
  DWDS handler cascade. You must now also add the `middelware` to your server's
  pipeline.

## 0.8.5

- Always bind to `localhost` for the local debug workflow.
- Fix an issue where breakpoints could cause DevTools to hang.

## 0.8.4

- Support using WebSockets for the debug (VM Service) proxy by passing
  `useSseForDebugProxy: false` to `Dwds.start()`

## 0.8.3

- Support nesting Dart applications in iframes.

## 0.8.2

- Add the ability to receive events from the extension in batches.

## 0.8.1

- Depend on the latest `package:built_value`.

## 0.8.0

- Add temporary support for restoring breakpoints. Eventually the Dart VM
  protocol will clearly define how breakpoints should be restored.
- Depend on latest `package:sse` to get retry logic.
- Don't spawn DevTools if `serveDevTools` is false.
- `UrlEncoder` will also encode the base URI used by the injected client /
  Dart Debug Extension.
** Breaking Change ** `serveDevTools` is not automatically considered true if
  `enableDebugExtension`is true.

## 0.7.9

- Properly wait for hot reload to complete with the legacy module system.
- Fix issue with `getObject` for a class with a generic type.

## 0.7.8

- Support optional argument `urlEncoder` that is used to encode remote URLs for
  use with the Dart Debug Extension.

## 0.7.7

- Handle getObject for primitives properly.
- Properly black box scripts if query parameters are provided.

## 0.7.6

- Fix issue with source map logic for the legacy module system.
- Allow setting breakpoints multiple times and just return the old breakpoint.
- Fix a bug with Maps that contain lists of simple types.

## 0.7.5

- The injected client's connection is now based off the request URI.
- Fix an issue where resuming while paused at the start would cause an error.
- Expose the `ChromeDebugException` class for error handling purposes.
- Expose the `AppConnectionException` class for error handling purposes.
- DevTools will now launch immediately and lazily sets up necessary state.
- Properly set `pauseBreakpoints` on `kPauseBreakpoint` events.
- Greatly improves handling of List, Map and IdentityMap instances.
- Lazily parse source maps to improve performance for large applications.

## 0.7.4

- Deobfuscate DDC extension method stack traces.
- Properly get all libraries with the `legacy` module system.

## 0.7.3

- Correctly set `Isolate` state if debugging is initiated after the application
  has already started.

## 0.7.2

- Account for root directory path when using `package:` URIs with `DartUri`.

## 0.7.1

- Fix a bug where we would try to create a new isolate even for a failed
  hot restart. This created a race condition that would lead to a crash.
- Don't attempt to write a vm service request to a closed connection.
  - Instead we log a warning with the attempted request message and return.
- Make all `close` methods more robust by allowing them to be called more than
  once and returning the cached future from previous calls.
- Add explicit handling of app not loaded errors when handling chrome pause
  events.

## 0.7.0

- `DWDS.start` now requires an `AssetHandler` instead of `applicationPort`,
  `assetServerPort` and `applicationTarget`.
- Expose a `BuildRunnerAssetHandler` which proxies request to the asset server
  running within build runner.
- Support the Legacy Module strategy through the injected client.
- Support DDK sourcemap URIs.
- Update SDK dependency to minimum of 2.5.0.

### Bug Fixes:

- Fix handling of chrome pause events when we have no isolate loaded yet.

## 0.6.2

- Capture any errors that happen when handling SSE requests in the DevHandler
  and return an error response to the client code.
  - Log error responses in the client to the console.
- Handle empty Chrome exception descriptions.

## 0.6.1

- Add `isolateRef` to `Isolate`s `pauseEvent`s.
- Depend on the latest `package:vm_service`.
- Implements `invoke`.
- Adds support for VM object IDs for things that don't have Chrome object Ids
  (e.g. int, double, bool, null).

## 0.6.0

- Add new required parameter `enableDebugging` to `Dwds.start`. If `false` is
  provided, debug services will not run. However, reload logic will continue
  to work with the injected client.
- Handle injected client SSE errors.
- Handle a race condition when the browser is refreshed in the middle of setting
  up the debug services.

## 0.5.5

- Properly set the `pauseEvent` on the `Isolate`.
- Fix a race condition with Hot Restarts where the Isolate was not created in
  time for pause events.

## 0.5.4

- Fix issue where certain required fields of VM service protocol objects were
  null.
- Properly set the `exceptionPauseMode` on the `Isolate`.
- Depend on the latest `DevTools`.

## 0.5.3

- Fix issue where certain required fields of VM service protocol objects were
  null.

## 0.5.2

- Fix issue where certain required fields of VM service protocol objects were
  null.
- Properly display `Closure` names in the debug view.

## 0.5.1

- Fix an issue where missing source maps would cause a crash. A warning will
  now be logged to the console instead.
- Depend on the latest `package:webkit_inspection_protocol`.

## 0.5.0

- Fix an issue where we source map paths were not normalized.
- Added a check to tests for the variable DWDS_DEBUG_CHROME to run Chrome with a
  UI rather than headless.
- Catch unhandled errors in `client.js` and recommend using the
  `--no-injected-client` flag for webdev users.
- Add support for an SSE connection with Dart DevTools.
- Rename `wsUri` to `uri` on `DebugConnection` to reflect that the uri may not
  be a websocket.
- Depend on latest `package:vm_service`.

## 0.4.0

- Move `data` abstractions from `package:webdev` into `package:dwds`.
- Move debugging related handlers from `package:webdev` into `package:dwds`.
- Move injected client from `package:webdev` into `package:dwds`.
- Create new public entrypoint `dwds.dart`. Existing public API `services.dart`
  is now private.

## 0.3.3

- Add support for `getScript` for paused isolates.
- Add support for `onRequest` and `onResponse` listeners for the vm service.

## 0.3.2

- Add support for `scope` in `evaluate` calls.

## 0.3.1

- Improve error reporting for evals, give the full JS eval in the error message
  so it can be more easily reproduced.

## 0.3.0

- Change the exposed type on DebugService to VmServiceInterface

## 0.2.1

- Support `setExceptionPauseMode`.

## 0.2.0

- Added custom tokens to the `wsUri` for increased security.
  - Treating this as a breaking change because you now must use the `wsUri`
    getter to get a valid uri for connecting to the service, when previously
    combining the port and host was sufficient.

## 0.1.0

- Initial version<|MERGE_RESOLUTION|>--- conflicted
+++ resolved
@@ -1,6 +1,5 @@
 ## 13.1.1-dev
-<<<<<<< HEAD
-
+- Add column information to breakpoints to allow precise breakpoint placement.
 - Remove dependency on `package:_fe_analyzer_shared`.
   Note: this removes current incomplete support for resolving `dart:` uris.
 - Fix issues discovered when using flutter tools with web server device:
@@ -8,10 +7,6 @@
     used.
   - Fix crash when using flutter tools with web server device.
   - Remove clearing all scripts on page load for extension debugger.
-
-=======
-- Add column information to breakpoints to allow precise breakpoint placement.
->>>>>>> 0591fa8b
 
 ## 13.1.0
 - Update _fe_analyzer_shared to version ^38.0.0.
