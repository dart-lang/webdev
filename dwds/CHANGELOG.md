<<<<<<< HEAD
## 16.0.0-dev
- Fix a hang and report errors on hot reload exceptions from the injected
  client.

**Breaking changes**

- Remove `assetHandler` parameter from `ExpressionCompilerService`.
- `ExpressionCompilerService` no longer provides a handler to service requests.
  - Note that the only user, expression compiler worker in dart SDK already
    communicates to the asset server directly.
=======
## 15.0.1-dev
- Remove no longer used `ExpressionCompilerService.handler`.
>>>>>>> 23a40139

## 15.0.0
- Port some `dwds` files to null safety.
- Fix failing `frontend_server_evaluate` tests.
- Prevent `flutter_tools` crash when the Dart execution context cannot be found.
- Update method signature of `lookupResolvedPackageUris`.

## 14.0.3
- Make data types null safe.
- Update `package:vm_service` to 8.3.0.
- Convert JavaScript stack traces in uncaught exceptions to Dart stack traces.
- Fix failure to set breakpoints on windows with a base change in index.html.
- Add the `setIsolatePauseMode` method to Chrome Proxy Service.
- Batch extension `Debugger.scriptParsed` events and send batches every 1000ms
  to the server.
- Move `batched_stream.dart` into shared utilities.
- Update the method signature for `lookupResolvedPackageUris`. 

## 14.0.2
- Update the min SDK constraint to 2.17.0.

## 14.0.1
- Add `libraryFilters` optional parameter to the vm service implememtation
  of `getSourceReport`.
- Update temp variable detection heuristics so internal JS type objects do
  not show in the debugger.

## 14.0.0
- Add column information to breakpoints to allow precise breakpoint placement.
- Split SDK validation methods to allow validation of separate components.
- Remove dependency on `package:_fe_analyzer_shared`.
  Note: this removes current incomplete support for resolving `dart:` uris.
- Fix issues discovered when using flutter tools with web server device:
  - Remove `dart:web_sql` from the list of SDK libraries as it is no longer
    used.
  - Fix crash when using flutter tools with web server device.
  - Remove clearing all scripts on page load for extension debugger.
- Fix breakpoints not hitting after changing a base in index.html.
- Find best locations for call frames, breakpoints, or expression evaluation.
- Close the SSE connection when a DebugExtension.detached event is received.
- Fix issues discovered when using legacy module system, debug extension,
  and JIT modules:
  - Improve step-into times by not stepping into library loading code.
  - Fix incorrect skip lists due to unsorted locations.
  - Fix memory leak in extension debugger by removing stale script IDs.
  - Allow mapping JS locations to Dart locations matching other JS lines,
    to match the behavior of Chrome DevTools.
  - Fix expression evaluation failure if debugger is stopped in the middle
    of a variable definition.

**Breaking changes:**
- Add `basePath` parameter to `FrontendServerRequireStrategy`.
- Add `loadLibrariesModule` getter to `LoadStrategy` interface.

## 13.1.0
- Update _fe_analyzer_shared to version ^38.0.0.

## 13.0.0
- Change wording of paused overlay from "Paused in Dart DevTools" to "Paused"
- Allow sending back the Dart DevTools URL from DWDS instead of launching
  Dart DevTools, to support embedding Dart DevTools in Chrome DevTools.
- Temporarily disable the paused in debugger overlay.
- Add `SdkConfiguration` and `SdkConfigurationProvider` classes to allow
  for lazily created SDK configurations.
- Fix an issue in reporting DevTools stats where the DevTools load time was
  not always recorded.
- Add an `ide` query parameter to the Dart DevTools URL for analytics.
- Fix a race where injected client crashed on events send just before hot
  restart.
- Remove verbose printing on receiving DevTools events.
- Update `vm_service` version to `^8.2.0`.
- Migrate .packages to package_config.json.
- Update error message on expression evaluation using unloaded libraries.
- Add `screen` field to the `DebuggerReady` event.
- Report `DebuggerReady` events for DevTools embedded into Chrome Devtools.
- Fix missing `CallFrame.url` after update to Chrome 100.

**Breaking changes:**
- `Dwds.start` and `ExpressionCompilerService` now take
  `sdkConfigurationProvider` argument instead of separate SDK-related file
  paths.

## 12.1.0
- Update _fe_analyzer_shared to version ^34.0.0.

## 12.0.0

- Implement `lookupResolvedPackageUris` and `lookupPackageUris` vm service API.
- Update `vm_service` version to `^8.1.0`.
- Make `ExpressionCompilerService` infer location of `libraries.json` from
  `sdkDir` parameter.
- Show an alert in the Dart Debug Extension for a multi-app scenario.
- Fix a bug where `dartEmitDebugEvents` was set as a `String` instead of `bool`
  in the injected client.
- Emit a warning instead of crashing on missing `libraries.json`.
- Remove dead code for reading `'dart.developer.registerExtension'` and
  `'dart.developer.postEvent'` events from the chrome console. These messages
  haven't been written to the console since dwds v11.1.0 and Dart SDK v2.14.0.
- Batch debug events sent from injected client to dwds to relieve network load. 
- Update `_fe_analyzer_shared` version to `33.0.0`
- Update the Dart minimum SDK to `>=2.16.0`.

**Breaking changes:**

- Add `sdkDir` and `librariesPath` arguments to `Dwds.start` to help file
  resolution for sdk uris.
- Add `emitDebugEvents` argument to `Dwds.start` to suppress emitting debug
  events from the injected client.
- Replace `sdkRoot` parameter by `sdkDir` in `ExpressionCompilerService`.
- Adds an additional parameter to launch Dart DevTools in the same window as
  the connected Dart app.

## 11.5.1

- Update SDK contraint to `>=2.15.0 <3.0.0`.

## 11.5.0

- Support hot restart in a multi-app scenario with legacy modules.
  - Rename `$dartHotRestart` in the injected client to `$dartHotRestartDwds`.
  - Make `$dartHotRestartDwds` take a `runId`.
  - No change in behavior for single applications.
  - For a multi-app scenario using legacy modules, this will make all
    sub-apps with the same `runId` restart at the same time once.

  Note that multi-app scenario is currently only supported for legacy modules,
  used by DDR, and is not yet supported for amd modules that are used by
  flutter tools and webdev.

- Fix chrome detection in iPhone emulation mode in chrome or edge browsers.
- Reliably find unused port for extension backend http service.
- Ignore offset / count parameters in getObject if the object has no length.
- Include static member information for classes.

## 11.4.0

- Fix duplicated scripts returned by `VmService.getScripts` API.
- Handle and log http request serving errors.
- Encode extension url asynchronously.
- Use default constant port for debug service.
  - If we fail binding to the port, fall back to previous strategy
    of finding unbound ports.
- Add metrics measuring
  - DevTools Initial Page Load time
  - Various VM API
  - Hot restart
  - Http request handling exceptions
- Only return scripts included in the library with Library object.
- Add `ext.dwds.sendEvent` service extension to dwds so other tools
  can send events to the debugger.
  Event format:
  ```
  {
    'type': '<event type>',
    'payload': {
      'screen: '<screen name>',
      'action: '<action name>'
    }
  }
  ```
  Currently supported event values:
  ```
  {
    'type: 'DevtoolsEvent',
    'payload': {
      'screen': 'debugger',
      'action': 'pageReady'
    }
  }
  ```

## 11.3.0

- Update SDK constraint to `>=2.14.0 <3.0.0`
- Depend on `vm_service` version `7.3.0`.

## 11.2.3

- Fix race causing intermittent `Aww, snap` errors on starting debugger
  with multiple breakpoints in source.
- Fix needing chrome to be focus in order to wait for the isolate to
  exit on hot restart.

## 11.2.2

- Depend on `dds` version `2.1.1`.
- Depend on `vm_service` version `7.2.0`.

## 11.2.1

- Recover from used port errors when starting debug service.
- Update min SDK constraint to `2.13.0`.

## 11.2.0

- Throw `SentinelException` instead of `RPCError` on vm service
  API on unrecognized isolate.
- Throw `RPCError` in `getStack` if the application is not paused.
- Recognize `dart:ui` library when debugging flutter apps.
- Fix hang on hot restart when the application has a breakpoint.
- Fix out of memory issue during sending debug event notifications.

## 11.1.2
- Return empty library from `ChromeProxyService.getObject` for
  libraries present in medatata but not loaded at runtime.
- Log failures to load kernel during expression evaluation.
- Show lowered final fields using their original dart names.
- Limit simultaneous connections to asset server to prevent broken sockets.
- Fix hangs in hot restart.
- Initial support for passing scope to `ChromeProxyService.evaluate`.
- Require `build_web_compilers` version `3.0.0` so current version
  of dwds could be used with SDK stable `2.13.x` versions.

## 11.1.1

- Update versions of `package:sse`, `package:vm_service`, `package:dds`.

## 11.1.0

- Add global functions to the injected client for `dart.developer.postEvent`
  and `dart.developer.registerExtension`.
- Register new service extension `ext.dwds.emitEvent` so clients can emit
  events. This is intended to be used for analytics.

## 11.0.2

- Implement `_flutter.listViews` extension method in dwds vm client.

## 11.0.1

- Make adding and removing breakpoints match VM behavior:
  - Allow adding existing breakpoints.
  - Throw `RPCError` when removing non-existent breakpoints.


## 11.0.0

- Do not send `kServiceExtensionAdded` events to subscribers
  on the terminating isolate during hot restart.
- Support `vm_service` version `6.2.0`.
- Fix missing sdk libraries in `getObject()` calls.
- Fix incorrect `rootLib` returned by `ChromeProxyService`.
- Fix not working breakpoints in library part files.
- Fix data race in calculating locations for a module.
- Fix uninitialized isolate after hot restart.
- Fix intermittent failure caused by evaluation not waiting for dependencies
  to be updated.
- The injected client now posts a top level event when the Dart application is loaded.
  This event is intended to be consumed by the Dart Debug Extension.

**Breaking changes:**
- `Dwds.start` no longer supports automatically injecting a devtools server. A `devtoolsLauncher`
  callback must be provided to support launching devtools.

## 10.0.1

- Support `webkit_inspection_protocol` version `^1.0.0`.

## 10.0.0

- Support `VMService.evaluate` using expression compiler.
- Update min sdk constraint to `>=2.13.0-144.0.dev`.
- Throw `RPCError` on evaluation if the program is not paused.
- Record `ErrorRef` returned by evaluation in analytics.

**Breaking changes:**
- Change `ExpressionCompiler.initialize` method to include module format.
- Add `LoadStrategy.moduleFormat` to be used for communicating current
  module format to the expression compiler.

## 9.1.0

- Support authentication endpoint for the Dart Debug Extension.
- Support using WebSockets for the injected client by passing
  `useSseForInjectedClient: false` to `Dwds.start()`. Unlike SSE,
  WebSockets do not currently support keepAlives here (beyond the
  standard WebSocket pings to keep the socket alive).

## 9.0.0

- Fix an issue where relative worker paths provided to the `ExpressionCompilerService`
  would cause a crash.
- Fix an issue where the injected client connection could be lost while the application
  is paused.
- Support keep-alive for debug service connections.
- Depend on the latest `package:sse`.
- Filter out DDC temporary variables from the variable inspection view.
- Add `DwdsEvent`s around stepping and evaluation.
- Send an event to the Dart Debug Extension that contains VM service protocol URI.
- Depend on `package:vm_service` version `6.1.0+1`.
- Update the `keepAlive` configs to prevent accidental reuse of a connection after stopping
  a debug session.
- Support disabling the launching of Dart DevTools through `Alt + d` with `enableDevtoolsLaunch`.
- Opt all dart files out of null safety for min SDK constraint update.

**Breaking changes:**
- `LoadStrategy`s now require a `moduleInfoForEntrypoint`.

## 8.0.3

- Fix an issue where failed hot restarts would hang indefinitely.

## 8.0.2

- Change `ExpressionCompiler` to accept `FutureOr<int>` port configuration.
- Depend on `package:vm_service` version `6.0.1-nullsafety.1`.

## 8.0.1

- Support null safe versions of `package:crypto`, `package:uuid` and
  `package:webdriver`.

## 8.0.0

- Improve logging around execution contexts.
- Remove the expression compilation dependency update from the create
  isolate critical path.
- Expose new event stream for future use with analytics.
- Update `ExpressionCompiler` to include new `initialize` method which
  has a parameter for the null safety mode.
- Update `ExpressionCompilerService` to change how it is instantiated and
  implement the new `initialize` method.
- Provide summary module paths to the expression compiler
- Depend on `package:vm_service` version `6.0.1-nullsafety.0`.

**Breaking changes:**
- Change `ExpressionCompiler.updateDependencies` method to include
  module summary paths

## 7.1.1

- Properly handle `requireJS` errors during hot restarts.
- Fix an issue where Dart frame computation could result in a
  stack overflow for highly nested calls.
- Fix an issue where calling add breakpoint in quick succession
  would corrupt the internal state.
- Fix expression evaluation failure inside blocks.
- Now log the encoded URI of the debug service to both the terminal
  and application console.
- No longer blacklist the Dart SDK as the `skipLists` support serves
  the same purpose.
- Fix an issue where running webdev with expression evaluation
  enabled would fail to find `libraries.json` file and emit severe
  error.

## 7.1.0

- Fix a potential null issue while resuming.
- Depend on the latest `package:vm_service`.
- Fix crash in expression evaluation on null isolate.
- Fix incorrect file name detection for full kernel files.
- Add `ExpressionCompilerService.startWithPlatform` API
  to enable running expression compiler worker from
  a given location.
- Support Chrome `skipLists` to improve stepping performance.
- Export `AbsoluteImportUriException`.
- Depend on the latest `package:vm_service` which supports a new
  `limit` parameter to `getStack`.

## 7.0.2

- Depend on the latest `pacakge:sse`.
- Add more verbose logging around `hotRestart`, `fullReload` and
  entrypoint injection.

## 7.0.1

- Fix an issue where we attempted to find locations for the special
  `dart_library` module.

## 7.0.0

- Add support for the Dart Development Service (DDS). Introduces 'single
  client mode', which prevents additional direct connections to DWDS when
  DDS is connected.
- Update metadata reader version to `2.0.0`. Support reading metadata
  versions `2.0.0` and `1.0.0`.
- Support custom hosts and HTTPs traffic in a `ProxyServerAssetReader`.
- Remove heuristics from require strategies and use metadata to look up
  module paths.
  - Fix issue where upgrading `build_web_compilers` would cause missing
    module assets (JavaScript code and source maps).
- Fix issue where open http connections prevent the process for exiting.
- Add `ExpressionCompilationService` class that runs ddc in worker mode to
  support expression evaluation for clients that use build systems to build
  the code.
- Require at least `devtools` and `devtools_server` version `0.9.2`.
- Require at least `dds` version `1.4.1`.
- Require at least `build_web_compilers` version  `2.12.0`.
- Update min sdk constraint to `>=2.10.0`.
- Update `MetadataProvider` to throw an `AbsoluteImportUriException` when
  absolute file paths are used in an import uri.

**Breaking changes:**
- Change `ExpressionCompiler` to require a new `updateDependencies` method.
- Update a number of `LoadStrategy` APIs to remove heuristics and rely on
  the `MetadataProvider`.
- No longer require a `LogWriter` and corresponding `verbose` arguement
  but instead properly use `package:logger`.
- `FrontendServerRequireStrategyProvider` now requires a `digestProvider`.

## 6.0.0

- Depend on the latest `package:devtools` and `package:devtools_server`.
- Support using WebSockets for the debug backend by passing
  `useSseForDebugBackend: false` to `Dwds.start()`
- Ensure we run main on a hot restart request even if no modules were
  updated.
- Allow reading metadata generated by `dev_compiler` from file to supply
  module information to `Dwds`.
- Hide JavaScript type errors when hovering over text in the debugger.
- Fix an issue where reusing a connection could cause a null error.
- Improve the heuristic which filters JS scopes for debugging needs.

**Breaking Changes:**
- Require access to the `.ddc_merged_metadata` file.
- Remove deprecated parameter `restoreBreakpoints` as breakpoints are now
  set by regex URL and Chrome automatically reestablishes them.

## 5.0.0

- Have unimplemented VM service protocol methods return the RPC error
  'MethodNotFound' / `-32601`.
- Fix an issue where the application main function was called before a
  hot restart completed.
- Breaking change `AssetReader` now requires a `metadataContents` implementation.

## 4.0.1

- Fixed issue where `getSupportedProtocols` would return the wrong protocol.

## 4.0.0

- Pin the `package:vm_service` version to prevent unintended breaks.

## 3.1.3

- Fix an issue where the injected client served under `https` assumed the
  corresponding SSE handler was also under `https`.


## 3.1.2

- Gracefully handle multiple injected clients on a single page.
- Update to the latest `package:vm_service` and use more RPCError error
  codes on call failures.
- Update the `require_restarter` to rerun main after a hot restart to align with
  the legacy strategy. We therefore no longer send a `RunRequest` after a hot
  restart.
- Compute only the required top frame for a paused event.
- Change `streamListen` to return an `RPCError` / error code `-32601` for streams
  that are not handled.
- Populate information about async Dart frames.
- Populate the `exception` field in debugger pause event when we break as a result
  of an exception.
- Prompt users to install the Dart Debug Extension if local debugging does not work.
- Allow for the injected client to run with CSP enforced.
- Implement the `getMemoryUsage()` call.
- Fix an issue where the injected client could cause a mixed content error.

## 3.1.1

- Change the reported names for isolates to be more terse.
- Implemented the 'PossibleBreakpoints' report kind for `getSourceReport()`.
- Change the returned errors for the unimplemented `getClassList` and `reloadSources`
  methods to -32601 ('method does not exist / is not available').
- Do not include native JavaScipt objects on stack returned from the debugger.

## 3.1.0

- Support Chromium based Edge.
- Depend on latest `package:sse` version `3.5.0`.
- Bypass connection keep-alives when shutting down to avoid delaying process shutdown.
- Fix an issue where the isolate would incorrectly be destroyed after connection reuse.

## 3.0.3

- Support the latest version of `package:shelf_packages_handler`.
- Throw a more useful error if during a hot restart there is no
  active isolate.
- Fix a race condition in which loading module metadata could cause
  a crash.
- Correct scope detection for expression evaluation
- Silence verbose and recoverable exceptions during expression evaluation
- Return errors from ChromeProxyService.evaluateInFrame as ErrorRef so
  they are not shown when hovering over source in the IDE

## 3.0.2

- Fix an issue in JS to Dart location translation in `ExpressionEvaluator`.
  JS location returned from Chrome is 0-based, adjusted to 1-based.

## 3.0.1

- Drop dependency on `package_resolver` and use `package_config` instead.
- Bump min sdk constraint to `>=2.7.0`.

## 3.0.0

- Depend on the latest `package:vm_service` version `4.0.0`.

**Breaking Changes:**
- Delegate to the `LoadStrategy` for module information:
  - moduleId -> serverPath
  - serverPath -> moduleId

## 2.0.1

- Fix an issue where we would return prematurely during a `hotRestart`.
- Fix an issue where we would incorrectly fail if a `hotRestart` had to
  fall back to a full reload.

## 2.0.0

- Depend on the latest `package:vm_service` version `3.0.0+1`.

**Breaking Changes:**
- Now require a `LoadStrategy` to `Dwds.start`. This package defines two
  compatible load strategies, `RequireStrategy` and `LegacyStrategy.
- `Dwds.start` function signature has been changed to accept one more parameter
  of new interface type `ExpressionCompiler` to support expression
  evaluation
- Provide an implementation of the `RequireStrategy` suitable for use with
  `package:build_runner`.
- Simplify hot reload logic and no longer provide module level hooks.

## 1.0.1

- Make the `root` optional for the `ProxyServerAssetReader`.

## 1.0.0

- Fix an issue where files imported with relative paths containing `../` may fail
  to resolve breakpoint locations.
- Remove dependency on `package:build_daemon`.
- Add `FrontendServerAssetReader` for use with Frontend Server builds.
- Depend on latest `package:sse` for handling client reconnects transparently on the server.
- Fix an issue where a failure to initiate debugging through the Dart Debug
  Extension would cause your development server to crash.
- Fix an issue where trying to launch DevTools in a non-debug enabled Chrome
  instance could crash your development server.

**Breaking Changes:**
- No longer use the `BuildResult` abstraction from `package:build_daemon` but
  require a similar abstraction provided by this package.
- `AssetHandler` has been renamed to `AssetReader` and no longer provides a
  generic resource handler. Specific methods for the required resources are now
  clearly defined. The new abstraction is now consumed through `dwds.dart`.
- `BuildRunnerAssetHandler` has been renamed to `ProxyServerAssetReader` and is
  now consumed through `dwds.dart`.

## 0.9.0

- Expose `middleware` and `handler`.

**Breaking Change:** The `AssetHandler` will not automatically be added the
  DWDS handler cascade. You must now also add the `middelware` to your server's
  pipeline.

## 0.8.5

- Always bind to `localhost` for the local debug workflow.
- Fix an issue where breakpoints could cause DevTools to hang.

## 0.8.4

- Support using WebSockets for the debug (VM Service) proxy by passing
  `useSseForDebugProxy: false` to `Dwds.start()`

## 0.8.3

- Support nesting Dart applications in iframes.

## 0.8.2

- Add the ability to receive events from the extension in batches.

## 0.8.1

- Depend on the latest `package:built_value`.

## 0.8.0

- Add temporary support for restoring breakpoints. Eventually the Dart VM
  protocol will clearly define how breakpoints should be restored.
- Depend on latest `package:sse` to get retry logic.
- Don't spawn DevTools if `serveDevTools` is false.
- `UrlEncoder` will also encode the base URI used by the injected client /
  Dart Debug Extension.
** Breaking Change ** `serveDevTools` is not automatically considered true if
  `enableDebugExtension`is true.

## 0.7.9

- Properly wait for hot reload to complete with the legacy module system.
- Fix issue with `getObject` for a class with a generic type.

## 0.7.8

- Support optional argument `urlEncoder` that is used to encode remote URLs for
  use with the Dart Debug Extension.

## 0.7.7

- Handle getObject for primitives properly.
- Properly black box scripts if query parameters are provided.

## 0.7.6

- Fix issue with source map logic for the legacy module system.
- Allow setting breakpoints multiple times and just return the old breakpoint.
- Fix a bug with Maps that contain lists of simple types.

## 0.7.5

- The injected client's connection is now based off the request URI.
- Fix an issue where resuming while paused at the start would cause an error.
- Expose the `ChromeDebugException` class for error handling purposes.
- Expose the `AppConnectionException` class for error handling purposes.
- DevTools will now launch immediately and lazily sets up necessary state.
- Properly set `pauseBreakpoints` on `kPauseBreakpoint` events.
- Greatly improves handling of List, Map and IdentityMap instances.
- Lazily parse source maps to improve performance for large applications.

## 0.7.4

- Deobfuscate DDC extension method stack traces.
- Properly get all libraries with the `legacy` module system.

## 0.7.3

- Correctly set `Isolate` state if debugging is initiated after the application
  has already started.

## 0.7.2

- Account for root directory path when using `package:` URIs with `DartUri`.

## 0.7.1

- Fix a bug where we would try to create a new isolate even for a failed
  hot restart. This created a race condition that would lead to a crash.
- Don't attempt to write a vm service request to a closed connection.
  - Instead we log a warning with the attempted request message and return.
- Make all `close` methods more robust by allowing them to be called more than
  once and returning the cached future from previous calls.
- Add explicit handling of app not loaded errors when handling chrome pause
  events.

## 0.7.0

- `DWDS.start` now requires an `AssetHandler` instead of `applicationPort`,
  `assetServerPort` and `applicationTarget`.
- Expose a `BuildRunnerAssetHandler` which proxies request to the asset server
  running within build runner.
- Support the Legacy Module strategy through the injected client.
- Support DDK sourcemap URIs.
- Update SDK dependency to minimum of 2.5.0.

### Bug Fixes:

- Fix handling of chrome pause events when we have no isolate loaded yet.

## 0.6.2

- Capture any errors that happen when handling SSE requests in the DevHandler
  and return an error response to the client code.
  - Log error responses in the client to the console.
- Handle empty Chrome exception descriptions.

## 0.6.1

- Add `isolateRef` to `Isolate`s `pauseEvent`s.
- Depend on the latest `package:vm_service`.
- Implements `invoke`.
- Adds support for VM object IDs for things that don't have Chrome object Ids
  (e.g. int, double, bool, null).

## 0.6.0

- Add new required parameter `enableDebugging` to `Dwds.start`. If `false` is
  provided, debug services will not run. However, reload logic will continue
  to work with the injected client.
- Handle injected client SSE errors.
- Handle a race condition when the browser is refreshed in the middle of setting
  up the debug services.

## 0.5.5

- Properly set the `pauseEvent` on the `Isolate`.
- Fix a race condition with Hot Restarts where the Isolate was not created in
  time for pause events.

## 0.5.4

- Fix issue where certain required fields of VM service protocol objects were
  null.
- Properly set the `exceptionPauseMode` on the `Isolate`.
- Depend on the latest `DevTools`.

## 0.5.3

- Fix issue where certain required fields of VM service protocol objects were
  null.

## 0.5.2

- Fix issue where certain required fields of VM service protocol objects were
  null.
- Properly display `Closure` names in the debug view.

## 0.5.1

- Fix an issue where missing source maps would cause a crash. A warning will
  now be logged to the console instead.
- Depend on the latest `package:webkit_inspection_protocol`.

## 0.5.0

- Fix an issue where we source map paths were not normalized.
- Added a check to tests for the variable DWDS_DEBUG_CHROME to run Chrome with a
  UI rather than headless.
- Catch unhandled errors in `client.js` and recommend using the
  `--no-injected-client` flag for webdev users.
- Add support for an SSE connection with Dart DevTools.
- Rename `wsUri` to `uri` on `DebugConnection` to reflect that the uri may not
  be a websocket.
- Depend on latest `package:vm_service`.

## 0.4.0

- Move `data` abstractions from `package:webdev` into `package:dwds`.
- Move debugging related handlers from `package:webdev` into `package:dwds`.
- Move injected client from `package:webdev` into `package:dwds`.
- Create new public entrypoint `dwds.dart`. Existing public API `services.dart`
  is now private.

## 0.3.3

- Add support for `getScript` for paused isolates.
- Add support for `onRequest` and `onResponse` listeners for the vm service.

## 0.3.2

- Add support for `scope` in `evaluate` calls.

## 0.3.1

- Improve error reporting for evals, give the full JS eval in the error message
  so it can be more easily reproduced.

## 0.3.0

- Change the exposed type on DebugService to VmServiceInterface

## 0.2.1

- Support `setExceptionPauseMode`.

## 0.2.0

- Added custom tokens to the `wsUri` for increased security.
  - Treating this as a breaking change because you now must use the `wsUri`
    getter to get a valid uri for connecting to the service, when previously
    combining the port and host was sufficient.

## 0.1.0

- Initial version<|MERGE_RESOLUTION|>--- conflicted
+++ resolved
@@ -1,18 +1,16 @@
-<<<<<<< HEAD
 ## 16.0.0-dev
 - Fix a hang and report errors on hot reload exceptions from the injected
   client.
+- Remove `AppInspector.evaluate` code that has been replaced by expression
+  evaluation using a compiler in all scenarios.
+- Fix a bug where evaluation would fail with more than one parameter in
+  the scope.
+- Remove showing uncaptured values from the stack during evaluation.
+- Refactor code to break most circular dependencies between files.
 
 **Breaking changes**
-
-- Remove `assetHandler` parameter from `ExpressionCompilerService`.
-- `ExpressionCompilerService` no longer provides a handler to service requests.
-  - Note that the only user, expression compiler worker in dart SDK already
-    communicates to the asset server directly.
-=======
-## 15.0.1-dev
 - Remove no longer used `ExpressionCompilerService.handler`.
->>>>>>> 23a40139
+- Remove `assetHandler` parameter from `ExpressionCompilerService` constructor.
 
 ## 15.0.0
 - Port some `dwds` files to null safety.
