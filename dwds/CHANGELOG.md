## 16.0.2-dev

- Include debug information in the event sent from the injected client to the
  Dart Debug Extension notifying that the Dart app is ready.
- Include an optional param to `Dwds.start` to indicate whether it is running
  internally or externally.
- Fix null cast error on expression evaluations after dwds fails to find class
  metadata.
<<<<<<< HEAD
- Pre-warm expression compiler cache to speed up Flutter Inspector loading.
=======
- Include the entire exception description up to the stacktrace in
  `mapExceptionStackTrace`.
>>>>>>> 73839e7f

## 16.0.1

- Allow the following API to return `null` and add error handling:
  - `LoadStrategy.serverPathForModule`
  - `LoadStrategy.sourceMapPathForModule`
- Expression evaluation performance improvement:
  - Batch `ChromeProxyService.evaluate()` requests that are close in time and
    are executed in the same library and scope.
- Update `package:file` version to `6.13` or greater to handle
  https://github.com/dart-lang/sdk/issues/49647.

## 16.0.0

- Fix a hang and report errors on hot reload exceptions from the injected
  client.
- Remove `AppInspector.evaluate` code that has been replaced by expression
  evaluation using a compiler in all scenarios.
- Fix a bug where evaluation would fail with more than one parameter in the
  scope.
- Remove showing un-captured values from the stack during evaluation.
- Refactor code to break most circular dependencies between files.
- Migrate `package:dwds` to null safety.
- Make `ChromeProxyService.getStack` wait for the debugger to perform initial
  resume operation. This avoids race conditions on isolate start.
- Make server paths match directory structure
  - Allows correct relative source map paths resolution.
  - Add `PackageUriMapper` class to allow mapping uris to server paths.
- Update the min SDK constraint to 2.18.0.
- Make DartUri work for `google3:` uris.

**Breaking changes**

- Remove no longer used `ExpressionCompilerService.handler`.
- Remove `assetHandler` parameter from `ExpressionCompilerService` constructor.
- Add `packageUriMapper` parameter to the constructor of
  `FrontendServerRequireStrategyProvider`.

## 15.0.0

- Port some `dwds` files to null safety.
- Fix failing `frontend_server_evaluate` tests.
- Prevent `flutter_tools` crash when the Dart execution context cannot be found.
- Update method signature of `lookupResolvedPackageUris`.

## 14.0.3

- Make data types null safe.
- Update `package:vm_service` to 8.3.0.
- Convert JavaScript stack traces in uncaught exceptions to Dart stack traces.
- Fix failure to set breakpoints on windows with a base change in index.html.
- Add the `setIsolatePauseMode` method to Chrome Proxy Service.
- Batch extension `Debugger.scriptParsed` events and send batches every 1000ms
  to the server.
- Move `batched_stream.dart` into shared utilities.
- Update the method signature for `lookupResolvedPackageUris`.

## 14.0.2

- Update the min SDK constraint to 2.17.0.

## 14.0.1

- Add `libraryFilters` optional parameter to the vm service implementation of
  `getSourceReport`.
- Update temp variable detection heuristics so internal JS type objects do not
  show in the debugger.

## 14.0.0

- Add column information to breakpoints to allow precise breakpoint placement.
- Split SDK validation methods to allow validation of separate components.
- Remove dependency on `package:_fe_analyzer_shared`. Note: this removes current
  incomplete support for resolving `dart:` uris.
- Fix issues discovered when using flutter tools with web server device:
  - Remove `dart:web_sql` from the list of SDK libraries as it is no longer
    used.
  - Fix crash when using flutter tools with web server device.
  - Remove clearing all scripts on page load for extension debugger.
- Fix breakpoints not hitting after changing a base in index.html.
- Find best locations for call frames, breakpoints, or expression evaluation.
- Close the SSE connection when a DebugExtension.detached event is received.
- Fix issues discovered when using legacy module system, debug extension, and
  JIT modules:
  - Improve step-into times by not stepping into library loading code.
  - Fix incorrect skip lists due to unsorted locations.
  - Fix memory leak in extension debugger by removing stale script IDs.
  - Allow mapping JS locations to Dart locations matching other JS lines, to
    match the behavior of Chrome DevTools.
  - Fix expression evaluation failure if debugger is stopped in the middle of a
    variable definition.

**Breaking changes:**

- Add `basePath` parameter to `FrontendServerRequireStrategy`.
- Add `loadLibrariesModule` getter to `LoadStrategy` interface.

## 13.1.0

- Update \_fe_analyzer_shared to version ^38.0.0.

## 13.0.0

- Change wording of paused overlay from "Paused in Dart DevTools" to "Paused"
- Allow sending back the Dart DevTools URL from DWDS instead of launching Dart
  DevTools, to support embedding Dart DevTools in Chrome DevTools.
- Temporarily disable the paused in debugger overlay.
- Add `SdkConfiguration` and `SdkConfigurationProvider` classes to allow for
  lazily created SDK configurations.
- Fix an issue in reporting DevTools stats where the DevTools load time was not
  always recorded.
- Add an `ide` query parameter to the Dart DevTools URL for analytics.
- Fix a race where injected client crashed on events send just before hot
  restart.
- Remove verbose printing on receiving DevTools events.
- Update `vm_service` version to `^8.2.0`.
- Migrate .packages to package_config.json.
- Update error message on expression evaluation using unloaded libraries.
- Add `screen` field to the `DebuggerReady` event.
- Report `DebuggerReady` events for DevTools embedded into Chrome Devtools.
- Fix missing `CallFrame.url` after update to Chrome 100.

**Breaking changes:**

- `Dwds.start` and `ExpressionCompilerService` now take
  `sdkConfigurationProvider` argument instead of separate SDK-related file
  paths.

## 12.1.0

- Update \_fe_analyzer_shared to version ^34.0.0.

## 12.0.0

- Implement `lookupResolvedPackageUris` and `lookupPackageUris` vm service API.
- Update `vm_service` version to `^8.1.0`.
- Make `ExpressionCompilerService` infer location of `libraries.json` from
  `sdkDir` parameter.
- Show an alert in the Dart Debug Extension for a multi-app scenario.
- Fix a bug where `dartEmitDebugEvents` was set as a `String` instead of `bool`
  in the injected client.
- Emit a warning instead of crashing on missing `libraries.json`.
- Remove dead code for reading `'dart.developer.registerExtension'` and
  `'dart.developer.postEvent'` events from the chrome console. These messages
  haven't been written to the console since dwds v11.1.0 and Dart SDK v2.14.0.
- Batch debug events sent from injected client to dwds to relieve network load.
- Update `_fe_analyzer_shared` version to `33.0.0`
- Update the Dart minimum SDK to `>=2.16.0`.

**Breaking changes:**

- Add `sdkDir` and `librariesPath` arguments to `Dwds.start` to help file
  resolution for sdk uris.
- Add `emitDebugEvents` argument to `Dwds.start` to suppress emitting debug
  events from the injected client.
- Replace `sdkRoot` parameter by `sdkDir` in `ExpressionCompilerService`.
- Adds an additional parameter to launch Dart DevTools in the same window as the
  connected Dart app.

## 11.5.1

- Update SDK constraint to `>=2.15.0 <3.0.0`.

## 11.5.0

- Support hot restart in a multi-app scenario with legacy modules.

  - Rename `$dartHotRestart` in the injected client to `$dartHotRestartDwds`.
  - Make `$dartHotRestartDwds` take a `runId`.
  - No change in behavior for single applications.
  - For a multi-app scenario using legacy modules, this will make all sub-apps
    with the same `runId` restart at the same time once.

  Note that multi-app scenario is currently only supported for legacy modules,
  used by DDR, and is not yet supported for amd modules that are used by flutter
  tools and webdev.

- Fix chrome detection in iPhone emulation mode in chrome or edge browsers.

- Reliably find unused port for extension backend http service.

- Ignore offset / count parameters in getObject if the object has no length.

- Include static member information for classes.

## 11.4.0

- Fix duplicated scripts returned by `VmService.getScripts` API.
- Handle and log http request serving errors.
- Encode extension url asynchronously.
- Use default constant port for debug service.
  - If we fail binding to the port, fall back to previous strategy of finding
    unbound ports.
- Add metrics measuring
  - DevTools Initial Page Load time
  - Various VM API
  - Hot restart
  - Http request handling exceptions
- Only return scripts included in the library with Library object.
- Add `ext.dwds.sendEvent` service extension to dwds so other tools can send
  events to the debugger. Event format:
  ```
  {
    'type': '<event type>',
    'payload': {
      'screen: '<screen name>',
      'action: '<action name>'
    }
  }
  ```
  Currently supported event values:
  ```
  {
    'type: 'DevtoolsEvent',
    'payload': {
      'screen': 'debugger',
      'action': 'pageReady'
    }
  }
  ```

## 11.3.0

- Update SDK constraint to `>=2.14.0 <3.0.0`
- Depend on `vm_service` version `7.3.0`.

## 11.2.3

- Fix race causing intermittent `Aww, snap` errors on starting debugger with
  multiple breakpoints in source.
- Fix needing chrome to be focus in order to wait for the isolate to exit on hot
  restart.

## 11.2.2

- Depend on `dds` version `2.1.1`.
- Depend on `vm_service` version `7.2.0`.

## 11.2.1

- Recover from used port errors when starting debug service.
- Update min SDK constraint to `2.13.0`.

## 11.2.0

- Throw `SentinelException` instead of `RPCError` on vm service API on
  unrecognized isolate.
- Throw `RPCError` in `getStack` if the application is not paused.
- Recognize `dart:ui` library when debugging flutter apps.
- Fix hang on hot restart when the application has a breakpoint.
- Fix out of memory issue during sending debug event notifications.

## 11.1.2

- Return empty library from `ChromeProxyService.getObject` for libraries present
  in metadata but not loaded at runtime.
- Log failures to load kernel during expression evaluation.
- Show lowered final fields using their original dart names.
- Limit simultaneous connections to asset server to prevent broken sockets.
- Fix hangs in hot restart.
- Initial support for passing scope to `ChromeProxyService.evaluate`.
- Require `build_web_compilers` version `3.0.0` so current version of dwds could
  be used with SDK stable `2.13.x` versions.

## 11.1.1

- Update versions of `package:sse`, `package:vm_service`, `package:dds`.

## 11.1.0

- Add global functions to the injected client for `dart.developer.postEvent` and
  `dart.developer.registerExtension`.
- Register new service extension `ext.dwds.emitEvent` so clients can emit
  events. This is intended to be used for analytics.

## 11.0.2

- Implement `_flutter.listViews` extension method in dwds vm client.

## 11.0.1

- Make adding and removing breakpoints match VM behavior:
  - Allow adding existing breakpoints.
  - Throw `RPCError` when removing non-existent breakpoints.

## 11.0.0

- Do not send `kServiceExtensionAdded` events to subscribers on the terminating
  isolate during hot restart.
- Support `vm_service` version `6.2.0`.
- Fix missing sdk libraries in `getObject()` calls.
- Fix incorrect `rootLib` returned by `ChromeProxyService`.
- Fix not working breakpoints in library part files.
- Fix data race in calculating locations for a module.
- Fix uninitialized isolate after hot restart.
- Fix intermittent failure caused by evaluation not waiting for dependencies to
  be updated.
- The injected client now posts a top level event when the Dart application is
  loaded. This event is intended to be consumed by the Dart Debug Extension.

**Breaking changes:**

- `Dwds.start` no longer supports automatically injecting a devtools server. A
  `devtoolsLauncher` callback must be provided to support launching devtools.

## 10.0.1

- Support `webkit_inspection_protocol` version `^1.0.0`.

## 10.0.0

- Support `VMService.evaluate` using expression compiler.
- Update min sdk constraint to `>=2.13.0-144.0.dev`.
- Throw `RPCError` on evaluation if the program is not paused.
- Record `ErrorRef` returned by evaluation in analytics.

**Breaking changes:**

- Change `ExpressionCompiler.initialize` method to include module format.
- Add `LoadStrategy.moduleFormat` to be used for communicating current module
  format to the expression compiler.

## 9.1.0

- Support authentication endpoint for the Dart Debug Extension.
- Support using WebSockets for the injected client by passing
  `useSseForInjectedClient: false` to `Dwds.start()`. Unlike SSE, WebSockets do
  not currently support keepAlives here (beyond the standard WebSocket pings to
  keep the socket alive).

## 9.0.0

- Fix an issue where relative worker paths provided to the
  `ExpressionCompilerService` would cause a crash.
- Fix an issue where the injected client connection could be lost while the
  application is paused.
- Support keep-alive for debug service connections.
- Depend on the latest `package:sse`.
- Filter out DDC temporary variables from the variable inspection view.
- Add `DwdsEvent`s around stepping and evaluation.
- Send an event to the Dart Debug Extension that contains VM service protocol
  URI.
- Depend on `package:vm_service` version `6.1.0+1`.
- Update the `keepAlive` configs to prevent accidental reuse of a connection
  after stopping a debug session.
- Support disabling the launching of Dart DevTools through `Alt + d` with
  `enableDevtoolsLaunch`.
- Opt all dart files out of null safety for min SDK constraint update.

**Breaking changes:**

- `LoadStrategy`s now require a `moduleInfoForEntrypoint`.

## 8.0.3

- Fix an issue where failed hot restarts would hang indefinitely.

## 8.0.2

- Change `ExpressionCompiler` to accept `FutureOr<int>` port configuration.
- Depend on `package:vm_service` version `6.0.1-nullsafety.1`.

## 8.0.1

- Support null safe versions of `package:crypto`, `package:uuid` and
  `package:webdriver`.

## 8.0.0

- Improve logging around execution contexts.
- Remove the expression compilation dependency update from the create isolate
  critical path.
- Expose new event stream for future use with analytics.
- Update `ExpressionCompiler` to include new `initialize` method which has a
  parameter for the null safety mode.
- Update `ExpressionCompilerService` to change how it is instantiated and
  implement the new `initialize` method.
- Provide summary module paths to the expression compiler
- Depend on `package:vm_service` version `6.0.1-nullsafety.0`.

**Breaking changes:**

- Change `ExpressionCompiler.updateDependencies` method to include module
  summary paths

## 7.1.1

- Properly handle `requireJS` errors during hot restarts.
- Fix an issue where Dart frame computation could result in a stack overflow for
  highly nested calls.
- Fix an issue where calling add breakpoint in quick succession would corrupt
  the internal state.
- Fix expression evaluation failure inside blocks.
- Now log the encoded URI of the debug service to both the terminal and
  application console.
- No longer blacklist the Dart SDK as the `skipLists` support serves the same
  purpose.
- Fix an issue where running webdev with expression evaluation enabled would
  fail to find `libraries.json` file and emit severe error.

## 7.1.0

- Fix a potential null issue while resuming.
- Depend on the latest `package:vm_service`.
- Fix crash in expression evaluation on null isolate.
- Fix incorrect file name detection for full kernel files.
- Add `ExpressionCompilerService.startWithPlatform` API to enable running
  expression compiler worker from a given location.
- Support Chrome `skipLists` to improve stepping performance.
- Export `AbsoluteImportUriException`.
- Depend on the latest `package:vm_service` which supports a new `limit`
  parameter to `getStack`.

## 7.0.2

- Depend on the latest `package:sse`.
- Add more verbose logging around `hotRestart`, `fullReload` and entrypoint
  injection.

## 7.0.1

- Fix an issue where we attempted to find locations for the special
  `dart_library` module.

## 7.0.0

- Add support for the Dart Development Service (DDS). Introduces 'single client
  mode', which prevents additional direct connections to DWDS when DDS is
  connected.
- Update metadata reader version to `2.0.0`. Support reading metadata versions
  `2.0.0` and `1.0.0`.
- Support custom hosts and HTTPs traffic in a `ProxyServerAssetReader`.
- Remove heuristics from require strategies and use metadata to look up module
  paths.
  - Fix issue where upgrading `build_web_compilers` would cause missing module
    assets (JavaScript code and source maps).
- Fix issue where open http connections prevent the process for exiting.
- Add `ExpressionCompilationService` class that runs ddc in worker mode to
  support expression evaluation for clients that use build systems to build the
  code.
- Require at least `devtools` and `devtools_server` version `0.9.2`.
- Require at least `dds` version `1.4.1`.
- Require at least `build_web_compilers` version `2.12.0`.
- Update min sdk constraint to `>=2.10.0`.
- Update `MetadataProvider` to throw an `AbsoluteImportUriException` when
  absolute file paths are used in an import uri.

**Breaking changes:**

- Change `ExpressionCompiler` to require a new `updateDependencies` method.
- Update a number of `LoadStrategy` APIs to remove heuristics and rely on the
  `MetadataProvider`.
- No longer require a `LogWriter` and corresponding `verbose` argument but
  instead properly use `package:logger`.
- `FrontendServerRequireStrategyProvider` now requires a `digestProvider`.

## 6.0.0

- Depend on the latest `package:devtools` and `package:devtools_server`.
- Support using WebSockets for the debug backend by passing
  `useSseForDebugBackend: false` to `Dwds.start()`
- Ensure we run main on a hot restart request even if no modules were updated.
- Allow reading metadata generated by `dev_compiler` from file to supply module
  information to `Dwds`.
- Hide JavaScript type errors when hovering over text in the debugger.
- Fix an issue where reusing a connection could cause a null error.
- Improve the heuristic which filters JS scopes for debugging needs.

**Breaking Changes:**

- Require access to the `.ddc_merged_metadata` file.
- Remove deprecated parameter `restoreBreakpoints` as breakpoints are now set by
  regex URL and Chrome automatically reestablishes them.

## 5.0.0

- Have unimplemented VM service protocol methods return the RPC error
  'MethodNotFound' / `-32601`.
- Fix an issue where the application main function was called before a hot
  restart completed.
- Breaking change `AssetReader` now requires a `metadataContents`
  implementation.

## 4.0.1

- Fixed issue where `getSupportedProtocols` would return the wrong protocol.

## 4.0.0

- Pin the `package:vm_service` version to prevent unintended breaks.

## 3.1.3

- Fix an issue where the injected client served under `https` assumed the
  corresponding SSE handler was also under `https`.

## 3.1.2

- Gracefully handle multiple injected clients on a single page.
- Update to the latest `package:vm_service` and use more RPCError error codes on
  call failures.
- Update the `require_restarter` to rerun main after a hot restart to align with
  the legacy strategy. We therefore no longer send a `RunRequest` after a hot
  restart.
- Compute only the required top frame for a paused event.
- Change `streamListen` to return an `RPCError` / error code `-32601` for
  streams that are not handled.
- Populate information about async Dart frames.
- Populate the `exception` field in debugger pause event when we break as a
  result of an exception.
- Prompt users to install the Dart Debug Extension if local debugging does not
  work.
- Allow for the injected client to run with CSP enforced.
- Implement the `getMemoryUsage()` call.
- Fix an issue where the injected client could cause a mixed content error.

## 3.1.1

- Change the reported names for isolates to be more terse.
- Implemented the 'PossibleBreakpoints' report kind for `getSourceReport()`.
- Change the returned errors for the unimplemented `getClassList` and
  `reloadSources` methods to -32601 ('method does not exist / is not
  available').
- Do not include native JavaScript objects on stack returned from the debugger.

## 3.1.0

- Support Chromium based Edge.
- Depend on latest `package:sse` version `3.5.0`.
- Bypass connection keep-alives when shutting down to avoid delaying process
  shutdown.
- Fix an issue where the isolate would incorrectly be destroyed after connection
  reuse.

## 3.0.3

- Support the latest version of `package:shelf_packages_handler`.
- Throw a more useful error if during a hot restart there is no active isolate.
- Fix a race condition in which loading module metadata could cause a crash.
- Correct scope detection for expression evaluation
- Silence verbose and recoverable exceptions during expression evaluation
- Return errors from ChromeProxyService.evaluateInFrame as ErrorRef so they are
  not shown when hovering over source in the IDE

## 3.0.2

- Fix an issue in JS to Dart location translation in `ExpressionEvaluator`. JS
  location returned from Chrome is 0-based, adjusted to 1-based.

## 3.0.1

- Drop dependency on `package_resolver` and use `package_config` instead.
- Bump min sdk constraint to `>=2.7.0`.

## 3.0.0

- Depend on the latest `package:vm_service` version `4.0.0`.

**Breaking Changes:**

- Delegate to the `LoadStrategy` for module information:
  - moduleId -> serverPath
  - serverPath -> moduleId

## 2.0.1

- Fix an issue where we would return prematurely during a `hotRestart`.
- Fix an issue where we would incorrectly fail if a `hotRestart` had to fall
  back to a full reload.

## 2.0.0

- Depend on the latest `package:vm_service` version `3.0.0+1`.

**Breaking Changes:**

- Now require a `LoadStrategy` to `Dwds.start`. This package defines two
  compatible load strategies, `RequireStrategy` and \`LegacyStrategy.
- `Dwds.start` function signature has been changed to accept one more parameter
  of new interface type `ExpressionCompiler` to support expression evaluation
- Provide an implementation of the `RequireStrategy` suitable for use with
  `package:build_runner`.
- Simplify hot reload logic and no longer provide module level hooks.

## 1.0.1

- Make the `root` optional for the `ProxyServerAssetReader`.

## 1.0.0

- Fix an issue where files imported with relative paths containing `../` may
  fail to resolve breakpoint locations.
- Remove dependency on `package:build_daemon`.
- Add `FrontendServerAssetReader` for use with Frontend Server builds.
- Depend on latest `package:sse` for handling client reconnects transparently on
  the server.
- Fix an issue where a failure to initiate debugging through the Dart Debug
  Extension would cause your development server to crash.
- Fix an issue where trying to launch DevTools in a non-debug enabled Chrome
  instance could crash your development server.

**Breaking Changes:**

- No longer use the `BuildResult` abstraction from `package:build_daemon` but
  require a similar abstraction provided by this package.
- `AssetHandler` has been renamed to `AssetReader` and no longer provides a
  generic resource handler. Specific methods for the required resources are now
  clearly defined. The new abstraction is now consumed through `dwds.dart`.
- `BuildRunnerAssetHandler` has been renamed to `ProxyServerAssetReader` and is
  now consumed through `dwds.dart`.

## 0.9.0

- Expose `middleware` and `handler`.

**Breaking Change:** The `AssetHandler` will not automatically be added the DWDS
handler cascade. You must now also add the `middleware` to your server's
pipeline.

## 0.8.5

- Always bind to `localhost` for the local debug workflow.
- Fix an issue where breakpoints could cause DevTools to hang.

## 0.8.4

- Support using WebSockets for the debug (VM Service) proxy by passing
  `useSseForDebugProxy: false` to `Dwds.start()`

## 0.8.3

- Support nesting Dart applications in iframes.

## 0.8.2

- Add the ability to receive events from the extension in batches.

## 0.8.1

- Depend on the latest `package:built_value`.

## 0.8.0

- Add temporary support for restoring breakpoints. Eventually the Dart VM
  protocol will clearly define how breakpoints should be restored.
- Depend on latest `package:sse` to get retry logic.
- Don't spawn DevTools if `serveDevTools` is false.
- `UrlEncoder` will also encode the base URI used by the injected client / Dart
  Debug Extension. \*\* Breaking Change \*\* `serveDevTools` is not
  automatically considered true if `enableDebugExtension`is true.

## 0.7.9

- Properly wait for hot reload to complete with the legacy module system.
- Fix issue with `getObject` for a class with a generic type.

## 0.7.8

- Support optional argument `urlEncoder` that is used to encode remote URLs for
  use with the Dart Debug Extension.

## 0.7.7

- Handle getObject for primitives properly.
- Properly black box scripts if query parameters are provided.

## 0.7.6

- Fix issue with source map logic for the legacy module system.
- Allow setting breakpoints multiple times and just return the old breakpoint.
- Fix a bug with Maps that contain lists of simple types.

## 0.7.5

- The injected client's connection is now based off the request URI.
- Fix an issue where resuming while paused at the start would cause an error.
- Expose the `ChromeDebugException` class for error handling purposes.
- Expose the `AppConnectionException` class for error handling purposes.
- DevTools will now launch immediately and lazily sets up necessary state.
- Properly set `pauseBreakpoints` on `kPauseBreakpoint` events.
- Greatly improves handling of List, Map and IdentityMap instances.
- Lazily parse source maps to improve performance for large applications.

## 0.7.4

- Deobfuscate DDC extension method stack traces.
- Properly get all libraries with the `legacy` module system.

## 0.7.3

- Correctly set `Isolate` state if debugging is initiated after the application
  has already started.

## 0.7.2

- Account for root directory path when using `package:` URIs with `DartUri`.

## 0.7.1

- Fix a bug where we would try to create a new isolate even for a failed hot
  restart. This created a race condition that would lead to a crash.
- Don't attempt to write a vm service request to a closed connection.
  - Instead we log a warning with the attempted request message and return.
- Make all `close` methods more robust by allowing them to be called more than
  once and returning the cached future from previous calls.
- Add explicit handling of app not loaded errors when handling chrome pause
  events.

## 0.7.0

- `DWDS.start` now requires an `AssetHandler` instead of `applicationPort`,
  `assetServerPort` and `applicationTarget`.
- Expose a `BuildRunnerAssetHandler` which proxies request to the asset server
  running within build runner.
- Support the Legacy Module strategy through the injected client.
- Support DDK sourcemap URIs.
- Update SDK dependency to minimum of 2.5.0.

### Bug Fixes:

- Fix handling of chrome pause events when we have no isolate loaded yet.

## 0.6.2

- Capture any errors that happen when handling SSE requests in the DevHandler
  and return an error response to the client code.
  - Log error responses in the client to the console.
- Handle empty Chrome exception descriptions.

## 0.6.1

- Add `isolateRef` to `Isolate`s `pauseEvent`s.
- Depend on the latest `package:vm_service`.
- Implements `invoke`.
- Adds support for VM object IDs for things that don't have Chrome object Ids
  (e.g. int, double, bool, null).

## 0.6.0

- Add new required parameter `enableDebugging` to `Dwds.start`. If `false` is
  provided, debug services will not run. However, reload logic will continue to
  work with the injected client.
- Handle injected client SSE errors.
- Handle a race condition when the browser is refreshed in the middle of setting
  up the debug services.

## 0.5.5

- Properly set the `pauseEvent` on the `Isolate`.
- Fix a race condition with Hot Restarts where the Isolate was not created in
  time for pause events.

## 0.5.4

- Fix issue where certain required fields of VM service protocol objects were
  null.
- Properly set the `exceptionPauseMode` on the `Isolate`.
- Depend on the latest `DevTools`.

## 0.5.3

- Fix issue where certain required fields of VM service protocol objects were
  null.

## 0.5.2

- Fix issue where certain required fields of VM service protocol objects were
  null.
- Properly display `Closure` names in the debug view.

## 0.5.1

- Fix an issue where missing source maps would cause a crash. A warning will now
  be logged to the console instead.
- Depend on the latest `package:webkit_inspection_protocol`.

## 0.5.0

- Fix an issue where we source map paths were not normalized.
- Added a check to tests for the variable DWDS_DEBUG_CHROME to run Chrome with a
  UI rather than headless.
- Catch unhandled errors in `client.js` and recommend using the
  `--no-injected-client` flag for webdev users.
- Add support for an SSE connection with Dart DevTools.
- Rename `wsUri` to `uri` on `DebugConnection` to reflect that the uri may not
  be a websocket.
- Depend on latest `package:vm_service`.

## 0.4.0

- Move `data` abstractions from `package:webdev` into `package:dwds`.
- Move debugging related handlers from `package:webdev` into `package:dwds`.
- Move injected client from `package:webdev` into `package:dwds`.
- Create new public entrypoint `dwds.dart`. Existing public API `services.dart`
  is now private.

## 0.3.3

- Add support for `getScript` for paused isolates.
- Add support for `onRequest` and `onResponse` listeners for the vm service.

## 0.3.2

- Add support for `scope` in `evaluate` calls.

## 0.3.1

- Improve error reporting for evals, give the full JS eval in the error message
  so it can be more easily reproduced.

## 0.3.0

- Change the exposed type on DebugService to VmServiceInterface

## 0.2.1

- Support `setExceptionPauseMode`.

## 0.2.0

- Added custom tokens to the `wsUri` for increased security.
  - Treating this as a breaking change because you now must use the `wsUri`
    getter to get a valid uri for connecting to the service, when previously
    combining the port and host was sufficient.

## 0.1.0

- Initial version<|MERGE_RESOLUTION|>--- conflicted
+++ resolved
@@ -6,12 +6,9 @@
   internally or externally.
 - Fix null cast error on expression evaluations after dwds fails to find class
   metadata.
-<<<<<<< HEAD
-- Pre-warm expression compiler cache to speed up Flutter Inspector loading.
-=======
 - Include the entire exception description up to the stacktrace in
   `mapExceptionStackTrace`.
->>>>>>> 73839e7f
+- Pre-warm expression compiler cache to speed up Flutter Inspector loading.
 
 ## 16.0.1
 
