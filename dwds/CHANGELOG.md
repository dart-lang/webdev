## 0.4.1

- Fix an issue where we source map paths were not normalized.
<<<<<<< HEAD
- Depend on latest `package:vm_service_lib`.
=======
- Added a check to tests for the variable DWDS_DEBUG_CHROME to run Chrome with a
  UI rather than headless.
>>>>>>> 0d7e6983

## 0.4.0

- Move `data` abstractions from `package:webdev` into `package:dwds`.
- Move debugging related handlers from `package:webdev` into `package:dwds`.
- Move injected client from `package:webdev` into `package:dwds`.
- Create new public entrypoint `dwds.dart`. Existing public API `services.dart`
  is now private.

## 0.3.3

- Add support for `getScript` for paused isolates.
- Add support for `onRequest` and `onResponse` listeners for the vm service.

## 0.3.2

- Add support for `scope` in `evaluate` calls.

## 0.3.1

- Improve error reporting for evals, give the full JS eval in the error message
  so it can be more easily reproduced.

## 0.3.0

- Change the exposed type on DebugService to VmServiceInterface

## 0.2.1

- Support `setExceptionPauseMode`.

## 0.2.0

- Added custom tokens to the `wsUri` for increased security.
  - Treating this as a breaking change because you now must use the `wsUri`
    getter to get a valid uri for connecting to the service, when previously
    combining the port and host was sufficient.

## 0.1.0

- Initial version<|MERGE_RESOLUTION|>--- conflicted
+++ resolved
@@ -1,12 +1,9 @@
 ## 0.4.1
 
 - Fix an issue where we source map paths were not normalized.
-<<<<<<< HEAD
-- Depend on latest `package:vm_service_lib`.
-=======
 - Added a check to tests for the variable DWDS_DEBUG_CHROME to run Chrome with a
   UI rather than headless.
->>>>>>> 0d7e6983
+- Depend on latest `package:vm_service_lib`.
 
 ## 0.4.0
 
