--- conflicted
+++ resolved
@@ -1,22 +1,17 @@
-<<<<<<< HEAD
 ## 0.6.2
 
 - Capture any errors that happen when handling SSE requests in the DevHandler
   and return an error response to the client code.
   - Log error responses in the client to the console.
-=======
-## 0.6.2-dev
-
- - Handle empty Chrome exception descriptions.
->>>>>>> 91fcec17
+- Handle empty Chrome exception descriptions.
 
 ## 0.6.1
 
- - Add `isolateRef` to `Isolate`s `pauseEvent`s.
- - Depend on the latest `package:vm_service`.
- - Implements `invoke`.
- - Adds support for VM object IDs for things that don't have Chrome object Ids
-   (e.g. int, double, bool, null).
+- Add `isolateRef` to `Isolate`s `pauseEvent`s.
+- Depend on the latest `package:vm_service`.
+- Implements `invoke`.
+- Adds support for VM object IDs for things that don't have Chrome object Ids
+  (e.g. int, double, bool, null).
 
 ## 0.6.0
 
