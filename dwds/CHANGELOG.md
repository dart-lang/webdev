--- conflicted
+++ resolved
@@ -3,13 +3,10 @@
 - Fix an issue where we source map paths were not normalized.
 - Added a check to tests for the variable DWDS_DEBUG_CHROME to run Chrome with a
   UI rather than headless.
-<<<<<<< HEAD
 - Add support for an SSE connection with Dart DevTools.
 - Rename `wsUri` to `uri` on `DebugConnection` to reflect that the uri may not
   be a websocket.
-=======
 - Depend on latest `package:vm_service`.
->>>>>>> e3786f1f
 
 ## 0.4.0
 
