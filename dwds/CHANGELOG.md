## 14.0.0-dev
- Add column information to breakpoints to allow precise breakpoint placement.
- Split SDK validation methods to allow validation of separate components.
- Remove dependency on `package:_fe_analyzer_shared`.
  Note: this removes current incomplete support for resolving `dart:` uris.
- Fix issues discovered when using flutter tools with web server device:
  - Remove `dart:web_sql` from the list of SDK libraries as it is no longer
    used.
  - Fix crash when using flutter tools with web server device.
  - Remove clearing all scripts on page load for extension debugger.
- Fix breakpoints not hitting after changing a base in index.html.
- Find best locations for call frames, breakpoints, or expression evaluation.
<<<<<<< HEAD
- Fix issues discovered when using legacy module system, debug extension,
  and JIT modules:
  - Improve step-into times by not stepping into library loading code.
  - Fix incorrect skip lists due to unsorted locations.
  - Fix memory leak in extension debugger by removing stale script IDs.
  - Allow mapping JS locations to Dart locations matching other JS lines,
    to match the behavior of Chrome DevTools.
=======
- Close the SSE connection when a DebugExtension.detached event is received.
>>>>>>> 049a8b84

**Breaking changes:**
- Add `basePath` parameter to `FrontendServerRequireStrategy`.
- Add `loadLibrariesModule` getter to `LoadStrategy` interface.

## 13.1.0
- Update _fe_analyzer_shared to version ^38.0.0.

## 13.0.0
- Change wording of paused overlay from "Paused in Dart DevTools" to "Paused"
- Allow sending back the Dart DevTools URL from DWDS instead of launching
  Dart DevTools, to support embedding Dart DevTools in Chrome DevTools.
- Temporarily disable the paused in debugger overlay.
- Add `SdkConfiguration` and `SdkConfigurationProvider` classes to allow
  for lazily created SDK configurations.
- Fix an issue in reporting DevTools stats where the DevTools load time was
  not always recorded.
- Add an `ide` query parameter to the Dart DevTools URL for analytics.
- Fix a race where injected client crashed on events send just before hot
  restart.
- Remove verbose printing on receiving DevTools events.
- Update `vm_service` version to `^8.2.0`.
- Migrate .packages to package_config.json.
- Update error message on expression evaluation using unloaded libraries.
- Add `screen` field to the `DebuggerReady` event.
- Report `DebuggerReady` events for DevTools embedded into Chrome Devtools.
- Fix missing `CallFrame.url` after update to Chrome 100.

**Breaking changes:**
- `Dwds.start` and `ExpressionCompilerService` now take
  `sdkConfigurationProvider` argument instead of separate SDK-related file
  paths.

## 12.1.0
- Update _fe_analyzer_shared to version ^34.0.0.

## 12.0.0

- Implement `lookupResolvedPackageUris` and `lookupPackageUris` vm service API.
- Update `vm_service` version to `^8.1.0`.
- Make `ExpressionCompilerService` infer location of `libraries.json` from
  `sdkDir` parameter.
- Show an alert in the Dart Debug Extension for a multi-app scenario.
- Fix a bug where `dartEmitDebugEvents` was set as a `String` instead of `bool`
  in the injected client.
- Emit a warning instead of crashing on missing `libraries.json`.
- Remove dead code for reading `'dart.developer.registerExtension'` and
  `'dart.developer.postEvent'` events from the chrome console. These messages
  haven't been written to the console since dwds v11.1.0 and Dart SDK v2.14.0.
- Batch debug events sent from injected client to dwds to relieve network load. 
- Update `_fe_analyzer_shared` version to `33.0.0`
- Update the Dart minimum SDK to `>=2.16.0`.

**Breaking changes:**

- Add `sdkDir` and `librariesPath` arguments to `Dwds.start` to help file
  resolution for sdk uris.
- Add `emitDebugEvents` argument to `Dwds.start` to suppress emitting debug
  events from the injected client.
- Replace `sdkRoot` parameter by `sdkDir` in `ExpressionCompilerService`.
- Adds an additional parameter to launch Dart DevTools in the same window as
  the connected Dart app.

## 11.5.1

- Update SDK contraint to `>=2.15.0 <3.0.0`.

## 11.5.0

- Support hot restart in a multi-app scenario with legacy modules.
  - Rename `$dartHotRestart` in the injected client to `$dartHotRestartDwds`.
  - Make `$dartHotRestartDwds` take a `runId`.
  - No change in behavior for single applications.
  - For a multi-app scenario using legacy modules, this will make all
    sub-apps with the same `runId` restart at the same time once.

  Note that multi-app scenario is currently only supported for legacy modules,
  used by DDR, and is not yet supported for amd modules that are used by
  flutter tools and webdev.

- Fix chrome detection in iPhone emulation mode in chrome or edge browsers.
- Reliably find unused port for extension backend http service.
- Ignore offset / count parameters in getObject if the object has no length.
- Include static member information for classes.

## 11.4.0

- Fix duplicated scripts returned by `VmService.getScripts` API.
- Handle and log http request serving errors.
- Encode extension url asynchronously.
- Use default constant port for debug service.
  - If we fail binding to the port, fall back to previous strategy
    of finding unbound ports.
- Add metrics measuring
  - DevTools Initial Page Load time
  - Various VM API
  - Hot restart
  - Http request handling exceptions
- Only return scripts included in the library with Library object.
- Add `ext.dwds.sendEvent` service extension to dwds so other tools
  can send events to the debugger.
  Event format:
  ```
  {
    'type': '<event type>',
    'payload': {
      'screen: '<screen name>',
      'action: '<action name>'
    }
  }
  ```
  Currently supported event values:
  ```
  {
    'type: 'DevtoolsEvent',
    'payload': {
      'screen': 'debugger',
      'action': 'pageReady'
    }
  }
  ```

## 11.3.0

- Update SDK constraint to `>=2.14.0 <3.0.0`
- Depend on `vm_service` version `7.3.0`.

## 11.2.3

- Fix race causing intermittent `Aww, snap` errors on starting debugger
  with multiple breakpoints in source.
- Fix needing chrome to be focus in order to wait for the isolate to
  exit on hot restart.

## 11.2.2

- Depend on `dds` version `2.1.1`.
- Depend on `vm_service` version `7.2.0`.

## 11.2.1

- Recover from used port errors when starting debug service.
- Update min SDK constraint to `2.13.0`.

## 11.2.0

- Throw `SentinelException` instead of `RPCError` on vm service
  API on unrecognized isolate.
- Throw `RPCError` in `getStack` if the application is not paused.
- Recognize `dart:ui` library when debugging flutter apps.
- Fix hang on hot restart when the application has a breakpoint.
- Fix out of memory issue during sending debug event notifications.

## 11.1.2
- Return empty library from `ChromeProxyService.getObject` for
  libraries present in medatata but not loaded at runtime.
- Log failures to load kernel during expression evaluation.
- Show lowered final fields using their original dart names.
- Limit simultaneous connections to asset server to prevent broken sockets.
- Fix hangs in hot restart.
- Initial support for passing scope to `ChromeProxyService.evaluate`.
- Require `build_web_compilers` version `3.0.0` so current version
  of dwds could be used with SDK stable `2.13.x` versions.

## 11.1.1

- Update versions of `package:sse`, `package:vm_service`, `package:dds`.

## 11.1.0

- Add global functions to the injected client for `dart.developer.postEvent`
  and `dart.developer.registerExtension`.
- Register new service extension `ext.dwds.emitEvent` so clients can emit
  events. This is intended to be used for analytics.

## 11.0.2

- Implement `_flutter.listViews` extension method in dwds vm client.

## 11.0.1

- Make adding and removing breakpoints match VM behavior:
  - Allow adding existing breakpoints.
  - Throw `RPCError` when removing non-existent breakpoints.


## 11.0.0

- Do not send `kServiceExtensionAdded` events to subscribers
  on the terminating isolate during hot restart.
- Support `vm_service` version `6.2.0`.
- Fix missing sdk libraries in `getObject()` calls.
- Fix incorrect `rootLib` returned by `ChromeProxyService`.
- Fix not working breakpoints in library part files.
- Fix data race in calculating locations for a module.
- Fix uninitialized isolate after hot restart.
- Fix intermittent failure caused by evaluation not waiting for dependencies
  to be updated.
- The injected client now posts a top level event when the Dart application is loaded.
  This event is intended to be consumed by the Dart Debug Extension.

**Breaking changes:**
- `Dwds.start` no longer supports automatically injecting a devtools server. A `devtoolsLauncher`
  callback must be provided to support launching devtools.

## 10.0.1

- Support `webkit_inspection_protocol` version `^1.0.0`.

## 10.0.0

- Support `VMService.evaluate` using expression compiler.
- Update min sdk constraint to `>=2.13.0-144.0.dev`.
- Throw `RPCError` on evaluation if the program is not paused.
- Record `ErrorRef` returned by evaluation in analytics.

**Breaking changes:**
- Change `ExpressionCompiler.initialize` method to include module format.
- Add `LoadStrategy.moduleFormat` to be used for communicating current
  module format to the expression compiler.

## 9.1.0

- Support authentication endpoint for the Dart Debug Extension.
- Support using WebSockets for the injected client by passing
  `useSseForInjectedClient: false` to `Dwds.start()`. Unlike SSE,
  WebSockets do not currently support keepAlives here (beyond the
  standard WebSocket pings to keep the socket alive).

## 9.0.0

- Fix an issue where relative worker paths provided to the `ExpressionCompilerService`
  would cause a crash.
- Fix an issue where the injected client connection could be lost while the application
  is paused.
- Support keep-alive for debug service connections.
- Depend on the latest `package:sse`.
- Filter out DDC temporary variables from the variable inspection view.
- Add `DwdsEvent`s around stepping and evaluation.
- Send an event to the Dart Debug Extension that contains VM service protocol URI.
- Depend on `package:vm_service` version `6.1.0+1`.
- Update the `keepAlive` configs to prevent accidental reuse of a connection after stopping
  a debug session.
- Support disabling the launching of Dart DevTools through `Alt + d` with `enableDevtoolsLaunch`.
- Opt all dart files out of null safety for min SDK constraint update.

**Breaking changes:**
- `LoadStrategy`s now require a `moduleInfoForEntrypoint`.

## 8.0.3

- Fix an issue where failed hot restarts would hang indefinitely.

## 8.0.2

- Change `ExpressionCompiler` to accept `FutureOr<int>` port configuration.
- Depend on `package:vm_service` version `6.0.1-nullsafety.1`.

## 8.0.1

- Support null safe versions of `package:crypto`, `package:uuid` and
  `package:webdriver`.

## 8.0.0

- Improve logging around execution contexts.
- Remove the expression compilation dependency update from the create
  isolate critical path.
- Expose new event stream for future use with analytics.
- Update `ExpressionCompiler` to include new `initialize` method which
  has a parameter for the null safety mode.
- Update `ExpressionCompilerService` to change how it is instantiated and
  implement the new `initialize` method.
- Provide summary module paths to the expression compiler
- Depend on `package:vm_service` version `6.0.1-nullsafety.0`.

**Breaking changes:**
- Change `ExpressionCompiler.updateDependencies` method to include
  module summary paths

## 7.1.1

- Properly handle `requireJS` errors during hot restarts.
- Fix an issue where Dart frame computation could result in a
  stack overflow for highly nested calls.
- Fix an issue where calling add breakpoint in quick succession
  would corrupt the internal state.
- Fix expression evaluation failure inside blocks.
- Now log the encoded URI of the debug service to both the terminal
  and application console.
- No longer blacklist the Dart SDK as the `skipLists` support serves
  the same purpose.
- Fix an issue where running webdev with expression evaluation
  enabled would fail to find `libraries.json` file and emit severe
  error.

## 7.1.0

- Fix a potential null issue while resuming.
- Depend on the latest `package:vm_service`.
- Fix crash in expression evaluation on null isolate.
- Fix incorrect file name detection for full kernel files.
- Add `ExpressionCompilerService.startWithPlatform` API
  to enable running expression compiler worker from
  a given location.
- Support Chrome `skipLists` to improve stepping performance.
- Export `AbsoluteImportUriException`.
- Depend on the latest `package:vm_service` which supports a new
  `limit` parameter to `getStack`.

## 7.0.2

- Depend on the latest `pacakge:sse`.
- Add more verbose logging around `hotRestart`, `fullReload` and
  entrypoint injection.

## 7.0.1

- Fix an issue where we attempted to find locations for the special
  `dart_library` module.

## 7.0.0

- Add support for the Dart Development Service (DDS). Introduces 'single
  client mode', which prevents additional direct connections to DWDS when
  DDS is connected.
- Update metadata reader version to `2.0.0`. Support reading metadata
  versions `2.0.0` and `1.0.0`.
- Support custom hosts and HTTPs traffic in a `ProxyServerAssetReader`.
- Remove heuristics from require strategies and use metadata to look up
  module paths.
  - Fix issue where upgrading `build_web_compilers` would cause missing
    module assets (JavaScript code and source maps).
- Fix issue where open http connections prevent the process for exiting.
- Add `ExpressionCompilationService` class that runs ddc in worker mode to
  support expression evaluation for clients that use build systems to build
  the code.
- Require at least `devtools` and `devtools_server` version `0.9.2`.
- Require at least `dds` version `1.4.1`.
- Require at least `build_web_compilers` version  `2.12.0`.
- Update min sdk constraint to `>=2.10.0`.
- Update `MetadataProvider` to throw an `AbsoluteImportUriException` when
  absolute file paths are used in an import uri.

**Breaking changes:**
- Change `ExpressionCompiler` to require a new `updateDependencies` method.
- Update a number of `LoadStrategy` APIs to remove heuristics and rely on
  the `MetadataProvider`.
- No longer require a `LogWriter` and corresponding `verbose` arguement
  but instead properly use `package:logger`.
- `FrontendServerRequireStrategyProvider` now requires a `digestProvider`.

## 6.0.0

- Depend on the latest `package:devtools` and `package:devtools_server`.
- Support using WebSockets for the debug backend by passing
  `useSseForDebugBackend: false` to `Dwds.start()`
- Ensure we run main on a hot restart request even if no modules were
  updated.
- Allow reading metadata generated by `dev_compiler` from file to supply
  module information to `Dwds`.
- Hide JavaScript type errors when hovering over text in the debugger.
- Fix an issue where reusing a connection could cause a null error.
- Improve the heuristic which filters JS scopes for debugging needs.

**Breaking Changes:**
- Require access to the `.ddc_merged_metadata` file.
- Remove deprecated parameter `restoreBreakpoints` as breakpoints are now
  set by regex URL and Chrome automatically reestablishes them.

## 5.0.0

- Have unimplemented VM service protocol methods return the RPC error
  'MethodNotFound' / `-32601`.
- Fix an issue where the application main function was called before a
  hot restart completed.
- Breaking change `AssetReader` now requires a `metadataContents` implementation.

## 4.0.1

- Fixed issue where `getSupportedProtocols` would return the wrong protocol.

## 4.0.0

- Pin the `package:vm_service` version to prevent unintended breaks.

## 3.1.3

- Fix an issue where the injected client served under `https` assumed the
  corresponding SSE handler was also under `https`.


## 3.1.2

- Gracefully handle multiple injected clients on a single page.
- Update to the latest `package:vm_service` and use more RPCError error
  codes on call failures.
- Update the `require_restarter` to rerun main after a hot restart to align with
  the legacy strategy. We therefore no longer send a `RunRequest` after a hot
  restart.
- Compute only the required top frame for a paused event.
- Change `streamListen` to return an `RPCError` / error code `-32601` for streams
  that are not handled.
- Populate information about async Dart frames.
- Populate the `exception` field in debugger pause event when we break as a result
  of an exception.
- Prompt users to install the Dart Debug Extension if local debugging does not work.
- Allow for the injected client to run with CSP enforced.
- Implement the `getMemoryUsage()` call.
- Fix an issue where the injected client could cause a mixed content error.

## 3.1.1

- Change the reported names for isolates to be more terse.
- Implemented the 'PossibleBreakpoints' report kind for `getSourceReport()`.
- Change the returned errors for the unimplemented `getClassList` and `reloadSources`
  methods to -32601 ('method does not exist / is not available').
- Do not include native JavaScipt objects on stack returned from the debugger.

## 3.1.0

- Support Chromium based Edge.
- Depend on latest `package:sse` version `3.5.0`.
- Bypass connection keep-alives when shutting down to avoid delaying process shutdown.
- Fix an issue where the isolate would incorrectly be destroyed after connection reuse.

## 3.0.3

- Support the latest version of `package:shelf_packages_handler`.
- Throw a more useful error if during a hot restart there is no
  active isolate.
- Fix a race condition in which loading module metadata could cause
  a crash.
- Correct scope detection for expression evaluation
- Silence verbose and recoverable exceptions during expression evaluation
- Return errors from ChromeProxyService.evaluateInFrame as ErrorRef so
  they are not shown when hovering over source in the IDE

## 3.0.2

- Fix an issue in JS to Dart location translation in `ExpressionEvaluator`.
  JS location returned from Chrome is 0-based, adjusted to 1-based.

## 3.0.1

- Drop dependency on `package_resolver` and use `package_config` instead.
- Bump min sdk constraint to `>=2.7.0`.

## 3.0.0

- Depend on the latest `package:vm_service` version `4.0.0`.

**Breaking Changes:**
- Delegate to the `LoadStrategy` for module information:
  - moduleId -> serverPath
  - serverPath -> moduleId

## 2.0.1

- Fix an issue where we would return prematurely during a `hotRestart`.
- Fix an issue where we would incorrectly fail if a `hotRestart` had to
  fall back to a full reload.

## 2.0.0

- Depend on the latest `package:vm_service` version `3.0.0+1`.

**Breaking Changes:**
- Now require a `LoadStrategy` to `Dwds.start`. This package defines two
  compatible load strategies, `RequireStrategy` and `LegacyStrategy.
- `Dwds.start` function signature has been changed to accept one more parameter
  of new interface type `ExpressionCompiler` to support expression
  evaluation
- Provide an implementation of the `RequireStrategy` suitable for use with
  `package:build_runner`.
- Simplify hot reload logic and no longer provide module level hooks.

## 1.0.1

- Make the `root` optional for the `ProxyServerAssetReader`.

## 1.0.0

- Fix an issue where files imported with relative paths containing `../` may fail
  to resolve breakpoint locations.
- Remove dependency on `package:build_daemon`.
- Add `FrontendServerAssetReader` for use with Frontend Server builds.
- Depend on latest `package:sse` for handling client reconnects transparently on the server.
- Fix an issue where a failure to initiate debugging through the Dart Debug
  Extension would cause your development server to crash.
- Fix an issue where trying to launch DevTools in a non-debug enabled Chrome
  instance could crash your development server.

**Breaking Changes:**
- No longer use the `BuildResult` abstraction from `package:build_daemon` but
  require a similar abstraction provided by this package.
- `AssetHandler` has been renamed to `AssetReader` and no longer provides a
  generic resource handler. Specific methods for the required resources are now
  clearly defined. The new abstraction is now consumed through `dwds.dart`.
- `BuildRunnerAssetHandler` has been renamed to `ProxyServerAssetReader` and is
  now consumed through `dwds.dart`.

## 0.9.0

- Expose `middleware` and `handler`.

**Breaking Change:** The `AssetHandler` will not automatically be added the
  DWDS handler cascade. You must now also add the `middelware` to your server's
  pipeline.

## 0.8.5

- Always bind to `localhost` for the local debug workflow.
- Fix an issue where breakpoints could cause DevTools to hang.

## 0.8.4

- Support using WebSockets for the debug (VM Service) proxy by passing
  `useSseForDebugProxy: false` to `Dwds.start()`

## 0.8.3

- Support nesting Dart applications in iframes.

## 0.8.2

- Add the ability to receive events from the extension in batches.

## 0.8.1

- Depend on the latest `package:built_value`.

## 0.8.0

- Add temporary support for restoring breakpoints. Eventually the Dart VM
  protocol will clearly define how breakpoints should be restored.
- Depend on latest `package:sse` to get retry logic.
- Don't spawn DevTools if `serveDevTools` is false.
- `UrlEncoder` will also encode the base URI used by the injected client /
  Dart Debug Extension.
** Breaking Change ** `serveDevTools` is not automatically considered true if
  `enableDebugExtension`is true.

## 0.7.9

- Properly wait for hot reload to complete with the legacy module system.
- Fix issue with `getObject` for a class with a generic type.

## 0.7.8

- Support optional argument `urlEncoder` that is used to encode remote URLs for
  use with the Dart Debug Extension.

## 0.7.7

- Handle getObject for primitives properly.
- Properly black box scripts if query parameters are provided.

## 0.7.6

- Fix issue with source map logic for the legacy module system.
- Allow setting breakpoints multiple times and just return the old breakpoint.
- Fix a bug with Maps that contain lists of simple types.

## 0.7.5

- The injected client's connection is now based off the request URI.
- Fix an issue where resuming while paused at the start would cause an error.
- Expose the `ChromeDebugException` class for error handling purposes.
- Expose the `AppConnectionException` class for error handling purposes.
- DevTools will now launch immediately and lazily sets up necessary state.
- Properly set `pauseBreakpoints` on `kPauseBreakpoint` events.
- Greatly improves handling of List, Map and IdentityMap instances.
- Lazily parse source maps to improve performance for large applications.

## 0.7.4

- Deobfuscate DDC extension method stack traces.
- Properly get all libraries with the `legacy` module system.

## 0.7.3

- Correctly set `Isolate` state if debugging is initiated after the application
  has already started.

## 0.7.2

- Account for root directory path when using `package:` URIs with `DartUri`.

## 0.7.1

- Fix a bug where we would try to create a new isolate even for a failed
  hot restart. This created a race condition that would lead to a crash.
- Don't attempt to write a vm service request to a closed connection.
  - Instead we log a warning with the attempted request message and return.
- Make all `close` methods more robust by allowing them to be called more than
  once and returning the cached future from previous calls.
- Add explicit handling of app not loaded errors when handling chrome pause
  events.

## 0.7.0

- `DWDS.start` now requires an `AssetHandler` instead of `applicationPort`,
  `assetServerPort` and `applicationTarget`.
- Expose a `BuildRunnerAssetHandler` which proxies request to the asset server
  running within build runner.
- Support the Legacy Module strategy through the injected client.
- Support DDK sourcemap URIs.
- Update SDK dependency to minimum of 2.5.0.

### Bug Fixes:

- Fix handling of chrome pause events when we have no isolate loaded yet.

## 0.6.2

- Capture any errors that happen when handling SSE requests in the DevHandler
  and return an error response to the client code.
  - Log error responses in the client to the console.
- Handle empty Chrome exception descriptions.

## 0.6.1

- Add `isolateRef` to `Isolate`s `pauseEvent`s.
- Depend on the latest `package:vm_service`.
- Implements `invoke`.
- Adds support for VM object IDs for things that don't have Chrome object Ids
  (e.g. int, double, bool, null).

## 0.6.0

- Add new required parameter `enableDebugging` to `Dwds.start`. If `false` is
  provided, debug services will not run. However, reload logic will continue
  to work with the injected client.
- Handle injected client SSE errors.
- Handle a race condition when the browser is refreshed in the middle of setting
  up the debug services.

## 0.5.5

- Properly set the `pauseEvent` on the `Isolate`.
- Fix a race condition with Hot Restarts where the Isolate was not created in
  time for pause events.

## 0.5.4

- Fix issue where certain required fields of VM service protocol objects were
  null.
- Properly set the `exceptionPauseMode` on the `Isolate`.
- Depend on the latest `DevTools`.

## 0.5.3

- Fix issue where certain required fields of VM service protocol objects were
  null.

## 0.5.2

- Fix issue where certain required fields of VM service protocol objects were
  null.
- Properly display `Closure` names in the debug view.

## 0.5.1

- Fix an issue where missing source maps would cause a crash. A warning will
  now be logged to the console instead.
- Depend on the latest `package:webkit_inspection_protocol`.

## 0.5.0

- Fix an issue where we source map paths were not normalized.
- Added a check to tests for the variable DWDS_DEBUG_CHROME to run Chrome with a
  UI rather than headless.
- Catch unhandled errors in `client.js` and recommend using the
  `--no-injected-client` flag for webdev users.
- Add support for an SSE connection with Dart DevTools.
- Rename `wsUri` to `uri` on `DebugConnection` to reflect that the uri may not
  be a websocket.
- Depend on latest `package:vm_service`.

## 0.4.0

- Move `data` abstractions from `package:webdev` into `package:dwds`.
- Move debugging related handlers from `package:webdev` into `package:dwds`.
- Move injected client from `package:webdev` into `package:dwds`.
- Create new public entrypoint `dwds.dart`. Existing public API `services.dart`
  is now private.

## 0.3.3

- Add support for `getScript` for paused isolates.
- Add support for `onRequest` and `onResponse` listeners for the vm service.

## 0.3.2

- Add support for `scope` in `evaluate` calls.

## 0.3.1

- Improve error reporting for evals, give the full JS eval in the error message
  so it can be more easily reproduced.

## 0.3.0

- Change the exposed type on DebugService to VmServiceInterface

## 0.2.1

- Support `setExceptionPauseMode`.

## 0.2.0

- Added custom tokens to the `wsUri` for increased security.
  - Treating this as a breaking change because you now must use the `wsUri`
    getter to get a valid uri for connecting to the service, when previously
    combining the port and host was sufficient.

## 0.1.0

- Initial version<|MERGE_RESOLUTION|>--- conflicted
+++ resolved
@@ -10,7 +10,7 @@
   - Remove clearing all scripts on page load for extension debugger.
 - Fix breakpoints not hitting after changing a base in index.html.
 - Find best locations for call frames, breakpoints, or expression evaluation.
-<<<<<<< HEAD
+- Close the SSE connection when a DebugExtension.detached event is received.
 - Fix issues discovered when using legacy module system, debug extension,
   and JIT modules:
   - Improve step-into times by not stepping into library loading code.
@@ -18,9 +18,8 @@
   - Fix memory leak in extension debugger by removing stale script IDs.
   - Allow mapping JS locations to Dart locations matching other JS lines,
     to match the behavior of Chrome DevTools.
-=======
-- Close the SSE connection when a DebugExtension.detached event is received.
->>>>>>> 049a8b84
+  - Fix expression evaluation failure if debugger is stopped in the middle
+    of a variable definition.
 
 **Breaking changes:**
 - Add `basePath` parameter to `FrontendServerRequireStrategy`.
