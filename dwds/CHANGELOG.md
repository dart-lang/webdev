--- conflicted
+++ resolved
@@ -1,13 +1,12 @@
+## 0.5.5
+- Properly set the `pauseEvent` on the `Isolate`.
+
 ## 0.5.4
 
 - Fix issue where certain required fields of VM service protocol objects were
   null.
 - Properly set the `exceptionPauseMode` on the `Isolate`.
-<<<<<<< HEAD
-- Properly set the `pauseEvent` on the `Isolate`.
-=======
 - Depend on the latest `DevTools`.
->>>>>>> 0b37df71
 
 ## 0.5.3
 
