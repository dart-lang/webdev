--- conflicted
+++ resolved
@@ -3,15 +3,11 @@
 - Update `package:vm_service` to 8.3.0.
 - Convert JavaScript stack traces in uncaught exceptions to Dart stack traces.
 - Fix failure to set breakpoints on windows with a base change in index.html.
-<<<<<<< HEAD
+- Add the setIsolatePauseMode method to Chrome Proxy Service.
 - Batch extension `Debugger.scriptParsed` events and send batches every 1000ms
   to the server.
 - Move `batched_stream.dart` into shared utilities.
-  
-=======
-- Add the setIsolatePauseMode method to Chrome Proxy Service.
-
->>>>>>> 205f8a4b
+
 ## 14.0.2
 - Update the min SDK constraint to 2.17.0.
 
