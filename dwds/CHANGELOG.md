--- conflicted
+++ resolved
@@ -1,10 +1,7 @@
 ## 23.3.0-wip
 
-<<<<<<< HEAD
 - Adding tests for constants in DDC after a hot restart - [#2349](https://github.com/dart-lang/webdev/pull/2349)
-=======
 - Filter out internal type properties from the new DDC type system. - [#2348](https://github.com/dart-lang/webdev/pull/2348)
->>>>>>> 0c4d9e52
 
 ## 23.2.0
 
