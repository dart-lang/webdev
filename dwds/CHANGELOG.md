--- conflicted
+++ resolved
@@ -1,13 +1,10 @@
 ## 24.3.6
 
 - Bump minimum sdk version to 3.7.0
-<<<<<<< HEAD
+- use 'compile js-dev' instead of directly invoking the ddc snapshot.
 - `FrontendServerDdcLibraryBundleStrategy` now takes a `hotReloadSourcesUri`
   parameter in order to fetch the file that contains the changed sources and
   libraries instead of assuming it exists in the global `window`.
-=======
-- use 'compile js-dev' instead of directly invoking the ddc snapshot.
->>>>>>> f4856867
 
 ## 24.3.5
 - Allow clients to specify the `packageConfigPath` in `LoadStrategy` class and associated providers.
