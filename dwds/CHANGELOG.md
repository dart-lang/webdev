--- conflicted
+++ resolved
@@ -1,12 +1,7 @@
-<<<<<<< HEAD
 ## 0.7.6-dev
 
+- Fix issue with source map logic for the legacy module system.
 - Fix a bug with Maps that contain lists of simple types.
-=======
-## 0.7.6
-
-- Fix issue with source map logic for the legacy module system.
->>>>>>> 4a7ca36f
 
 ## 0.7.5
 
