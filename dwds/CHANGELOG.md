<<<<<<< HEAD
## 24.3.12-wip

- Implemented a WebSocket-based communication protocol that provides essential developer tooling (hot reload, service extensions) when Chrome debugger access is unavailable. - [#2605](https://github.com/dart-lang/webdev/issues/2605)
- Added WebSocket-based hot reload and service extension support via new `WebSocketProxyService` class that implements VM service protocol over WebSockets.
- Created new files: `WebSocketProxyService`, `WebSocketDebugService`, `WebSocketAppDebugServices`, and `WebSocketDwdsVmClient` to support socket-based DWDS functionality.
- Enhanced `DevHandler` with `useWebSocketConnection` flag to toggle between Chrome-based and WebSocket-based communication protocols.
=======
## 24.4.1-wip

## 24.4.0

- Added support for breakpoint registering on a hot reload with the DDC library bundle format using PausePostRequests.
- `FrontendServerDdcLibraryBundleStrategy.hotReloadSourceUri` is now expected to also provide the reloaded modules.
>>>>>>> 4dbddc8f

## 24.3.11

- Changed DWDS to always inject the client and added `useDwdsWebSocketConnection` flag to control communication protocol: when true uses socket-based implementation, when false uses Chrome-based communication protocol.
- Added WebSocket-based hot reload support: `reloadSources` in `ChromeProxyService` and `DevHandler` now handle hot reload requests and responses over WebSockets.
- Refactored the injected client to use a reusable function for handling hot reload requests and responses over WebSockets.
- Added support for breakpoint registering on a hot restart with the DDC library bundle format using PausePostRequests.

## 24.3.10

- Disabled breakpoints on changed files in a hot reload. They currently do not
  map to the correct locations or are broken, so disable them for now. - [#60186](https://github.com/dart-lang/sdk/issues/60186)

## 24.3.9

- Renamed DWDS Injector parameter `enableDebuggingSupport` to `injectDebuggingSupportCode` for clearer intent.

## 24.3.8

- Updated DWDS to include a boolean flag that enables debugging support only when set to true. [#60289](https://github.com/dart-lang/sdk/issues/60289)

## 24.3.7

- The registered extension `reassemble` is now no longer called when calling
  `reloadSources`. Users should call `reassemble` using `callServiceExtension`.

- `callServiceExtension` now checks the runtime for the list of registered
  service extensions. It also now throws a `RPCError` with
  `RPCErrorKind.kMethodNotFound` when a service extension is not found instead
  of throwing a JS evaluation error.

## 24.3.6

- Bump minimum sdk version to 3.7.0
- use 'compile js-dev' instead of directly invoking the ddc snapshot.
- `FrontendServerDdcLibraryBundleStrategy` now takes a `hotReloadSourcesUri`
  parameter in order to fetch the file that contains the changed sources and
  libraries instead of assuming it exists in the global `window`.

## 24.3.5
- Allow clients to specify the `packageConfigPath` in `LoadStrategy` class and associated providers.

## 24.3.4

- Added support for some debugging APIs with the DDC library bundle format. - [#2566](https://github.com/dart-lang/webdev/issues/2566), [#2573](https://github.com/dart-lang/webdev/issues/2573)
- Added support for hot reload using the DDC library bundle format.

## 24.3.3

- Added support for some debugging APIs with the DDC library bundle format. - [#2563](https://github.com/dart-lang/webdev/issues/2563)
- Update `DCM` version to `1.26.0-1`
- Add support for hot restart using the DDC library bundle format.

## 24.3.2

- Bump `package:dds` to `>=4.2.5 <6.0.0`.

## 24.3.1

- Add support for binding DDS to a custom port.

## 24.3.0

- Update to be forward compatible with changes to `package:shelf_web_socket`.
- Added support for some debugging APIs with the DDC library bundle format. - [#2537](https://github.com/dart-lang/webdev/issues/2537),[#2544](https://github.com/dart-lang/webdev/issues/2544),[#2548](https://github.com/dart-lang/webdev/issues/2548)
- Fix issue where batched expression evals were failing if any subexpression failed. - [#2551](https://github.com/dart-lang/webdev/issues/2551)
- Expose a partial implementation of
  `FrontendServerDdcLibraryBundleStrategyProvider`.
- Update `package:vm_service_interface` to '^2.0.1'.

## 24.2.0

- Consolidate `FrontendServerDdcStrategyProvider` and `FrontendServerRequireStrategyProvider` under a shared parent class. - [#2517](https://github.com/dart-lang/webdev/issues/2517)
- Remove `build_daemon_ddc_and_canary_evaluate_test`. - [2512](https://github.com/dart-lang/webdev/issues/2512)
- Replace deprecated JS code `this.__proto__` with `Object.getPrototypeOf(this)`. - [#2500](https://github.com/dart-lang/webdev/pull/2500)
- Migrate injected client code to `package:web`. - [#2491](https://github.com/dart-lang/webdev/pull/2491)
- Deprecated MetadataProvider's, CompilerOptions', SdkConfiguration's & SdkLayout's soundNullSafety. - [#2427](https://github.com/dart-lang/webdev/issues/2427)
- Add load strategy and an unimplemented hot restart strategy for DDC library
  bundle format.
- Added `useModuleName` option to `MetadataProvider` to determine whether or not
  to use the provided `name` in a `ModuleMetadata`. Metadata provided by DDC
  when using the library bundle format does not provide a useful bundle name.
- Migrate to `package:web` v1.1.0.
- Added support for some debugging APIs with the DDC library bundle format. - [#2488](https://github.com/dart-lang/webdev/issues/2488), [#2534](https://github.com/dart-lang/webdev/issues/2534)
- Update `package:vm_service` to '>=14.2.4 <16.0.0'.
- Update `package:vm_service_interface` to '2.0.1'.

## 24.1.0

- Fix bug where debugging clients are not aware of service extensions when connecting to a new web app. - [#2388](https://github.com/dart-lang/webdev/pull/2388)
- Respect the value of `pause_isolates_on_start` during page-refreshes. - [#2431](https://github.com/dart-lang/webdev/pull/2431)
- Fix issue where DAP clients wouldn't resume after a restart. - [#2441](https://github.com/dart-lang/webdev/pull/2441)
- Add implementation for the VM Service's `getFlagList` API. - [#2438](https://github.com/dart-lang/webdev/pull/2438)
- Hide more variables from the local scope when debugging. These variables were synthetically added by the compiler to
  support late local variables and don't appear in the original source code. - [#2445](https://github.com/dart-lang/webdev/pull/2445)
- Spawn DDS in a separate process using `dart development-service` instead of launching from `package:dds`. - [#2466](https://github.com/dart-lang/webdev/pull/2466)
- Update package `web_socket_channel: '>=2.2.0 <4.0.0'`.
- Require Dart `^3.4`
- Prepare to update `package:vm_service_interface` constraint to `2.0.0`.

## 24.0.0

- Implement `setFlag` when it is called with `pause_isolates_on_start`. - [#2373](https://github.com/dart-lang/webdev/pull/2373)
- Do not persist breakpoints across hot restarts or page reloads. - [#2371](https://github.com/dart-lang/webdev/pull/2371)
- If `pause_isolates_on_start` is `true`, wait for `resume` to run the app's `main` method. - [#2378](https://github.com/dart-lang/webdev/pull/2378)
- Fix bug where setting breakpoints in a project using macros would fail. - [#2403](https://github.com/dart-lang/webdev/pull/2403)
- Make stack trace calculation resilient against one frame throwing an error. - [#2408](https://github.com/dart-lang/webdev/pull/2408)

**Breaking changes**

- Rename `dart_library.js` to `ddc_module_loader.js` to match SDK naming changes. - [#2360](https://github.com/dart-lang/webdev/pull/2360)

## 23.3.0

- Filter out internal type properties from the new DDC type system. - [#2348](https://github.com/dart-lang/webdev/pull/2348)
- Fix errors on displaying getters when debugging in VS Code. - [#2343](https://github.com/dart-lang/webdev/pull/2343)

## 23.2.0

- Send untruncated `dart:developer` logs to debugging clients. - [#2333](https://github.com/dart-lang/webdev/pull/2333)
- Enabling tests that run with the DDC module system and exposing `utilities/ddc_names.dart` - [#2295](https://github.com/dart-lang/webdev/pull/2295)

## 23.1.1

- Loosen `package:vm_service` constraints to allow `>=13.0.0 <15.0.0`.  - [#2329](https://github.com/dart-lang/webdev/pull/2329)

## 23.1.0

- Update `package:vm_service` constraints to allow version `14.x.x`. - [#2307](https://github.com/dart-lang/webdev/pull/2307)

## 23.0.0

- Restructure `LoadStrategy` to provide build settings. - [#2270](https://github.com/dart-lang/webdev/pull/2270)
- Add `FrontendServerLegacyStrategyProvider` and update bootstrap generation logic for `LegacyStrategy` - [#2285](https://github.com/dart-lang/webdev/pull/2285)
- Tolerate failures to detect a Dart execution context. - [#2286](https://github.com/dart-lang/webdev/pull/2286)
- Fix a null cast error when debugging a `Class` from VS Code. - [#2303](https://github.com/dart-lang/webdev/pull/2303)
- Update `package:vm_service` constraint to `^14.0.0`. - [#2307](https://github.com/dart-lang/webdev/pull/2307)
- Update `package:vm_service_interface` constraint to `1.0.1`. - [#2307](https://github.com/dart-lang/webdev/pull/2307)

## 22.1.0

- Update `package:vm_service` constraint to `^13.0.0`. - [#2265](https://github.com/dart-lang/webdev/pull/2265)

## 22.0.0

- Update the interface for ChromeProxyService.getSourceReport to match the VM service. - [#2235](https://github.com/dart-lang/webdev/pull/2235)
- Update `package:vm_service` constraint to `^12.0.0`. - [#2248](https://github.com/dart-lang/webdev/pull/2248)

**Breaking changes**

- Refactor the parameters to `Dwds.start`. - [#2231](https://github.com/dart-lang/webdev/pull/2231).
- Add a new parameter `workspaceName` to the `ToolConfiguration` passed to `Dwds.start`. - [#2237](https://github.com/dart-lang/webdev/pull/2237)

## 21.0.0

- Update Dart SDK constraint to `>=3.2.0-36.0.dev <4.0.0`. - [#2207](https://github.com/dart-lang/webdev/pull/2207)

**Breaking changes**

- Allow clients to specify where to find the package config. - [#2203](https://github.com/dart-lang/webdev/pull/2203).
- Allow clients to specify a way to convert absolute paths to g3-relative paths. - [#2200](https://github.com/dart-lang/webdev/pull/2200)

## 20.0.1

- Update file dependency to `>=6.0.0 < 8.0.0` - [#123260](https://github.com/flutter/flutter/pull/123260#issuecomment-1674001623).

## 20.0.0

- Require clients to specify the `basePath` on `AssetReader`. - [#2160](https://github.com/dart-lang/webdev/pull/2160)
- Update SDK constraint to `>=3.1.0-254.0.dev <4.0.0`. - [#2169](https://github.com/dart-lang/webdev/pull/2169)
- Require min `build_web_compilers` version `4.0.4` - [#2171](https://github.com/dart-lang/webdev/pull/2171)
- Switch to using new debugging API from DDC to support new type system. - [#2159](https://github.com/dart-lang/webdev/pull/2159)
- Fix Flutter crash when calling `resume` when app is not paused. - [#2188](https://github.com/dart-lang/webdev/pull/2188)
- Update file dependency to `7.0.0`.

## 19.0.2

- Fix Flutter crash due to potential null value in `setUpChromeConsoleListener`. - [#2162](https://github.com/dart-lang/webdev/pull/2162)

## 19.0.1

- Do not show async frame errors on evaluation. - [#2073](https://github.com/dart-lang/webdev/pull/2073)
- Refactor code for presenting record instances. - [#2074](https://github.com/dart-lang/webdev/pull/2074)
- Display record types concisely. - [#2070](https://github.com/dart-lang/webdev/pull/2070)
- Display type objects concisely. - [#2103](https://github.com/dart-lang/webdev/pull/2103)
- Support using scope in `ChromeProxyService.evaluateInFrame`. - [#2122](https://github.com/dart-lang/webdev/pull/2122)
- Check for new events more often in batched stream. - [#2123](https://github.com/dart-lang/webdev/pull/2123)
- Map Chrome error on `resume` to the same error returned by the Dart VM. - [#2133](https://github.com/dart-lang/webdev/issues/2133)
- VM service API methods throw type `RPCError`, same as the Dart VM. - [#2144](https://github.com/dart-lang/webdev/pull/2144)

## 19.0.0

- Allow clients to specify the connected app's entrypoint file. - [#2047](https://github.com/dart-lang/webdev/pull/2047)
- Don't include non-instantiated variables in stack frame data. - [#2061](https://github.com/dart-lang/webdev/pull/2061)
- Fix `getObject` failure on record class - [2063](https://github.com/dart-lang/webdev/pull/2063)

## 18.0.2

- Support new DDC temp names for patterns. - [#2042](https://github.com/dart-lang/webdev/pull/2042)
- Make debugger find next dart location when stepping. -[#2043](https://github.com/dart-lang/webdev/pull/2043)

## 18.0.1

- Fix failure to map JS exceptions to dart. - [#2004](https://github.com/dart-lang/webdev/pull/2004)
- Fix for listening to custom streams. - [#2011](https://github.com/dart-lang/webdev/pull/2011)
- Handle unexpected extension debugger disconnect events without crashing the app - [#2021](https://github.com/dart-lang/webdev/pull/2021)
- Support `Set` inspection. - [#2024](https://github.com/dart-lang/webdev/pull/2024)

## 18.0.0

- Cleanup `getObject` code for lists and maps.
  - Now works with offset `0` and `null` count.
  - Fix failures on edge cases.
- Support records:
  - Update SDK constraint to `>=3.0.0-188.0.dev <4.0.0`.
  - Update `package:vm_service` constraint to `>=10.1.2 <12.0.0`.
  - Update `package:dds` constraint to `^2.7.1`.
  - Fill `BoundField.name` for records.
  - Display records as a container of fields.
- Remove test-only code from `sdk_configuration.dart`.
- Move shared test-only code to a new `test_common` package.
- Convert unnecessary async code to sync.
- Allow empty scopes in expression evaluation in a frame.

**Breaking changes**

- Require `sdkConfigurationProvider` in `ExpressionCompilerService`
  constructor.
- Change DWDS parameter `isFlutterApp` from type `bool?` to type
  `Future<bool> Function()?`.

## 17.0.0

- Include debug information in the event sent from the injected client to the
  Dart Debug Extension notifying that the Dart app is ready.
- Fix null cast error on expression evaluations after dwds fails to find class
  metadata.
- Include the entire exception description up to the stacktrace in
  `mapExceptionStackTrace`.
- Allow enabling experiments in the expression compiler service.
- Pre-warm expression compiler cache to speed up Flutter Inspector loading.
- Display full error on failure to start DDS.
- Fix crash on processing DevTools event when starting DevTools from DevTools
  uri.
- Prepare or Dart 3 alpha breaking changes:
  - Move weak null safety tests to special branch of `build_web_compilers`.
  - Do not pass `--(no)-sound-null-safety` flag to build daemon.
- Add back `ChromeProxyService.setExceptionPauseMode()` without override.
- Make hot restart atomic to prevent races on simultaneous execution.
- Return error on expression evaluation if expression evaluator stopped.
- Update SDK constraint to `>=3.0.0-134.0.dev <4.0.0`.
- Update `package:vm_service` constraint to `>=10.1.0 <12.0.0`.
- Fix expression compiler throwing when weak SDK summary is not found.

**Breaking changes**

- Include an optional param to `Dwds.start` to indicate whether it is running
  internally or externally.
- Include an optional param to `Dwds.start` to indicate whether it a Flutter
  app or not.
- Remove `sdkConfigurationProvider` parameter from `Dwds.start`.
- Remove deprecated `ChromeProxyService.setExceptionPauseMode()`.
- Support dart 3.0-alpha breaking changes:
  - Generate missing SDK assets for tests.
  - Enable frontend server null safe tests.
  - Update `build_web_compilers` constraint to `^4.0.0`.
  - Update `build_runner` constraint to `^2.4.0`.
  - Support changes in the SDK layout for dart 3.0.

## 16.0.1

- Allow the following API to return `null` and add error handling:
  - `LoadStrategy.serverPathForModule`
  - `LoadStrategy.sourceMapPathForModule`
- Expression evaluation performance improvement:
  - Batch `ChromeProxyService.evaluate()` requests that are close in time and
    are executed in the same library and scope.
- Update `package:file` version to `6.13` or greater to handle
  https://github.com/dart-lang/sdk/issues/49647.

## 16.0.0

- Fix a hang and report errors on hot reload exceptions from the injected
  client.
- Remove `AppInspector.evaluate` code that has been replaced by expression
  evaluation using a compiler in all scenarios.
- Fix a bug where evaluation would fail with more than one parameter in the
  scope.
- Remove showing un-captured values from the stack during evaluation.
- Refactor code to break most circular dependencies between files.
- Migrate `package:dwds` to null safety.
- Make `ChromeProxyService.getStack` wait for the debugger to perform initial
  resume operation. This avoids race conditions on isolate start.
- Make server paths match directory structure
  - Allows correct relative source map paths resolution.
  - Add `PackageUriMapper` class to allow mapping uris to server paths.
- Update the min SDK constraint to 2.18.0.
- Make DartUri work for `google3:` uris.

**Breaking changes**

- Remove no longer used `ExpressionCompilerService.handler`.
- Remove `assetHandler` parameter from `ExpressionCompilerService` constructor.
- Add `packageUriMapper` parameter to the constructor of
  `FrontendServerRequireStrategyProvider`.

## 15.0.0

- Port some `dwds` files to null safety.
- Fix failing `frontend_server_evaluate` tests.
- Prevent `flutter_tools` crash when the Dart execution context cannot be found.
- Update method signature of `lookupResolvedPackageUris`.

## 14.0.3

- Make data types null safe.
- Update `package:vm_service` to 8.3.0.
- Convert JavaScript stack traces in uncaught exceptions to Dart stack traces.
- Fix failure to set breakpoints on windows with a base change in index.html.
- Add the `setIsolatePauseMode` method to Chrome Proxy Service.
- Batch extension `Debugger.scriptParsed` events and send batches every 1000ms
  to the server.
- Move `batched_stream.dart` into shared utilities.
- Update the method signature for `lookupResolvedPackageUris`.

## 14.0.2

- Update the min SDK constraint to 2.17.0.

## 14.0.1

- Add `libraryFilters` optional parameter to the vm service implementation of
  `getSourceReport`.
- Update temp variable detection heuristics so internal JS type objects do not
  show in the debugger.

## 14.0.0

- Add column information to breakpoints to allow precise breakpoint placement.
- Split SDK validation methods to allow validation of separate components.
- Remove dependency on `package:_fe_analyzer_shared`. Note: this removes current
  incomplete support for resolving `dart:` uris.
- Fix issues discovered when using flutter tools with web server device:
  - Remove `dart:web_sql` from the list of SDK libraries as it is no longer
    used.
  - Fix crash when using flutter tools with web server device.
  - Remove clearing all scripts on page load for extension debugger.
- Fix breakpoints not hitting after changing a base in index.html.
- Find best locations for call frames, breakpoints, or expression evaluation.
- Close the SSE connection when a DebugExtension.detached event is received.
- Fix issues discovered when using legacy module system, debug extension, and
  JIT modules:
  - Improve step-into times by not stepping into library loading code.
  - Fix incorrect skip lists due to unsorted locations.
  - Fix memory leak in extension debugger by removing stale script IDs.
  - Allow mapping JS locations to Dart locations matching other JS lines, to
    match the behavior of Chrome DevTools.
  - Fix expression evaluation failure if debugger is stopped in the middle of a
    variable definition.

**Breaking changes:**

- Add `basePath` parameter to `FrontendServerRequireStrategy`.
- Add `loadLibrariesModule` getter to `LoadStrategy` interface.

## 13.1.0

- Update \_fe_analyzer_shared to version ^38.0.0.

## 13.0.0

- Change wording of paused overlay from "Paused in Dart DevTools" to "Paused"
- Allow sending back the Dart DevTools URL from DWDS instead of launching Dart
  DevTools, to support embedding Dart DevTools in Chrome DevTools.
- Temporarily disable the paused in debugger overlay.
- Add `SdkConfiguration` and `SdkConfigurationProvider` classes to allow for
  lazily created SDK configurations.
- Fix an issue in reporting DevTools stats where the DevTools load time was not
  always recorded.
- Add an `ide` query parameter to the Dart DevTools URL for analytics.
- Fix a race where injected client crashed on events send just before hot
  restart.
- Remove verbose printing on receiving DevTools events.
- Update `vm_service` version to `^8.2.0`.
- Migrate .packages to package_config.json.
- Update error message on expression evaluation using unloaded libraries.
- Add `screen` field to the `DebuggerReady` event.
- Report `DebuggerReady` events for DevTools embedded into Chrome Devtools.
- Fix missing `CallFrame.url` after update to Chrome 100.

**Breaking changes:**

- `Dwds.start` and `ExpressionCompilerService` now take
  `sdkConfigurationProvider` argument instead of separate SDK-related file
  paths.

## 12.1.0

- Update \_fe_analyzer_shared to version ^34.0.0.

## 12.0.0

- Implement `lookupResolvedPackageUris` and `lookupPackageUris` vm service API.
- Update `vm_service` version to `^8.1.0`.
- Make `ExpressionCompilerService` infer location of `libraries.json` from
  `sdkDir` parameter.
- Show an alert in the Dart Debug Extension for a multi-app scenario.
- Fix a bug where `dartEmitDebugEvents` was set as a `String` instead of `bool`
  in the injected client.
- Emit a warning instead of crashing on missing `libraries.json`.
- Remove dead code for reading `'dart.developer.registerExtension'` and
  `'dart.developer.postEvent'` events from the chrome console. These messages
  haven't been written to the console since dwds v11.1.0 and Dart SDK v2.14.0.
- Batch debug events sent from injected client to dwds to relieve network load.
- Update `_fe_analyzer_shared` version to `33.0.0`
- Update the Dart minimum SDK to `>=2.16.0`.

**Breaking changes:**

- Add `sdkDir` and `librariesPath` arguments to `Dwds.start` to help file
  resolution for sdk uris.
- Add `emitDebugEvents` argument to `Dwds.start` to suppress emitting debug
  events from the injected client.
- Replace `sdkRoot` parameter by `sdkDir` in `ExpressionCompilerService`.
- Adds an additional parameter to launch Dart DevTools in the same window as the
  connected Dart app.

## 11.5.1

- Update SDK constraint to `>=2.15.0 <3.0.0`.

## 11.5.0

- Support hot restart in a multi-app scenario with legacy modules.

  - Rename `$dartHotRestart` in the injected client to `$dartHotRestartDwds`.
  - Make `$dartHotRestartDwds` take a `runId`.
  - No change in behavior for single applications.
  - For a multi-app scenario using legacy modules, this will make all sub-apps
    with the same `runId` restart at the same time once.

  Note that multi-app scenario is currently only supported for legacy modules,
  used by DDR, and is not yet supported for amd modules that are used by flutter
  tools and webdev.

- Fix chrome detection in iPhone emulation mode in chrome or edge browsers.

- Reliably find unused port for extension backend http service.

- Ignore offset / count parameters in getObject if the object has no length.

- Include static member information for classes.

## 11.4.0

- Fix duplicated scripts returned by `VmService.getScripts` API.
- Handle and log http request serving errors.
- Encode extension url asynchronously.
- Use default constant port for debug service.
  - If we fail binding to the port, fall back to previous strategy of finding
    unbound ports.
- Add metrics measuring
  - DevTools Initial Page Load time
  - Various VM API
  - Hot restart
  - Http request handling exceptions
- Only return scripts included in the library with Library object.
- Add `ext.dwds.sendEvent` service extension to dwds so other tools can send
  events to the debugger. Event format:
  ```
  {
    'type': '<event type>',
    'payload': {
      'screen: '<screen name>',
      'action: '<action name>'
    }
  }
  ```
  Currently supported event values:
  ```
  {
    'type: 'DevtoolsEvent',
    'payload': {
      'screen': 'debugger',
      'action': 'pageReady'
    }
  }
  ```

## 11.3.0

- Update SDK constraint to `>=2.14.0 <3.0.0`
- Depend on `vm_service` version `7.3.0`.

## 11.2.3

- Fix race causing intermittent `Aww, snap` errors on starting debugger with
  multiple breakpoints in source.
- Fix needing chrome to be focus in order to wait for the isolate to exit on hot
  restart.

## 11.2.2

- Depend on `dds` version `2.1.1`.
- Depend on `vm_service` version `7.2.0`.

## 11.2.1

- Recover from used port errors when starting debug service.
- Update min SDK constraint to `2.13.0`.

## 11.2.0

- Throw `SentinelException` instead of `RPCError` on vm service API on
  unrecognized isolate.
- Throw `RPCError` in `getStack` if the application is not paused.
- Recognize `dart:ui` library when debugging flutter apps.
- Fix hang on hot restart when the application has a breakpoint.
- Fix out of memory issue during sending debug event notifications.

## 11.1.2

- Return empty library from `ChromeProxyService.getObject` for libraries present
  in metadata but not loaded at runtime.
- Log failures to load kernel during expression evaluation.
- Show lowered final fields using their original dart names.
- Limit simultaneous connections to asset server to prevent broken sockets.
- Fix hangs in hot restart.
- Initial support for passing scope to `ChromeProxyService.evaluate`.
- Require `build_web_compilers` version `3.0.0` so current version of dwds could
  be used with SDK stable `2.13.x` versions.

## 11.1.1

- Update versions of `package:sse`, `package:vm_service`, `package:dds`.

## 11.1.0

- Add global functions to the injected client for `dart.developer.postEvent` and
  `dart.developer.registerExtension`.
- Register new service extension `ext.dwds.emitEvent` so clients can emit
  events. This is intended to be used for analytics.

## 11.0.2

- Implement `_flutter.listViews` extension method in dwds vm client.

## 11.0.1

- Make adding and removing breakpoints match VM behavior:
  - Allow adding existing breakpoints.
  - Throw `RPCError` when removing non-existent breakpoints.

## 11.0.0

- Do not send `kServiceExtensionAdded` events to subscribers on the terminating
  isolate during hot restart.
- Support `vm_service` version `6.2.0`.
- Fix missing sdk libraries in `getObject()` calls.
- Fix incorrect `rootLib` returned by `ChromeProxyService`.
- Fix not working breakpoints in library part files.
- Fix data race in calculating locations for a module.
- Fix uninitialized isolate after hot restart.
- Fix intermittent failure caused by evaluation not waiting for dependencies to
  be updated.
- The injected client now posts a top level event when the Dart application is
  loaded. This event is intended to be consumed by the Dart Debug Extension.

**Breaking changes:**

- `Dwds.start` no longer supports automatically injecting a devtools server. A
  `devtoolsLauncher` callback must be provided to support launching devtools.

## 10.0.1

- Support `webkit_inspection_protocol` version `^1.0.0`.

## 10.0.0

- Support `VMService.evaluate` using expression compiler.
- Update min sdk constraint to `>=2.13.0-144.0.dev`.
- Throw `RPCError` on evaluation if the program is not paused.
- Record `ErrorRef` returned by evaluation in analytics.

**Breaking changes:**

- Change `ExpressionCompiler.initialize` method to include module format.
- Add `LoadStrategy.moduleFormat` to be used for communicating current module
  format to the expression compiler.

## 9.1.0

- Support authentication endpoint for the Dart Debug Extension.
- Support using WebSockets for the injected client by passing
  `useSseForInjectedClient: false` to `Dwds.start()`. Unlike SSE, WebSockets do
  not currently support keepAlives here (beyond the standard WebSocket pings to
  keep the socket alive).

## 9.0.0

- Fix an issue where relative worker paths provided to the
  `ExpressionCompilerService` would cause a crash.
- Fix an issue where the injected client connection could be lost while the
  application is paused.
- Support keep-alive for debug service connections.
- Depend on the latest `package:sse`.
- Filter out DDC temporary variables from the variable inspection view.
- Add `DwdsEvent`s around stepping and evaluation.
- Send an event to the Dart Debug Extension that contains VM service protocol
  URI.
- Depend on `package:vm_service` version `6.1.0+1`.
- Update the `keepAlive` configs to prevent accidental reuse of a connection
  after stopping a debug session.
- Support disabling the launching of Dart DevTools through `Alt + d` with
  `enableDevtoolsLaunch`.
- Opt all dart files out of null safety for min SDK constraint update.

**Breaking changes:**

- `LoadStrategy`s now require a `moduleInfoForEntrypoint`.

## 8.0.3

- Fix an issue where failed hot restarts would hang indefinitely.

## 8.0.2

- Change `ExpressionCompiler` to accept `FutureOr<int>` port configuration.
- Depend on `package:vm_service` version `6.0.1-nullsafety.1`.

## 8.0.1

- Support null safe versions of `package:crypto`, `package:uuid` and
  `package:webdriver`.

## 8.0.0

- Improve logging around execution contexts.
- Remove the expression compilation dependency update from the create isolate
  critical path.
- Expose new event stream for future use with analytics.
- Update `ExpressionCompiler` to include new `initialize` method which has a
  parameter for the null safety mode.
- Update `ExpressionCompilerService` to change how it is instantiated and
  implement the new `initialize` method.
- Provide summary module paths to the expression compiler
- Depend on `package:vm_service` version `6.0.1-nullsafety.0`.

**Breaking changes:**

- Change `ExpressionCompiler.updateDependencies` method to include module
  summary paths

## 7.1.1

- Properly handle `requireJS` errors during hot restarts.
- Fix an issue where Dart frame computation could result in a stack overflow for
  highly nested calls.
- Fix an issue where calling add breakpoint in quick succession would corrupt
  the internal state.
- Fix expression evaluation failure inside blocks.
- Now log the encoded URI of the debug service to both the terminal and
  application console.
- No longer blacklist the Dart SDK as the `skipLists` support serves the same
  purpose.
- Fix an issue where running webdev with expression evaluation enabled would
  fail to find `libraries.json` file and emit severe error.

## 7.1.0

- Fix a potential null issue while resuming.
- Depend on the latest `package:vm_service`.
- Fix crash in expression evaluation on null isolate.
- Fix incorrect file name detection for full kernel files.
- Add `ExpressionCompilerService.startWithPlatform` API to enable running
  expression compiler worker from a given location.
- Support Chrome `skipLists` to improve stepping performance.
- Export `AbsoluteImportUriException`.
- Depend on the latest `package:vm_service` which supports a new `limit`
  parameter to `getStack`.

## 7.0.2

- Depend on the latest `package:sse`.
- Add more verbose logging around `hotRestart`, `fullReload` and entrypoint
  injection.

## 7.0.1

- Fix an issue where we attempted to find locations for the special
  `dart_library` module.

## 7.0.0

- Add support for the Dart Development Service (DDS). Introduces 'single client
  mode', which prevents additional direct connections to DWDS when DDS is
  connected.
- Update metadata reader version to `2.0.0`. Support reading metadata versions
  `2.0.0` and `1.0.0`.
- Support custom hosts and HTTPs traffic in a `ProxyServerAssetReader`.
- Remove heuristics from require strategies and use metadata to look up module
  paths.
  - Fix issue where upgrading `build_web_compilers` would cause missing module
    assets (JavaScript code and source maps).
- Fix issue where open http connections prevent the process for exiting.
- Add `ExpressionCompilationService` class that runs ddc in worker mode to
  support expression evaluation for clients that use build systems to build the
  code.
- Require at least `devtools` and `devtools_server` version `0.9.2`.
- Require at least `dds` version `1.4.1`.
- Require at least `build_web_compilers` version `2.12.0`.
- Update min sdk constraint to `>=2.10.0`.
- Update `MetadataProvider` to throw an `AbsoluteImportUriException` when
  absolute file paths are used in an import uri.

**Breaking changes:**

- Change `ExpressionCompiler` to require a new `updateDependencies` method.
- Update a number of `LoadStrategy` APIs to remove heuristics and rely on the
  `MetadataProvider`.
- No longer require a `LogWriter` and corresponding `verbose` argument but
  instead properly use `package:logger`.
- `FrontendServerRequireStrategyProvider` now requires a `digestProvider`.

## 6.0.0

- Depend on the latest `package:devtools` and `package:devtools_server`.
- Support using WebSockets for the debug backend by passing
  `useSseForDebugBackend: false` to `Dwds.start()`
- Ensure we run main on a hot restart request even if no modules were updated.
- Allow reading metadata generated by `dev_compiler` from file to supply module
  information to `Dwds`.
- Hide JavaScript type errors when hovering over text in the debugger.
- Fix an issue where reusing a connection could cause a null error.
- Improve the heuristic which filters JS scopes for debugging needs.

**Breaking Changes:**

- Require access to the `.ddc_merged_metadata` file.
- Remove deprecated parameter `restoreBreakpoints` as breakpoints are now set by
  regex URL and Chrome automatically reestablishes them.

## 5.0.0

- Have unimplemented VM service protocol methods return the RPC error
  'MethodNotFound' / `-32601`.
- Fix an issue where the application main function was called before a hot
  restart completed.
- Breaking change `AssetReader` now requires a `metadataContents`
  implementation.

## 4.0.1

- Fixed issue where `getSupportedProtocols` would return the wrong protocol.

## 4.0.0

- Pin the `package:vm_service` version to prevent unintended breaks.

## 3.1.3

- Fix an issue where the injected client served under `https` assumed the
  corresponding SSE handler was also under `https`.

## 3.1.2

- Gracefully handle multiple injected clients on a single page.
- Update to the latest `package:vm_service` and use more RPCError error codes on
  call failures.
- Update the `require_restarter` to rerun main after a hot restart to align with
  the legacy strategy. We therefore no longer send a `RunRequest` after a hot
  restart.
- Compute only the required top frame for a paused event.
- Change `streamListen` to return an `RPCError` / error code `-32601` for
  streams that are not handled.
- Populate information about async Dart frames.
- Populate the `exception` field in debugger pause event when we break as a
  result of an exception.
- Prompt users to install the Dart Debug Extension if local debugging does not
  work.
- Allow for the injected client to run with CSP enforced.
- Implement the `getMemoryUsage()` call.
- Fix an issue where the injected client could cause a mixed content error.

## 3.1.1

- Change the reported names for isolates to be more terse.
- Implemented the 'PossibleBreakpoints' report kind for `getSourceReport()`.
- Change the returned errors for the unimplemented `getClassList` and
  `reloadSources` methods to -32601 ('method does not exist / is not
  available').
- Do not include native JavaScript objects on stack returned from the debugger.

## 3.1.0

- Support Chromium based Edge.
- Depend on latest `package:sse` version `3.5.0`.
- Bypass connection keep-alives when shutting down to avoid delaying process
  shutdown.
- Fix an issue where the isolate would incorrectly be destroyed after connection
  reuse.

## 3.0.3

- Support the latest version of `package:shelf_packages_handler`.
- Throw a more useful error if during a hot restart there is no active isolate.
- Fix a race condition in which loading module metadata could cause a crash.
- Correct scope detection for expression evaluation
- Silence verbose and recoverable exceptions during expression evaluation
- Return errors from ChromeProxyService.evaluateInFrame as ErrorRef so they are
  not shown when hovering over source in the IDE

## 3.0.2

- Fix an issue in JS to Dart location translation in `ExpressionEvaluator`. JS
  location returned from Chrome is 0-based, adjusted to 1-based.

## 3.0.1

- Drop dependency on `package_resolver` and use `package_config` instead.
- Bump min sdk constraint to `>=2.7.0`.

## 3.0.0

- Depend on the latest `package:vm_service` version `4.0.0`.

**Breaking Changes:**

- Delegate to the `LoadStrategy` for module information:
  - moduleId -> serverPath
  - serverPath -> moduleId

## 2.0.1

- Fix an issue where we would return prematurely during a `hotRestart`.
- Fix an issue where we would incorrectly fail if a `hotRestart` had to fall
  back to a full reload.

## 2.0.0

- Depend on the latest `package:vm_service` version `3.0.0+1`.

**Breaking Changes:**

- Now require a `LoadStrategy` to `Dwds.start`. This package defines two
  compatible load strategies, `RequireStrategy` and \`LegacyStrategy.
- `Dwds.start` function signature has been changed to accept one more parameter
  of new interface type `ExpressionCompiler` to support expression evaluation
- Provide an implementation of the `RequireStrategy` suitable for use with
  `package:build_runner`.
- Simplify hot reload logic and no longer provide module level hooks.

## 1.0.1

- Make the `root` optional for the `ProxyServerAssetReader`.

## 1.0.0

- Fix an issue where files imported with relative paths containing `../` may
  fail to resolve breakpoint locations.
- Remove dependency on `package:build_daemon`.
- Add `FrontendServerAssetReader` for use with Frontend Server builds.
- Depend on latest `package:sse` for handling client reconnects transparently on
  the server.
- Fix an issue where a failure to initiate debugging through the Dart Debug
  Extension would cause your development server to crash.
- Fix an issue where trying to launch DevTools in a non-debug enabled Chrome
  instance could crash your development server.

**Breaking Changes:**

- No longer use the `BuildResult` abstraction from `package:build_daemon` but
  require a similar abstraction provided by this package.
- `AssetHandler` has been renamed to `AssetReader` and no longer provides a
  generic resource handler. Specific methods for the required resources are now
  clearly defined. The new abstraction is now consumed through `dwds.dart`.
- `BuildRunnerAssetHandler` has been renamed to `ProxyServerAssetReader` and is
  now consumed through `dwds.dart`.

## 0.9.0

- Expose `middleware` and `handler`.

**Breaking Change:** The `AssetHandler` will not automatically be added the DWDS
handler cascade. You must now also add the `middleware` to your server's
pipeline.

## 0.8.5

- Always bind to `localhost` for the local debug workflow.
- Fix an issue where breakpoints could cause DevTools to hang.

## 0.8.4

- Support using WebSockets for the debug (VM Service) proxy by passing
  `useSseForDebugProxy: false` to `Dwds.start()`

## 0.8.3

- Support nesting Dart applications in iframes.

## 0.8.2

- Add the ability to receive events from the extension in batches.

## 0.8.1

- Depend on the latest `package:built_value`.

## 0.8.0

- Add temporary support for restoring breakpoints. Eventually the Dart VM
  protocol will clearly define how breakpoints should be restored.
- Depend on latest `package:sse` to get retry logic.
- Don't spawn DevTools if `serveDevTools` is false.
- `UrlEncoder` will also encode the base URI used by the injected client / Dart
  Debug Extension. \*\* Breaking Change \*\* `serveDevTools` is not
  automatically considered true if `enableDebugExtension`is true.

## 0.7.9

- Properly wait for hot reload to complete with the legacy module system.
- Fix issue with `getObject` for a class with a generic type.

## 0.7.8

- Support optional argument `urlEncoder` that is used to encode remote URLs for
  use with the Dart Debug Extension.

## 0.7.7

- Handle getObject for primitives properly.
- Properly black box scripts if query parameters are provided.

## 0.7.6

- Fix issue with source map logic for the legacy module system.
- Allow setting breakpoints multiple times and just return the old breakpoint.
- Fix a bug with Maps that contain lists of simple types.

## 0.7.5

- The injected client's connection is now based off the request URI.
- Fix an issue where resuming while paused at the start would cause an error.
- Expose the `ChromeDebugException` class for error handling purposes.
- Expose the `AppConnectionException` class for error handling purposes.
- DevTools will now launch immediately and lazily sets up necessary state.
- Properly set `pauseBreakpoints` on `kPauseBreakpoint` events.
- Greatly improves handling of List, Map and IdentityMap instances.
- Lazily parse source maps to improve performance for large applications.

## 0.7.4

- Deobfuscate DDC extension method stack traces.
- Properly get all libraries with the `legacy` module system.

## 0.7.3

- Correctly set `Isolate` state if debugging is initiated after the application
  has already started.

## 0.7.2

- Account for root directory path when using `package:` URIs with `DartUri`.

## 0.7.1

- Fix a bug where we would try to create a new isolate even for a failed hot
  restart. This created a race condition that would lead to a crash.
- Don't attempt to write a vm service request to a closed connection.
  - Instead we log a warning with the attempted request message and return.
- Make all `close` methods more robust by allowing them to be called more than
  once and returning the cached future from previous calls.
- Add explicit handling of app not loaded errors when handling chrome pause
  events.

## 0.7.0

- `DWDS.start` now requires an `AssetHandler` instead of `applicationPort`,
  `assetServerPort` and `applicationTarget`.
- Expose a `BuildRunnerAssetHandler` which proxies request to the asset server
  running within build runner.
- Support the Legacy Module strategy through the injected client.
- Support DDK sourcemap URIs.
- Update SDK dependency to minimum of 2.5.0.

### Bug Fixes:

- Fix handling of chrome pause events when we have no isolate loaded yet.

## 0.6.2

- Capture any errors that happen when handling SSE requests in the DevHandler
  and return an error response to the client code.
  - Log error responses in the client to the console.
- Handle empty Chrome exception descriptions.

## 0.6.1

- Add `isolateRef` to `Isolate`s `pauseEvent`s.
- Depend on the latest `package:vm_service`.
- Implements `invoke`.
- Adds support for VM object IDs for things that don't have Chrome object Ids
  (e.g. int, double, bool, null).

## 0.6.0

- Add new required parameter `enableDebugging` to `Dwds.start`. If `false` is
  provided, debug services will not run. However, reload logic will continue to
  work with the injected client.
- Handle injected client SSE errors.
- Handle a race condition when the browser is refreshed in the middle of setting
  up the debug services.

## 0.5.5

- Properly set the `pauseEvent` on the `Isolate`.
- Fix a race condition with Hot Restarts where the Isolate was not created in
  time for pause events.

## 0.5.4

- Fix issue where certain required fields of VM service protocol objects were
  null.
- Properly set the `exceptionPauseMode` on the `Isolate`.
- Depend on the latest `DevTools`.

## 0.5.3

- Fix issue where certain required fields of VM service protocol objects were
  null.

## 0.5.2

- Fix issue where certain required fields of VM service protocol objects were
  null.
- Properly display `Closure` names in the debug view.

## 0.5.1

- Fix an issue where missing source maps would cause a crash. A warning will now
  be logged to the console instead.
- Depend on the latest `package:webkit_inspection_protocol`.

## 0.5.0

- Fix an issue where we source map paths were not normalized.
- Added a check to tests for the variable DWDS_DEBUG_CHROME to run Chrome with a
  UI rather than headless.
- Catch unhandled errors in `client.js` and recommend using the
  `--no-injected-client` flag for webdev users.
- Add support for an SSE connection with Dart DevTools.
- Rename `wsUri` to `uri` on `DebugConnection` to reflect that the uri may not
  be a websocket.
- Depend on latest `package:vm_service`.

## 0.4.0

- Move `data` abstractions from `package:webdev` into `package:dwds`.
- Move debugging related handlers from `package:webdev` into `package:dwds`.
- Move injected client from `package:webdev` into `package:dwds`.
- Create new public entrypoint `dwds.dart`. Existing public API `services.dart`
  is now private.

## 0.3.3

- Add support for `getScript` for paused isolates.
- Add support for `onRequest` and `onResponse` listeners for the vm service.

## 0.3.2

- Add support for `scope` in `evaluate` calls.

## 0.3.1

- Improve error reporting for evals, give the full JS eval in the error message
  so it can be more easily reproduced.

## 0.3.0

- Change the exposed type on DebugService to VmServiceInterface

## 0.2.1

- Support `setExceptionPauseMode`.

## 0.2.0

- Added custom tokens to the `wsUri` for increased security.
  - Treating this as a breaking change because you now must use the `wsUri`
    getter to get a valid uri for connecting to the service, when previously
    combining the port and host was sufficient.

## 0.1.0

- Initial version<|MERGE_RESOLUTION|>--- conflicted
+++ resolved
@@ -1,18 +1,14 @@
-<<<<<<< HEAD
-## 24.3.12-wip
+## 24.4.1-wip
 
 - Implemented a WebSocket-based communication protocol that provides essential developer tooling (hot reload, service extensions) when Chrome debugger access is unavailable. - [#2605](https://github.com/dart-lang/webdev/issues/2605)
 - Added WebSocket-based hot reload and service extension support via new `WebSocketProxyService` class that implements VM service protocol over WebSockets.
-- Created new files: `WebSocketProxyService`, `WebSocketDebugService`, `WebSocketAppDebugServices`, and `WebSocketDwdsVmClient` to support socket-based DWDS functionality.
 - Enhanced `DevHandler` with `useWebSocketConnection` flag to toggle between Chrome-based and WebSocket-based communication protocols.
-=======
-## 24.4.1-wip
+
 
 ## 24.4.0
 
 - Added support for breakpoint registering on a hot reload with the DDC library bundle format using PausePostRequests.
 - `FrontendServerDdcLibraryBundleStrategy.hotReloadSourceUri` is now expected to also provide the reloaded modules.
->>>>>>> 4dbddc8f
 
 ## 24.3.11
 
