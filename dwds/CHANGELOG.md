--- conflicted
+++ resolved
@@ -1,10 +1,7 @@
 ## 0.7.5-dev
 
-<<<<<<< HEAD
 - The injected client's connection is now based off the request URI.
-=======
 - Fix an issue where resuming while paused at the start would cause an error.
->>>>>>> a47e84ae
 
 ## 0.7.4
 
