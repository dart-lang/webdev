--- conflicted
+++ resolved
@@ -5,12 +5,9 @@
 - Fix pausing starting of `main` after the hot restart.
 - Updating bootstrapper for DDC library bundler module format + Frontend Server.
 - Fix setting up breakpoints when handling in-app restarts with attached debugger.
-<<<<<<< HEAD
 - Fix issue where the web socket connections with the target application and Chrome debugger close when the computer sleeps.
-=======
 - Fix setting up breakpoints when handling full reloads from attached
   debugger / page refreshes.
->>>>>>> 1c80ea9e
 
 ## 26.2.2
 
