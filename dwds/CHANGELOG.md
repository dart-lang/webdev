## 23.4.0-wip

<<<<<<< HEAD
- Add tests for constants in DDC after a hot restart. - [#2349](https://github.com/dart-lang/webdev/pull/2349)
- Rename `dart_library.js` to `ddc_module_loader.js` to match SDK naming changes. - [#2360](https://github.com/dart-lang/webdev/pull/2360)
- Do not persist breakpoints across hot restarts or page reloads. - [#2371](https://github.com/dart-lang/webdev/pull/2371)
=======
- Rename `dart_library.js` to `ddc_module_loader.js` to match SDK naming changes. - [#2360](https://github.com/dart-lang/webdev/pull/2360)
- Implement `setFlag` when it is called with `pause_isolates_on_start`. - [#2373](https://github.com/dart-lang/webdev/pull/2373)
>>>>>>> 51b54843

## 23.3.0

- Filter out internal type properties from the new DDC type system. - [#2348](https://github.com/dart-lang/webdev/pull/2348)
- Fix errors on displaying getters when debugging in VS Code. - [#2343](https://github.com/dart-lang/webdev/pull/2343)

## 23.2.0

- Send untruncated `dart:developer` logs to debugging clients. - [#2333](https://github.com/dart-lang/webdev/pull/2333)
- Enabling tests that run with the DDC module system and exposing `utilities/ddc_names.dart` - [#2295](https://github.com/dart-lang/webdev/pull/2295)

## 23.1.1

- Loosen `package:vm_service` constraints to allow `>=13.0.0 <15.0.0`.  - [#2329](https://github.com/dart-lang/webdev/pull/2329)

## 23.1.0

- Update `package:vm_service` constraints to allow version `14.x.x`. - [#2307](https://github.com/dart-lang/webdev/pull/2307)

## 23.0.0

- Restructure `LoadStrategy` to provide build settings. - [#2270](https://github.com/dart-lang/webdev/pull/2270)
- Add `FrontendServerLegacyStrategyProvider` and update bootstrap generation logic for `LegacyStrategy` - [#2285](https://github.com/dart-lang/webdev/pull/2285)
- Tolerate failures to detect a Dart execution context. - [#2286](https://github.com/dart-lang/webdev/pull/2286)
- Fix a null cast error when debugging a `Class` from VS Code. - [#2303](https://github.com/dart-lang/webdev/pull/2303)
- Update `package:vm_service` constraint to `^14.0.0`. - [#2307](https://github.com/dart-lang/webdev/pull/2307)
- Update `package:vm_service_interface` constraint to `1.0.1`. - [#2307](https://github.com/dart-lang/webdev/pull/2307)

## 22.1.0

- Update `package:vm_service` constraint to `^13.0.0`. - [#2265](https://github.com/dart-lang/webdev/pull/2265)

## 22.0.0

- Update the interface for ChromeProxyService.getSourceReport to match the VM service. - [#2235](https://github.com/dart-lang/webdev/pull/2235)
- Update `package:vm_service` constraint to `^12.0.0`. - [#2248](https://github.com/dart-lang/webdev/pull/2248)

**Breaking changes**

- Refactor the parameters to `Dwds.start`. - [#2231](https://github.com/dart-lang/webdev/pull/2231).
- Add a new parameter `workspaceName` to the `ToolConfiguration` passed to `Dwds.start`. - [#2237](https://github.com/dart-lang/webdev/pull/2237)

## 21.0.0

- Update Dart SDK constraint to `>=3.2.0-36.0.dev <4.0.0`. - [#2207](https://github.com/dart-lang/webdev/pull/2207)

**Breaking changes**

- Allow clients to specify where to find the package config. - [#2203](https://github.com/dart-lang/webdev/pull/2203).
- Allow clients to specify a way to convert absolute paths to g3-relative paths. - [#2200](https://github.com/dart-lang/webdev/pull/2200)

## 20.0.1

- Update file dependency to `>=6.0.0 < 8.0.0` - [#123260](https://github.com/flutter/flutter/pull/123260#issuecomment-1674001623).

## 20.0.0

- Require clients to specify the `basePath` on `AssetReader`. - [#2160](https://github.com/dart-lang/webdev/pull/2160)
- Update SDK constraint to `>=3.1.0-254.0.dev <4.0.0`. - [#2169](https://github.com/dart-lang/webdev/pull/2169)
- Require min `build_web_compilers` version `4.0.4` - [#2171](https://github.com/dart-lang/webdev/pull/2171)
- Switch to using new debugging API from DDC to support new type system. - [#2159](https://github.com/dart-lang/webdev/pull/2159)
- Fix Flutter crash when calling `resume` when app is not paused. - [#2188](https://github.com/dart-lang/webdev/pull/2188)
- Update file dependency to `7.0.0`.

## 19.0.2

- Fix Flutter crash due to potential null value in `setUpChromeConsoleListener`. - [#2162](https://github.com/dart-lang/webdev/pull/2162)

## 19.0.1

- Do not show async frame errors on evaluation. - [#2073](https://github.com/dart-lang/webdev/pull/2073)
- Refactor code for presenting record instances. - [#2074](https://github.com/dart-lang/webdev/pull/2074)
- Display record types concisely. - [#2070](https://github.com/dart-lang/webdev/pull/2070)
- Display type objects concisely. - [#2103](https://github.com/dart-lang/webdev/pull/2103)
- Support using scope in `ChromeProxyService.evaluateInFrame`. - [#2122](https://github.com/dart-lang/webdev/pull/2122)
- Check for new events more often in batched stream. - [#2123](https://github.com/dart-lang/webdev/pull/2123)
- Map Chrome error on `resume` to the same error returned by the Dart VM. - [#2133](https://github.com/dart-lang/webdev/issues/2133)
- VM service API methods throw type `RPCError`, same as the Dart VM. - [#2144](https://github.com/dart-lang/webdev/pull/2144)

## 19.0.0

- Allow clients to specify the connected app's entrypoint file. - [#2047](https://github.com/dart-lang/webdev/pull/2047)
- Don't include non-instantiated variables in stack frame data. - [#2061](https://github.com/dart-lang/webdev/pull/2061)
- Fix `getObject` failure on record class - [2063](https://github.com/dart-lang/webdev/pull/2063)

## 18.0.2

- Support new DDC temp names for patterns. - [#2042](https://github.com/dart-lang/webdev/pull/2042)
- Make debugger find next dart location when stepping. -[#2043](https://github.com/dart-lang/webdev/pull/2043)

## 18.0.1

- Fix failure to map JS exceptions to dart. - [#2004](https://github.com/dart-lang/webdev/pull/2004)
- Fix for listening to custom streams. - [#2011](https://github.com/dart-lang/webdev/pull/2011)
- Handle unexpected extension debugger disconnect events without crashing the app - [#2021](https://github.com/dart-lang/webdev/pull/2021)
- Support `Set` inspection. - [#2024](https://github.com/dart-lang/webdev/pull/2024)

## 18.0.0

- Cleanup `getObject` code for lists and maps.
  - Now works with offset `0` and `null` count.
  - Fix failures on edge cases.
- Support records:
  - Update SDK constraint to `>=3.0.0-188.0.dev <4.0.0`.
  - Update `package:vm_service` constraint to `>=10.1.2 <12.0.0`.
  - Update `package:dds` constraint to `^2.7.1`.
  - Fill `BoundField.name` for records.
  - Display records as a container of fields.
- Remove test-only code from `sdk_configuration.dart`.
- Move shared test-only code to a new `test_common` package.
- Convert unnecessary async code to sync.
- Allow empty scopes in expression evaluation in a frame.

**Breaking changes**

- Require `sdkConfigurationProvider` in `ExpressionCompilerService`
  constructor.
- Change DWDS parameter `isFlutterApp` from type `bool?` to type
  `Future<bool> Function()?`.

## 17.0.0

- Include debug information in the event sent from the injected client to the
  Dart Debug Extension notifying that the Dart app is ready.
- Fix null cast error on expression evaluations after dwds fails to find class
  metadata.
- Include the entire exception description up to the stacktrace in
  `mapExceptionStackTrace`.
- Allow enabling experiments in the expression compiler service.
- Pre-warm expression compiler cache to speed up Flutter Inspector loading.
- Display full error on failure to start DDS.
- Fix crash on processing DevTools event when starting DevTools from DevTools
  uri.
- Prepare or Dart 3 alpha breaking changes:
  - Move weak null safety tests to special branch of `build_web_compilers`.
  - Do not pass `--(no)-sound-null-safety` flag to build daemon.
- Add back `ChromeProxyService.setExceptionPauseMode()` without override.
- Make hot restart atomic to prevent races on simultaneous execution.
- Return error on expression evaluation if expression evaluator stopped.
- Update SDK constraint to `>=3.0.0-134.0.dev <4.0.0`.
- Update `package:vm_service` constraint to `>=10.1.0 <12.0.0`.
- Fix expression compiler throwing when weak SDK summary is not found.

**Breaking changes**

- Include an optional param to `Dwds.start` to indicate whether it is running
  internally or externally.
- Include an optional param to `Dwds.start` to indicate whether it a Flutter
  app or not.
- Remove `sdkConfigurationProvider` parameter from `Dwds.start`.
- Remove deprecated `ChromeProxyService.setExceptionPauseMode()`.
- Support dart 3.0-alpha breaking changes:
  - Generate missing SDK assets for tests.
  - Enable frontend server null safe tests.
  - Update `build_web_compilers` constraint to `^4.0.0`.
  - Update `build_runner` constraint to `^2.4.0`.
  - Support changes in the SDK layout for dart 3.0.

## 16.0.1

- Allow the following API to return `null` and add error handling:
  - `LoadStrategy.serverPathForModule`
  - `LoadStrategy.sourceMapPathForModule`
- Expression evaluation performance improvement:
  - Batch `ChromeProxyService.evaluate()` requests that are close in time and
    are executed in the same library and scope.
- Update `package:file` version to `6.13` or greater to handle
  https://github.com/dart-lang/sdk/issues/49647.

## 16.0.0

- Fix a hang and report errors on hot reload exceptions from the injected
  client.
- Remove `AppInspector.evaluate` code that has been replaced by expression
  evaluation using a compiler in all scenarios.
- Fix a bug where evaluation would fail with more than one parameter in the
  scope.
- Remove showing un-captured values from the stack during evaluation.
- Refactor code to break most circular dependencies between files.
- Migrate `package:dwds` to null safety.
- Make `ChromeProxyService.getStack` wait for the debugger to perform initial
  resume operation. This avoids race conditions on isolate start.
- Make server paths match directory structure
  - Allows correct relative source map paths resolution.
  - Add `PackageUriMapper` class to allow mapping uris to server paths.
- Update the min SDK constraint to 2.18.0.
- Make DartUri work for `google3:` uris.

**Breaking changes**

- Remove no longer used `ExpressionCompilerService.handler`.
- Remove `assetHandler` parameter from `ExpressionCompilerService` constructor.
- Add `packageUriMapper` parameter to the constructor of
  `FrontendServerRequireStrategyProvider`.

## 15.0.0

- Port some `dwds` files to null safety.
- Fix failing `frontend_server_evaluate` tests.
- Prevent `flutter_tools` crash when the Dart execution context cannot be found.
- Update method signature of `lookupResolvedPackageUris`.

## 14.0.3

- Make data types null safe.
- Update `package:vm_service` to 8.3.0.
- Convert JavaScript stack traces in uncaught exceptions to Dart stack traces.
- Fix failure to set breakpoints on windows with a base change in index.html.
- Add the `setIsolatePauseMode` method to Chrome Proxy Service.
- Batch extension `Debugger.scriptParsed` events and send batches every 1000ms
  to the server.
- Move `batched_stream.dart` into shared utilities.
- Update the method signature for `lookupResolvedPackageUris`.

## 14.0.2

- Update the min SDK constraint to 2.17.0.

## 14.0.1

- Add `libraryFilters` optional parameter to the vm service implementation of
  `getSourceReport`.
- Update temp variable detection heuristics so internal JS type objects do not
  show in the debugger.

## 14.0.0

- Add column information to breakpoints to allow precise breakpoint placement.
- Split SDK validation methods to allow validation of separate components.
- Remove dependency on `package:_fe_analyzer_shared`. Note: this removes current
  incomplete support for resolving `dart:` uris.
- Fix issues discovered when using flutter tools with web server device:
  - Remove `dart:web_sql` from the list of SDK libraries as it is no longer
    used.
  - Fix crash when using flutter tools with web server device.
  - Remove clearing all scripts on page load for extension debugger.
- Fix breakpoints not hitting after changing a base in index.html.
- Find best locations for call frames, breakpoints, or expression evaluation.
- Close the SSE connection when a DebugExtension.detached event is received.
- Fix issues discovered when using legacy module system, debug extension, and
  JIT modules:
  - Improve step-into times by not stepping into library loading code.
  - Fix incorrect skip lists due to unsorted locations.
  - Fix memory leak in extension debugger by removing stale script IDs.
  - Allow mapping JS locations to Dart locations matching other JS lines, to
    match the behavior of Chrome DevTools.
  - Fix expression evaluation failure if debugger is stopped in the middle of a
    variable definition.

**Breaking changes:**

- Add `basePath` parameter to `FrontendServerRequireStrategy`.
- Add `loadLibrariesModule` getter to `LoadStrategy` interface.

## 13.1.0

- Update \_fe_analyzer_shared to version ^38.0.0.

## 13.0.0

- Change wording of paused overlay from "Paused in Dart DevTools" to "Paused"
- Allow sending back the Dart DevTools URL from DWDS instead of launching Dart
  DevTools, to support embedding Dart DevTools in Chrome DevTools.
- Temporarily disable the paused in debugger overlay.
- Add `SdkConfiguration` and `SdkConfigurationProvider` classes to allow for
  lazily created SDK configurations.
- Fix an issue in reporting DevTools stats where the DevTools load time was not
  always recorded.
- Add an `ide` query parameter to the Dart DevTools URL for analytics.
- Fix a race where injected client crashed on events send just before hot
  restart.
- Remove verbose printing on receiving DevTools events.
- Update `vm_service` version to `^8.2.0`.
- Migrate .packages to package_config.json.
- Update error message on expression evaluation using unloaded libraries.
- Add `screen` field to the `DebuggerReady` event.
- Report `DebuggerReady` events for DevTools embedded into Chrome Devtools.
- Fix missing `CallFrame.url` after update to Chrome 100.

**Breaking changes:**

- `Dwds.start` and `ExpressionCompilerService` now take
  `sdkConfigurationProvider` argument instead of separate SDK-related file
  paths.

## 12.1.0

- Update \_fe_analyzer_shared to version ^34.0.0.

## 12.0.0

- Implement `lookupResolvedPackageUris` and `lookupPackageUris` vm service API.
- Update `vm_service` version to `^8.1.0`.
- Make `ExpressionCompilerService` infer location of `libraries.json` from
  `sdkDir` parameter.
- Show an alert in the Dart Debug Extension for a multi-app scenario.
- Fix a bug where `dartEmitDebugEvents` was set as a `String` instead of `bool`
  in the injected client.
- Emit a warning instead of crashing on missing `libraries.json`.
- Remove dead code for reading `'dart.developer.registerExtension'` and
  `'dart.developer.postEvent'` events from the chrome console. These messages
  haven't been written to the console since dwds v11.1.0 and Dart SDK v2.14.0.
- Batch debug events sent from injected client to dwds to relieve network load.
- Update `_fe_analyzer_shared` version to `33.0.0`
- Update the Dart minimum SDK to `>=2.16.0`.

**Breaking changes:**

- Add `sdkDir` and `librariesPath` arguments to `Dwds.start` to help file
  resolution for sdk uris.
- Add `emitDebugEvents` argument to `Dwds.start` to suppress emitting debug
  events from the injected client.
- Replace `sdkRoot` parameter by `sdkDir` in `ExpressionCompilerService`.
- Adds an additional parameter to launch Dart DevTools in the same window as the
  connected Dart app.

## 11.5.1

- Update SDK constraint to `>=2.15.0 <3.0.0`.

## 11.5.0

- Support hot restart in a multi-app scenario with legacy modules.

  - Rename `$dartHotRestart` in the injected client to `$dartHotRestartDwds`.
  - Make `$dartHotRestartDwds` take a `runId`.
  - No change in behavior for single applications.
  - For a multi-app scenario using legacy modules, this will make all sub-apps
    with the same `runId` restart at the same time once.

  Note that multi-app scenario is currently only supported for legacy modules,
  used by DDR, and is not yet supported for amd modules that are used by flutter
  tools and webdev.

- Fix chrome detection in iPhone emulation mode in chrome or edge browsers.

- Reliably find unused port for extension backend http service.

- Ignore offset / count parameters in getObject if the object has no length.

- Include static member information for classes.

## 11.4.0

- Fix duplicated scripts returned by `VmService.getScripts` API.
- Handle and log http request serving errors.
- Encode extension url asynchronously.
- Use default constant port for debug service.
  - If we fail binding to the port, fall back to previous strategy of finding
    unbound ports.
- Add metrics measuring
  - DevTools Initial Page Load time
  - Various VM API
  - Hot restart
  - Http request handling exceptions
- Only return scripts included in the library with Library object.
- Add `ext.dwds.sendEvent` service extension to dwds so other tools can send
  events to the debugger. Event format:
  ```
  {
    'type': '<event type>',
    'payload': {
      'screen: '<screen name>',
      'action: '<action name>'
    }
  }
  ```
  Currently supported event values:
  ```
  {
    'type: 'DevtoolsEvent',
    'payload': {
      'screen': 'debugger',
      'action': 'pageReady'
    }
  }
  ```

## 11.3.0

- Update SDK constraint to `>=2.14.0 <3.0.0`
- Depend on `vm_service` version `7.3.0`.

## 11.2.3

- Fix race causing intermittent `Aww, snap` errors on starting debugger with
  multiple breakpoints in source.
- Fix needing chrome to be focus in order to wait for the isolate to exit on hot
  restart.

## 11.2.2

- Depend on `dds` version `2.1.1`.
- Depend on `vm_service` version `7.2.0`.

## 11.2.1

- Recover from used port errors when starting debug service.
- Update min SDK constraint to `2.13.0`.

## 11.2.0

- Throw `SentinelException` instead of `RPCError` on vm service API on
  unrecognized isolate.
- Throw `RPCError` in `getStack` if the application is not paused.
- Recognize `dart:ui` library when debugging flutter apps.
- Fix hang on hot restart when the application has a breakpoint.
- Fix out of memory issue during sending debug event notifications.

## 11.1.2

- Return empty library from `ChromeProxyService.getObject` for libraries present
  in metadata but not loaded at runtime.
- Log failures to load kernel during expression evaluation.
- Show lowered final fields using their original dart names.
- Limit simultaneous connections to asset server to prevent broken sockets.
- Fix hangs in hot restart.
- Initial support for passing scope to `ChromeProxyService.evaluate`.
- Require `build_web_compilers` version `3.0.0` so current version of dwds could
  be used with SDK stable `2.13.x` versions.

## 11.1.1

- Update versions of `package:sse`, `package:vm_service`, `package:dds`.

## 11.1.0

- Add global functions to the injected client for `dart.developer.postEvent` and
  `dart.developer.registerExtension`.
- Register new service extension `ext.dwds.emitEvent` so clients can emit
  events. This is intended to be used for analytics.

## 11.0.2

- Implement `_flutter.listViews` extension method in dwds vm client.

## 11.0.1

- Make adding and removing breakpoints match VM behavior:
  - Allow adding existing breakpoints.
  - Throw `RPCError` when removing non-existent breakpoints.

## 11.0.0

- Do not send `kServiceExtensionAdded` events to subscribers on the terminating
  isolate during hot restart.
- Support `vm_service` version `6.2.0`.
- Fix missing sdk libraries in `getObject()` calls.
- Fix incorrect `rootLib` returned by `ChromeProxyService`.
- Fix not working breakpoints in library part files.
- Fix data race in calculating locations for a module.
- Fix uninitialized isolate after hot restart.
- Fix intermittent failure caused by evaluation not waiting for dependencies to
  be updated.
- The injected client now posts a top level event when the Dart application is
  loaded. This event is intended to be consumed by the Dart Debug Extension.

**Breaking changes:**

- `Dwds.start` no longer supports automatically injecting a devtools server. A
  `devtoolsLauncher` callback must be provided to support launching devtools.

## 10.0.1

- Support `webkit_inspection_protocol` version `^1.0.0`.

## 10.0.0

- Support `VMService.evaluate` using expression compiler.
- Update min sdk constraint to `>=2.13.0-144.0.dev`.
- Throw `RPCError` on evaluation if the program is not paused.
- Record `ErrorRef` returned by evaluation in analytics.

**Breaking changes:**

- Change `ExpressionCompiler.initialize` method to include module format.
- Add `LoadStrategy.moduleFormat` to be used for communicating current module
  format to the expression compiler.

## 9.1.0

- Support authentication endpoint for the Dart Debug Extension.
- Support using WebSockets for the injected client by passing
  `useSseForInjectedClient: false` to `Dwds.start()`. Unlike SSE, WebSockets do
  not currently support keepAlives here (beyond the standard WebSocket pings to
  keep the socket alive).

## 9.0.0

- Fix an issue where relative worker paths provided to the
  `ExpressionCompilerService` would cause a crash.
- Fix an issue where the injected client connection could be lost while the
  application is paused.
- Support keep-alive for debug service connections.
- Depend on the latest `package:sse`.
- Filter out DDC temporary variables from the variable inspection view.
- Add `DwdsEvent`s around stepping and evaluation.
- Send an event to the Dart Debug Extension that contains VM service protocol
  URI.
- Depend on `package:vm_service` version `6.1.0+1`.
- Update the `keepAlive` configs to prevent accidental reuse of a connection
  after stopping a debug session.
- Support disabling the launching of Dart DevTools through `Alt + d` with
  `enableDevtoolsLaunch`.
- Opt all dart files out of null safety for min SDK constraint update.

**Breaking changes:**

- `LoadStrategy`s now require a `moduleInfoForEntrypoint`.

## 8.0.3

- Fix an issue where failed hot restarts would hang indefinitely.

## 8.0.2

- Change `ExpressionCompiler` to accept `FutureOr<int>` port configuration.
- Depend on `package:vm_service` version `6.0.1-nullsafety.1`.

## 8.0.1

- Support null safe versions of `package:crypto`, `package:uuid` and
  `package:webdriver`.

## 8.0.0

- Improve logging around execution contexts.
- Remove the expression compilation dependency update from the create isolate
  critical path.
- Expose new event stream for future use with analytics.
- Update `ExpressionCompiler` to include new `initialize` method which has a
  parameter for the null safety mode.
- Update `ExpressionCompilerService` to change how it is instantiated and
  implement the new `initialize` method.
- Provide summary module paths to the expression compiler
- Depend on `package:vm_service` version `6.0.1-nullsafety.0`.

**Breaking changes:**

- Change `ExpressionCompiler.updateDependencies` method to include module
  summary paths

## 7.1.1

- Properly handle `requireJS` errors during hot restarts.
- Fix an issue where Dart frame computation could result in a stack overflow for
  highly nested calls.
- Fix an issue where calling add breakpoint in quick succession would corrupt
  the internal state.
- Fix expression evaluation failure inside blocks.
- Now log the encoded URI of the debug service to both the terminal and
  application console.
- No longer blacklist the Dart SDK as the `skipLists` support serves the same
  purpose.
- Fix an issue where running webdev with expression evaluation enabled would
  fail to find `libraries.json` file and emit severe error.

## 7.1.0

- Fix a potential null issue while resuming.
- Depend on the latest `package:vm_service`.
- Fix crash in expression evaluation on null isolate.
- Fix incorrect file name detection for full kernel files.
- Add `ExpressionCompilerService.startWithPlatform` API to enable running
  expression compiler worker from a given location.
- Support Chrome `skipLists` to improve stepping performance.
- Export `AbsoluteImportUriException`.
- Depend on the latest `package:vm_service` which supports a new `limit`
  parameter to `getStack`.

## 7.0.2

- Depend on the latest `package:sse`.
- Add more verbose logging around `hotRestart`, `fullReload` and entrypoint
  injection.

## 7.0.1

- Fix an issue where we attempted to find locations for the special
  `dart_library` module.

## 7.0.0

- Add support for the Dart Development Service (DDS). Introduces 'single client
  mode', which prevents additional direct connections to DWDS when DDS is
  connected.
- Update metadata reader version to `2.0.0`. Support reading metadata versions
  `2.0.0` and `1.0.0`.
- Support custom hosts and HTTPs traffic in a `ProxyServerAssetReader`.
- Remove heuristics from require strategies and use metadata to look up module
  paths.
  - Fix issue where upgrading `build_web_compilers` would cause missing module
    assets (JavaScript code and source maps).
- Fix issue where open http connections prevent the process for exiting.
- Add `ExpressionCompilationService` class that runs ddc in worker mode to
  support expression evaluation for clients that use build systems to build the
  code.
- Require at least `devtools` and `devtools_server` version `0.9.2`.
- Require at least `dds` version `1.4.1`.
- Require at least `build_web_compilers` version `2.12.0`.
- Update min sdk constraint to `>=2.10.0`.
- Update `MetadataProvider` to throw an `AbsoluteImportUriException` when
  absolute file paths are used in an import uri.

**Breaking changes:**

- Change `ExpressionCompiler` to require a new `updateDependencies` method.
- Update a number of `LoadStrategy` APIs to remove heuristics and rely on the
  `MetadataProvider`.
- No longer require a `LogWriter` and corresponding `verbose` argument but
  instead properly use `package:logger`.
- `FrontendServerRequireStrategyProvider` now requires a `digestProvider`.

## 6.0.0

- Depend on the latest `package:devtools` and `package:devtools_server`.
- Support using WebSockets for the debug backend by passing
  `useSseForDebugBackend: false` to `Dwds.start()`
- Ensure we run main on a hot restart request even if no modules were updated.
- Allow reading metadata generated by `dev_compiler` from file to supply module
  information to `Dwds`.
- Hide JavaScript type errors when hovering over text in the debugger.
- Fix an issue where reusing a connection could cause a null error.
- Improve the heuristic which filters JS scopes for debugging needs.

**Breaking Changes:**

- Require access to the `.ddc_merged_metadata` file.
- Remove deprecated parameter `restoreBreakpoints` as breakpoints are now set by
  regex URL and Chrome automatically reestablishes them.

## 5.0.0

- Have unimplemented VM service protocol methods return the RPC error
  'MethodNotFound' / `-32601`.
- Fix an issue where the application main function was called before a hot
  restart completed.
- Breaking change `AssetReader` now requires a `metadataContents`
  implementation.

## 4.0.1

- Fixed issue where `getSupportedProtocols` would return the wrong protocol.

## 4.0.0

- Pin the `package:vm_service` version to prevent unintended breaks.

## 3.1.3

- Fix an issue where the injected client served under `https` assumed the
  corresponding SSE handler was also under `https`.

## 3.1.2

- Gracefully handle multiple injected clients on a single page.
- Update to the latest `package:vm_service` and use more RPCError error codes on
  call failures.
- Update the `require_restarter` to rerun main after a hot restart to align with
  the legacy strategy. We therefore no longer send a `RunRequest` after a hot
  restart.
- Compute only the required top frame for a paused event.
- Change `streamListen` to return an `RPCError` / error code `-32601` for
  streams that are not handled.
- Populate information about async Dart frames.
- Populate the `exception` field in debugger pause event when we break as a
  result of an exception.
- Prompt users to install the Dart Debug Extension if local debugging does not
  work.
- Allow for the injected client to run with CSP enforced.
- Implement the `getMemoryUsage()` call.
- Fix an issue where the injected client could cause a mixed content error.

## 3.1.1

- Change the reported names for isolates to be more terse.
- Implemented the 'PossibleBreakpoints' report kind for `getSourceReport()`.
- Change the returned errors for the unimplemented `getClassList` and
  `reloadSources` methods to -32601 ('method does not exist / is not
  available').
- Do not include native JavaScript objects on stack returned from the debugger.

## 3.1.0

- Support Chromium based Edge.
- Depend on latest `package:sse` version `3.5.0`.
- Bypass connection keep-alives when shutting down to avoid delaying process
  shutdown.
- Fix an issue where the isolate would incorrectly be destroyed after connection
  reuse.

## 3.0.3

- Support the latest version of `package:shelf_packages_handler`.
- Throw a more useful error if during a hot restart there is no active isolate.
- Fix a race condition in which loading module metadata could cause a crash.
- Correct scope detection for expression evaluation
- Silence verbose and recoverable exceptions during expression evaluation
- Return errors from ChromeProxyService.evaluateInFrame as ErrorRef so they are
  not shown when hovering over source in the IDE

## 3.0.2

- Fix an issue in JS to Dart location translation in `ExpressionEvaluator`. JS
  location returned from Chrome is 0-based, adjusted to 1-based.

## 3.0.1

- Drop dependency on `package_resolver` and use `package_config` instead.
- Bump min sdk constraint to `>=2.7.0`.

## 3.0.0

- Depend on the latest `package:vm_service` version `4.0.0`.

**Breaking Changes:**

- Delegate to the `LoadStrategy` for module information:
  - moduleId -> serverPath
  - serverPath -> moduleId

## 2.0.1

- Fix an issue where we would return prematurely during a `hotRestart`.
- Fix an issue where we would incorrectly fail if a `hotRestart` had to fall
  back to a full reload.

## 2.0.0

- Depend on the latest `package:vm_service` version `3.0.0+1`.

**Breaking Changes:**

- Now require a `LoadStrategy` to `Dwds.start`. This package defines two
  compatible load strategies, `RequireStrategy` and \`LegacyStrategy.
- `Dwds.start` function signature has been changed to accept one more parameter
  of new interface type `ExpressionCompiler` to support expression evaluation
- Provide an implementation of the `RequireStrategy` suitable for use with
  `package:build_runner`.
- Simplify hot reload logic and no longer provide module level hooks.

## 1.0.1

- Make the `root` optional for the `ProxyServerAssetReader`.

## 1.0.0

- Fix an issue where files imported with relative paths containing `../` may
  fail to resolve breakpoint locations.
- Remove dependency on `package:build_daemon`.
- Add `FrontendServerAssetReader` for use with Frontend Server builds.
- Depend on latest `package:sse` for handling client reconnects transparently on
  the server.
- Fix an issue where a failure to initiate debugging through the Dart Debug
  Extension would cause your development server to crash.
- Fix an issue where trying to launch DevTools in a non-debug enabled Chrome
  instance could crash your development server.

**Breaking Changes:**

- No longer use the `BuildResult` abstraction from `package:build_daemon` but
  require a similar abstraction provided by this package.
- `AssetHandler` has been renamed to `AssetReader` and no longer provides a
  generic resource handler. Specific methods for the required resources are now
  clearly defined. The new abstraction is now consumed through `dwds.dart`.
- `BuildRunnerAssetHandler` has been renamed to `ProxyServerAssetReader` and is
  now consumed through `dwds.dart`.

## 0.9.0

- Expose `middleware` and `handler`.

**Breaking Change:** The `AssetHandler` will not automatically be added the DWDS
handler cascade. You must now also add the `middleware` to your server's
pipeline.

## 0.8.5

- Always bind to `localhost` for the local debug workflow.
- Fix an issue where breakpoints could cause DevTools to hang.

## 0.8.4

- Support using WebSockets for the debug (VM Service) proxy by passing
  `useSseForDebugProxy: false` to `Dwds.start()`

## 0.8.3

- Support nesting Dart applications in iframes.

## 0.8.2

- Add the ability to receive events from the extension in batches.

## 0.8.1

- Depend on the latest `package:built_value`.

## 0.8.0

- Add temporary support for restoring breakpoints. Eventually the Dart VM
  protocol will clearly define how breakpoints should be restored.
- Depend on latest `package:sse` to get retry logic.
- Don't spawn DevTools if `serveDevTools` is false.
- `UrlEncoder` will also encode the base URI used by the injected client / Dart
  Debug Extension. \*\* Breaking Change \*\* `serveDevTools` is not
  automatically considered true if `enableDebugExtension`is true.

## 0.7.9

- Properly wait for hot reload to complete with the legacy module system.
- Fix issue with `getObject` for a class with a generic type.

## 0.7.8

- Support optional argument `urlEncoder` that is used to encode remote URLs for
  use with the Dart Debug Extension.

## 0.7.7

- Handle getObject for primitives properly.
- Properly black box scripts if query parameters are provided.

## 0.7.6

- Fix issue with source map logic for the legacy module system.
- Allow setting breakpoints multiple times and just return the old breakpoint.
- Fix a bug with Maps that contain lists of simple types.

## 0.7.5

- The injected client's connection is now based off the request URI.
- Fix an issue where resuming while paused at the start would cause an error.
- Expose the `ChromeDebugException` class for error handling purposes.
- Expose the `AppConnectionException` class for error handling purposes.
- DevTools will now launch immediately and lazily sets up necessary state.
- Properly set `pauseBreakpoints` on `kPauseBreakpoint` events.
- Greatly improves handling of List, Map and IdentityMap instances.
- Lazily parse source maps to improve performance for large applications.

## 0.7.4

- Deobfuscate DDC extension method stack traces.
- Properly get all libraries with the `legacy` module system.

## 0.7.3

- Correctly set `Isolate` state if debugging is initiated after the application
  has already started.

## 0.7.2

- Account for root directory path when using `package:` URIs with `DartUri`.

## 0.7.1

- Fix a bug where we would try to create a new isolate even for a failed hot
  restart. This created a race condition that would lead to a crash.
- Don't attempt to write a vm service request to a closed connection.
  - Instead we log a warning with the attempted request message and return.
- Make all `close` methods more robust by allowing them to be called more than
  once and returning the cached future from previous calls.
- Add explicit handling of app not loaded errors when handling chrome pause
  events.

## 0.7.0

- `DWDS.start` now requires an `AssetHandler` instead of `applicationPort`,
  `assetServerPort` and `applicationTarget`.
- Expose a `BuildRunnerAssetHandler` which proxies request to the asset server
  running within build runner.
- Support the Legacy Module strategy through the injected client.
- Support DDK sourcemap URIs.
- Update SDK dependency to minimum of 2.5.0.

### Bug Fixes:

- Fix handling of chrome pause events when we have no isolate loaded yet.

## 0.6.2

- Capture any errors that happen when handling SSE requests in the DevHandler
  and return an error response to the client code.
  - Log error responses in the client to the console.
- Handle empty Chrome exception descriptions.

## 0.6.1

- Add `isolateRef` to `Isolate`s `pauseEvent`s.
- Depend on the latest `package:vm_service`.
- Implements `invoke`.
- Adds support for VM object IDs for things that don't have Chrome object Ids
  (e.g. int, double, bool, null).

## 0.6.0

- Add new required parameter `enableDebugging` to `Dwds.start`. If `false` is
  provided, debug services will not run. However, reload logic will continue to
  work with the injected client.
- Handle injected client SSE errors.
- Handle a race condition when the browser is refreshed in the middle of setting
  up the debug services.

## 0.5.5

- Properly set the `pauseEvent` on the `Isolate`.
- Fix a race condition with Hot Restarts where the Isolate was not created in
  time for pause events.

## 0.5.4

- Fix issue where certain required fields of VM service protocol objects were
  null.
- Properly set the `exceptionPauseMode` on the `Isolate`.
- Depend on the latest `DevTools`.

## 0.5.3

- Fix issue where certain required fields of VM service protocol objects were
  null.

## 0.5.2

- Fix issue where certain required fields of VM service protocol objects were
  null.
- Properly display `Closure` names in the debug view.

## 0.5.1

- Fix an issue where missing source maps would cause a crash. A warning will now
  be logged to the console instead.
- Depend on the latest `package:webkit_inspection_protocol`.

## 0.5.0

- Fix an issue where we source map paths were not normalized.
- Added a check to tests for the variable DWDS_DEBUG_CHROME to run Chrome with a
  UI rather than headless.
- Catch unhandled errors in `client.js` and recommend using the
  `--no-injected-client` flag for webdev users.
- Add support for an SSE connection with Dart DevTools.
- Rename `wsUri` to `uri` on `DebugConnection` to reflect that the uri may not
  be a websocket.
- Depend on latest `package:vm_service`.

## 0.4.0

- Move `data` abstractions from `package:webdev` into `package:dwds`.
- Move debugging related handlers from `package:webdev` into `package:dwds`.
- Move injected client from `package:webdev` into `package:dwds`.
- Create new public entrypoint `dwds.dart`. Existing public API `services.dart`
  is now private.

## 0.3.3

- Add support for `getScript` for paused isolates.
- Add support for `onRequest` and `onResponse` listeners for the vm service.

## 0.3.2

- Add support for `scope` in `evaluate` calls.

## 0.3.1

- Improve error reporting for evals, give the full JS eval in the error message
  so it can be more easily reproduced.

## 0.3.0

- Change the exposed type on DebugService to VmServiceInterface

## 0.2.1

- Support `setExceptionPauseMode`.

## 0.2.0

- Added custom tokens to the `wsUri` for increased security.
  - Treating this as a breaking change because you now must use the `wsUri`
    getter to get a valid uri for connecting to the service, when previously
    combining the port and host was sufficient.

## 0.1.0

- Initial version<|MERGE_RESOLUTION|>--- conflicted
+++ resolved
@@ -1,13 +1,8 @@
 ## 23.4.0-wip
 
-<<<<<<< HEAD
-- Add tests for constants in DDC after a hot restart. - [#2349](https://github.com/dart-lang/webdev/pull/2349)
-- Rename `dart_library.js` to `ddc_module_loader.js` to match SDK naming changes. - [#2360](https://github.com/dart-lang/webdev/pull/2360)
-- Do not persist breakpoints across hot restarts or page reloads. - [#2371](https://github.com/dart-lang/webdev/pull/2371)
-=======
 - Rename `dart_library.js` to `ddc_module_loader.js` to match SDK naming changes. - [#2360](https://github.com/dart-lang/webdev/pull/2360)
 - Implement `setFlag` when it is called with `pause_isolates_on_start`. - [#2373](https://github.com/dart-lang/webdev/pull/2373)
->>>>>>> 51b54843
+- Do not persist breakpoints across hot restarts or page reloads. - [#2371](https://github.com/dart-lang/webdev/pull/2371)
 
 ## 23.3.0
 
