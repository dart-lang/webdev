--- conflicted
+++ resolved
@@ -16,13 +16,10 @@
   - Do not pass `--(no)-sound-null-safety` flag to build daemon.
 - Add back `ChromeProxyService.setExceptionPauseMode()` without override.
 - Make hot restart atomic to prevent races on simultaneous execution.
-<<<<<<< HEAD
+- Return error on expression evaluation if expression evaluator stopped.
 - Prepare or Dart 3 alpha breaking changes:
   - Generate missing SDK assets for tests.
   - Enable frontend server null safe tests.
-=======
-- Return error on expression evaluation if expression evaluator stopped.
->>>>>>> e134e5b9
 
 **Breaking changes**
 - Include an optional param to `Dwds.start` to indicate whether it is running
