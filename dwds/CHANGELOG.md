--- conflicted
+++ resolved
@@ -1,10 +1,7 @@
 ## 23.4.0-wip
 
-<<<<<<< HEAD
 - Migrate injected client code to `package:web`. - [#2306](https://github.com/dart-lang/webdev/pull/2306)
-=======
 - Adding tests for constants in DDC after a hot restart - [#2349](https://github.com/dart-lang/webdev/pull/2349)
->>>>>>> 37f5276e
 
 ## 23.3.0
 
