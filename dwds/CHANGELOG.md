--- conflicted
+++ resolved
@@ -1,10 +1,7 @@
 ## 23.2.0-wip
 
-<<<<<<< HEAD
+- Send untruncated `dart:developer` logs to debugging clients. - [#2333](https://github.com/dart-lang/webdev/pull/2333)
 - Enabling tests that run with the DDC module system and exposing `utilities/ddc_names.dart` - [#2295](https://github.com/dart-lang/webdev/pull/2295)
-=======
-- Send untruncated `dart:developer` logs to debugging clients. - [#2333](https://github.com/dart-lang/webdev/pull/2333)
->>>>>>> 7c096a2e
 
 ## 23.1.1
 
