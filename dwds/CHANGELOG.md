## 23.4.0-wip

<<<<<<< HEAD
- Adding tests for constants in DDC after a hot restart. - [#2349](https://github.com/dart-lang/webdev/pull/2349)
- Do not persist breakpoints across hot restarts or page reloads. - [#2371](https://github.com/dart-lang/webdev/pull/2371)
=======
- Adding tests for constants in DDC after a hot restart - [#2349](https://github.com/dart-lang/webdev/pull/2349)
- Renaming `dart_library.js` to `ddc_module_loader.js` to match SDK naming changes - [#2360](https://github.com/dart-lang/webdev/pull/2360)
>>>>>>> 629c6321

## 23.3.0

- Filter out internal type properties from the new DDC type system. - [#2348](https://github.com/dart-lang/webdev/pull/2348)
- Fix errors on displaying getters when debugging in VS Code. - [#2343](https://github.com/dart-lang/webdev/pull/2343)

## 23.2.0

- Send untruncated `dart:developer` logs to debugging clients. - [#2333](https://github.com/dart-lang/webdev/pull/2333)
- Enabling tests that run with the DDC module system and exposing `utilities/ddc_names.dart` - [#2295](https://github.com/dart-lang/webdev/pull/2295)

## 23.1.1

- Loosen `package:vm_service` constraints to allow `>=13.0.0 <15.0.0`.  - [#2329](https://github.com/dart-lang/webdev/pull/2329)

## 23.1.0

- Update `package:vm_service` constraints to allow version `14.x.x`. - [#2307](https://github.com/dart-lang/webdev/pull/2307)

## 23.0.0

- Restructure `LoadStrategy` to provide build settings. - [#2270](https://github.com/dart-lang/webdev/pull/2270)
- Add `FrontendServerLegacyStrategyProvider` and update bootstrap generation logic for `LegacyStrategy` - [#2285](https://github.com/dart-lang/webdev/pull/2285)
- Tolerate failures to detect a Dart execution context. - [#2286](https://github.com/dart-lang/webdev/pull/2286)
- Fix a null cast error when debugging a `Class` from VS Code. - [#2303](https://github.com/dart-lang/webdev/pull/2303)
- Update `package:vm_service` constraint to `^14.0.0`. - [#2307](https://github.com/dart-lang/webdev/pull/2307)
- Update `package:vm_service_interface` constraint to `1.0.1`. - [#2307](https://github.com/dart-lang/webdev/pull/2307)

## 22.1.0

- Update `package:vm_service` constraint to `^13.0.0`. - [#2265](https://github.com/dart-lang/webdev/pull/2265)

## 22.0.0

- Update the interface for ChromeProxyService.getSourceReport to match the VM service. - [#2235](https://github.com/dart-lang/webdev/pull/2235)
- Update `package:vm_service` constraint to `^12.0.0`. - [#2248](https://github.com/dart-lang/webdev/pull/2248)

**Breaking changes**

- Refactor the parameters to `Dwds.start`. - [#2231](https://github.com/dart-lang/webdev/pull/2231).
- Add a new parameter `workspaceName` to the `ToolConfiguration` passed to `Dwds.start`. - [#2237](https://github.com/dart-lang/webdev/pull/2237)

## 21.0.0

- Update Dart SDK constraint to `>=3.2.0-36.0.dev <4.0.0`. - [#2207](https://github.com/dart-lang/webdev/pull/2207)

**Breaking changes**

- Allow clients to specify where to find the package config. - [#2203](https://github.com/dart-lang/webdev/pull/2203).
- Allow clients to specify a way to convert absolute paths to g3-relative paths. - [#2200](https://github.com/dart-lang/webdev/pull/2200)

## 20.0.1

- Update file dependency to `>=6.0.0 < 8.0.0` - [#123260](https://github.com/flutter/flutter/pull/123260#issuecomment-1674001623).

## 20.0.0

- Require clients to specify the `basePath` on `AssetReader`. - [#2160](https://github.com/dart-lang/webdev/pull/2160)
- Update SDK constraint to `>=3.1.0-254.0.dev <4.0.0`. - [#2169](https://github.com/dart-lang/webdev/pull/2169)
- Require min `build_web_compilers` version `4.0.4` - [#2171](https://github.com/dart-lang/webdev/pull/2171)
- Switch to using new debugging API from DDC to support new type system. - [#2159](https://github.com/dart-lang/webdev/pull/2159)
- Fix Flutter crash when calling `resume` when app is not paused. - [#2188](https://github.com/dart-lang/webdev/pull/2188)
- Update file dependency to `7.0.0`.

## 19.0.2

- Fix Flutter crash due to potential null value in `setUpChromeConsoleListener`. - [#2162](https://github.com/dart-lang/webdev/pull/2162)

## 19.0.1

- Do not show async frame errors on evaluation. - [#2073](https://github.com/dart-lang/webdev/pull/2073)
- Refactor code for presenting record instances. - [#2074](https://github.com/dart-lang/webdev/pull/2074)
- Display record types concisely. - [#2070](https://github.com/dart-lang/webdev/pull/2070)
- Display type objects concisely. - [#2103](https://github.com/dart-lang/webdev/pull/2103)
- Support using scope in `ChromeProxyService.evaluateInFrame`. - [#2122](https://github.com/dart-lang/webdev/pull/2122)
- Check for new events more often in batched stream. - [#2123](https://github.com/dart-lang/webdev/pull/2123)
- Map Chrome error on `resume` to the same error returned by the Dart VM. - [#2133](https://github.com/dart-lang/webdev/issues/2133)
- VM service API methods throw type `RPCError`, same as the Dart VM. - [#2144](https://github.com/dart-lang/webdev/pull/2144)

## 19.0.0

- Allow clients to specify the connected app's entrypoint file. - [#2047](https://github.com/dart-lang/webdev/pull/2047)
- Don't include non-instantiated variables in stack frame data. - [#2061](https://github.com/dart-lang/webdev/pull/2061)
- Fix `getObject` failure on record class - [2063](https://github.com/dart-lang/webdev/pull/2063)

## 18.0.2

- Support new DDC temp names for patterns. - [#2042](https://github.com/dart-lang/webdev/pull/2042)
- Make debugger find next dart location when stepping. -[#2043](https://github.com/dart-lang/webdev/pull/2043)

## 18.0.1

- Fix failure to map JS exceptions to dart. - [#2004](https://github.com/dart-lang/webdev/pull/2004)
- Fix for listening to custom streams. - [#2011](https://github.com/dart-lang/webdev/pull/2011)
- Handle unexpected extension debugger disconnect events without crashing the app - [#2021](https://github.com/dart-lang/webdev/pull/2021)
- Support `Set` inspection. - [#2024](https://github.com/dart-lang/webdev/pull/2024)

## 18.0.0

- Cleanup `getObject` code for lists and maps.
  - Now works with offset `0` and `null` count.
  - Fix failures on edge cases.
- Support records:
  - Update SDK constraint to `>=3.0.0-188.0.dev <4.0.0`.
  - Update `package:vm_service` constraint to `>=10.1.2 <12.0.0`.
  - Update `package:dds` constraint to `^2.7.1`.
  - Fill `BoundField.name` for records.
  - Display records as a container of fields.
- Remove test-only code from `sdk_configuration.dart`.
- Move shared test-only code to a new `test_common` package.
- Convert unnecessary async code to sync.
- Allow empty scopes in expression evaluation in a frame.

**Breaking changes**

- Require `sdkConfigurationProvider` in `ExpressionCompilerService`
  constructor.
- Change DWDS parameter `isFlutterApp` from type `bool?` to type
  `Future<bool> Function()?`.

## 17.0.0

- Include debug information in the event sent from the injected client to the
  Dart Debug Extension notifying that the Dart app is ready.
- Fix null cast error on expression evaluations after dwds fails to find class
  metadata.
- Include the entire exception description up to the stacktrace in
  `mapExceptionStackTrace`.
- Allow enabling experiments in the expression compiler service.
- Pre-warm expression compiler cache to speed up Flutter Inspector loading.
- Display full error on failure to start DDS.
- Fix crash on processing DevTools event when starting DevTools from DevTools
  uri.
- Prepare or Dart 3 alpha breaking changes:
  - Move weak null safety tests to special branch of `build_web_compilers`.
  - Do not pass `--(no)-sound-null-safety` flag to build daemon.
- Add back `ChromeProxyService.setExceptionPauseMode()` without override.
- Make hot restart atomic to prevent races on simultaneous execution.
- Return error on expression evaluation if expression evaluator stopped.
- Update SDK constraint to `>=3.0.0-134.0.dev <4.0.0`.
- Update `package:vm_service` constraint to `>=10.1.0 <12.0.0`.
- Fix expression compiler throwing when weak SDK summary is not found.

**Breaking changes**

- Include an optional param to `Dwds.start` to indicate whether it is running
  internally or externally.
- Include an optional param to `Dwds.start` to indicate whether it a Flutter
  app or not.
- Remove `sdkConfigurationProvider` parameter from `Dwds.start`.
- Remove deprecated `ChromeProxyService.setExceptionPauseMode()`.
- Support dart 3.0-alpha breaking changes:
  - Generate missing SDK assets for tests.
  - Enable frontend server null safe tests.
  - Update `build_web_compilers` constraint to `^4.0.0`.
  - Update `build_runner` constraint to `^2.4.0`.
  - Support changes in the SDK layout for dart 3.0.

## 16.0.1

- Allow the following API to return `null` and add error handling:
  - `LoadStrategy.serverPathForModule`
  - `LoadStrategy.sourceMapPathForModule`
- Expression evaluation performance improvement:
  - Batch `ChromeProxyService.evaluate()` requests that are close in time and
    are executed in the same library and scope.
- Update `package:file` version to `6.13` or greater to handle
  https://github.com/dart-lang/sdk/issues/49647.

## 16.0.0

- Fix a hang and report errors on hot reload exceptions from the injected
  client.
- Remove `AppInspector.evaluate` code that has been replaced by expression
  evaluation using a compiler in all scenarios.
- Fix a bug where evaluation would fail with more than one parameter in the
  scope.
- Remove showing un-captured values from the stack during evaluation.
- Refactor code to break most circular dependencies between files.
- Migrate `package:dwds` to null safety.
- Make `ChromeProxyService.getStack` wait for the debugger to perform initial
  resume operation. This avoids race conditions on isolate start.
- Make server paths match directory structure
  - Allows correct relative source map paths resolution.
  - Add `PackageUriMapper` class to allow mapping uris to server paths.
- Update the min SDK constraint to 2.18.0.
- Make DartUri work for `google3:` uris.

**Breaking changes**

- Remove no longer used `ExpressionCompilerService.handler`.
- Remove `assetHandler` parameter from `ExpressionCompilerService` constructor.
- Add `packageUriMapper` parameter to the constructor of
  `FrontendServerRequireStrategyProvider`.

## 15.0.0

- Port some `dwds` files to null safety.
- Fix failing `frontend_server_evaluate` tests.
- Prevent `flutter_tools` crash when the Dart execution context cannot be found.
- Update method signature of `lookupResolvedPackageUris`.

## 14.0.3

- Make data types null safe.
- Update `package:vm_service` to 8.3.0.
- Convert JavaScript stack traces in uncaught exceptions to Dart stack traces.
- Fix failure to set breakpoints on windows with a base change in index.html.
- Add the `setIsolatePauseMode` method to Chrome Proxy Service.
- Batch extension `Debugger.scriptParsed` events and send batches every 1000ms
  to the server.
- Move `batched_stream.dart` into shared utilities.
- Update the method signature for `lookupResolvedPackageUris`.

## 14.0.2

- Update the min SDK constraint to 2.17.0.

## 14.0.1

- Add `libraryFilters` optional parameter to the vm service implementation of
  `getSourceReport`.
- Update temp variable detection heuristics so internal JS type objects do not
  show in the debugger.

## 14.0.0

- Add column information to breakpoints to allow precise breakpoint placement.
- Split SDK validation methods to allow validation of separate components.
- Remove dependency on `package:_fe_analyzer_shared`. Note: this removes current
  incomplete support for resolving `dart:` uris.
- Fix issues discovered when using flutter tools with web server device:
  - Remove `dart:web_sql` from the list of SDK libraries as it is no longer
    used.
  - Fix crash when using flutter tools with web server device.
  - Remove clearing all scripts on page load for extension debugger.
- Fix breakpoints not hitting after changing a base in index.html.
- Find best locations for call frames, breakpoints, or expression evaluation.
- Close the SSE connection when a DebugExtension.detached event is received.
- Fix issues discovered when using legacy module system, debug extension, and
  JIT modules:
  - Improve step-into times by not stepping into library loading code.
  - Fix incorrect skip lists due to unsorted locations.
  - Fix memory leak in extension debugger by removing stale script IDs.
  - Allow mapping JS locations to Dart locations matching other JS lines, to
    match the behavior of Chrome DevTools.
  - Fix expression evaluation failure if debugger is stopped in the middle of a
    variable definition.

**Breaking changes:**

- Add `basePath` parameter to `FrontendServerRequireStrategy`.
- Add `loadLibrariesModule` getter to `LoadStrategy` interface.

## 13.1.0

- Update \_fe_analyzer_shared to version ^38.0.0.

## 13.0.0

- Change wording of paused overlay from "Paused in Dart DevTools" to "Paused"
- Allow sending back the Dart DevTools URL from DWDS instead of launching Dart
  DevTools, to support embedding Dart DevTools in Chrome DevTools.
- Temporarily disable the paused in debugger overlay.
- Add `SdkConfiguration` and `SdkConfigurationProvider` classes to allow for
  lazily created SDK configurations.
- Fix an issue in reporting DevTools stats where the DevTools load time was not
  always recorded.
- Add an `ide` query parameter to the Dart DevTools URL for analytics.
- Fix a race where injected client crashed on events send just before hot
  restart.
- Remove verbose printing on receiving DevTools events.
- Update `vm_service` version to `^8.2.0`.
- Migrate .packages to package_config.json.
- Update error message on expression evaluation using unloaded libraries.
- Add `screen` field to the `DebuggerReady` event.
- Report `DebuggerReady` events for DevTools embedded into Chrome Devtools.
- Fix missing `CallFrame.url` after update to Chrome 100.

**Breaking changes:**

- `Dwds.start` and `ExpressionCompilerService` now take
  `sdkConfigurationProvider` argument instead of separate SDK-related file
  paths.

## 12.1.0

- Update \_fe_analyzer_shared to version ^34.0.0.

## 12.0.0

- Implement `lookupResolvedPackageUris` and `lookupPackageUris` vm service API.
- Update `vm_service` version to `^8.1.0`.
- Make `ExpressionCompilerService` infer location of `libraries.json` from
  `sdkDir` parameter.
- Show an alert in the Dart Debug Extension for a multi-app scenario.
- Fix a bug where `dartEmitDebugEvents` was set as a `String` instead of `bool`
  in the injected client.
- Emit a warning instead of crashing on missing `libraries.json`.
- Remove dead code for reading `'dart.developer.registerExtension'` and
  `'dart.developer.postEvent'` events from the chrome console. These messages
  haven't been written to the console since dwds v11.1.0 and Dart SDK v2.14.0.
- Batch debug events sent from injected client to dwds to relieve network load.
- Update `_fe_analyzer_shared` version to `33.0.0`
- Update the Dart minimum SDK to `>=2.16.0`.

**Breaking changes:**

- Add `sdkDir` and `librariesPath` arguments to `Dwds.start` to help file
  resolution for sdk uris.
- Add `emitDebugEvents` argument to `Dwds.start` to suppress emitting debug
  events from the injected client.
- Replace `sdkRoot` parameter by `sdkDir` in `ExpressionCompilerService`.
- Adds an additional parameter to launch Dart DevTools in the same window as the
  connected Dart app.

## 11.5.1

- Update SDK constraint to `>=2.15.0 <3.0.0`.

## 11.5.0

- Support hot restart in a multi-app scenario with legacy modules.

  - Rename `$dartHotRestart` in the injected client to `$dartHotRestartDwds`.
  - Make `$dartHotRestartDwds` take a `runId`.
  - No change in behavior for single applications.
  - For a multi-app scenario using legacy modules, this will make all sub-apps
    with the same `runId` restart at the same time once.

  Note that multi-app scenario is currently only supported for legacy modules,
  used by DDR, and is not yet supported for amd modules that are used by flutter
  tools and webdev.

- Fix chrome detection in iPhone emulation mode in chrome or edge browsers.

- Reliably find unused port for extension backend http service.

- Ignore offset / count parameters in getObject if the object has no length.

- Include static member information for classes.

## 11.4.0

- Fix duplicated scripts returned by `VmService.getScripts` API.
- Handle and log http request serving errors.
- Encode extension url asynchronously.
- Use default constant port for debug service.
  - If we fail binding to the port, fall back to previous strategy of finding
    unbound ports.
- Add metrics measuring
  - DevTools Initial Page Load time
  - Various VM API
  - Hot restart
  - Http request handling exceptions
- Only return scripts included in the library with Library object.
- Add `ext.dwds.sendEvent` service extension to dwds so other tools can send
  events to the debugger. Event format:
  ```
  {
    'type': '<event type>',
    'payload': {
      'screen: '<screen name>',
      'action: '<action name>'
    }
  }
  ```
  Currently supported event values:
  ```
  {
    'type: 'DevtoolsEvent',
    'payload': {
      'screen': 'debugger',
      'action': 'pageReady'
    }
  }
  ```

## 11.3.0

- Update SDK constraint to `>=2.14.0 <3.0.0`
- Depend on `vm_service` version `7.3.0`.

## 11.2.3

- Fix race causing intermittent `Aww, snap` errors on starting debugger with
  multiple breakpoints in source.
- Fix needing chrome to be focus in order to wait for the isolate to exit on hot
  restart.

## 11.2.2

- Depend on `dds` version `2.1.1`.
- Depend on `vm_service` version `7.2.0`.

## 11.2.1

- Recover from used port errors when starting debug service.
- Update min SDK constraint to `2.13.0`.

## 11.2.0

- Throw `SentinelException` instead of `RPCError` on vm service API on
  unrecognized isolate.
- Throw `RPCError` in `getStack` if the application is not paused.
- Recognize `dart:ui` library when debugging flutter apps.
- Fix hang on hot restart when the application has a breakpoint.
- Fix out of memory issue during sending debug event notifications.

## 11.1.2

- Return empty library from `ChromeProxyService.getObject` for libraries present
  in metadata but not loaded at runtime.
- Log failures to load kernel during expression evaluation.
- Show lowered final fields using their original dart names.
- Limit simultaneous connections to asset server to prevent broken sockets.
- Fix hangs in hot restart.
- Initial support for passing scope to `ChromeProxyService.evaluate`.
- Require `build_web_compilers` version `3.0.0` so current version of dwds could
  be used with SDK stable `2.13.x` versions.

## 11.1.1

- Update versions of `package:sse`, `package:vm_service`, `package:dds`.

## 11.1.0

- Add global functions to the injected client for `dart.developer.postEvent` and
  `dart.developer.registerExtension`.
- Register new service extension `ext.dwds.emitEvent` so clients can emit
  events. This is intended to be used for analytics.

## 11.0.2

- Implement `_flutter.listViews` extension method in dwds vm client.

## 11.0.1

- Make adding and removing breakpoints match VM behavior:
  - Allow adding existing breakpoints.
  - Throw `RPCError` when removing non-existent breakpoints.

## 11.0.0

- Do not send `kServiceExtensionAdded` events to subscribers on the terminating
  isolate during hot restart.
- Support `vm_service` version `6.2.0`.
- Fix missing sdk libraries in `getObject()` calls.
- Fix incorrect `rootLib` returned by `ChromeProxyService`.
- Fix not working breakpoints in library part files.
- Fix data race in calculating locations for a module.
- Fix uninitialized isolate after hot restart.
- Fix intermittent failure caused by evaluation not waiting for dependencies to
  be updated.
- The injected client now posts a top level event when the Dart application is
  loaded. This event is intended to be consumed by the Dart Debug Extension.

**Breaking changes:**

- `Dwds.start` no longer supports automatically injecting a devtools server. A
  `devtoolsLauncher` callback must be provided to support launching devtools.

## 10.0.1

- Support `webkit_inspection_protocol` version `^1.0.0`.

## 10.0.0

- Support `VMService.evaluate` using expression compiler.
- Update min sdk constraint to `>=2.13.0-144.0.dev`.
- Throw `RPCError` on evaluation if the program is not paused.
- Record `ErrorRef` returned by evaluation in analytics.

**Breaking changes:**

- Change `ExpressionCompiler.initialize` method to include module format.
- Add `LoadStrategy.moduleFormat` to be used for communicating current module
  format to the expression compiler.

## 9.1.0

- Support authentication endpoint for the Dart Debug Extension.
- Support using WebSockets for the injected client by passing
  `useSseForInjectedClient: false` to `Dwds.start()`. Unlike SSE, WebSockets do
  not currently support keepAlives here (beyond the standard WebSocket pings to
  keep the socket alive).

## 9.0.0

- Fix an issue where relative worker paths provided to the
  `ExpressionCompilerService` would cause a crash.
- Fix an issue where the injected client connection could be lost while the
  application is paused.
- Support keep-alive for debug service connections.
- Depend on the latest `package:sse`.
- Filter out DDC temporary variables from the variable inspection view.
- Add `DwdsEvent`s around stepping and evaluation.
- Send an event to the Dart Debug Extension that contains VM service protocol
  URI.
- Depend on `package:vm_service` version `6.1.0+1`.
- Update the `keepAlive` configs to prevent accidental reuse of a connection
  after stopping a debug session.
- Support disabling the launching of Dart DevTools through `Alt + d` with
  `enableDevtoolsLaunch`.
- Opt all dart files out of null safety for min SDK constraint update.

**Breaking changes:**

- `LoadStrategy`s now require a `moduleInfoForEntrypoint`.

## 8.0.3

- Fix an issue where failed hot restarts would hang indefinitely.

## 8.0.2

- Change `ExpressionCompiler` to accept `FutureOr<int>` port configuration.
- Depend on `package:vm_service` version `6.0.1-nullsafety.1`.

## 8.0.1

- Support null safe versions of `package:crypto`, `package:uuid` and
  `package:webdriver`.

## 8.0.0

- Improve logging around execution contexts.
- Remove the expression compilation dependency update from the create isolate
  critical path.
- Expose new event stream for future use with analytics.
- Update `ExpressionCompiler` to include new `initialize` method which has a
  parameter for the null safety mode.
- Update `ExpressionCompilerService` to change how it is instantiated and
  implement the new `initialize` method.
- Provide summary module paths to the expression compiler
- Depend on `package:vm_service` version `6.0.1-nullsafety.0`.

**Breaking changes:**

- Change `ExpressionCompiler.updateDependencies` method to include module
  summary paths

## 7.1.1

- Properly handle `requireJS` errors during hot restarts.
- Fix an issue where Dart frame computation could result in a stack overflow for
  highly nested calls.
- Fix an issue where calling add breakpoint in quick succession would corrupt
  the internal state.
- Fix expression evaluation failure inside blocks.
- Now log the encoded URI of the debug service to both the terminal and
  application console.
- No longer blacklist the Dart SDK as the `skipLists` support serves the same
  purpose.
- Fix an issue where running webdev with expression evaluation enabled would
  fail to find `libraries.json` file and emit severe error.

## 7.1.0

- Fix a potential null issue while resuming.
- Depend on the latest `package:vm_service`.
- Fix crash in expression evaluation on null isolate.
- Fix incorrect file name detection for full kernel files.
- Add `ExpressionCompilerService.startWithPlatform` API to enable running
  expression compiler worker from a given location.
- Support Chrome `skipLists` to improve stepping performance.
- Export `AbsoluteImportUriException`.
- Depend on the latest `package:vm_service` which supports a new `limit`
  parameter to `getStack`.

## 7.0.2

- Depend on the latest `package:sse`.
- Add more verbose logging around `hotRestart`, `fullReload` and entrypoint
  injection.

## 7.0.1

- Fix an issue where we attempted to find locations for the special
  `dart_library` module.

## 7.0.0

- Add support for the Dart Development Service (DDS). Introduces 'single client
  mode', which prevents additional direct connections to DWDS when DDS is
  connected.
- Update metadata reader version to `2.0.0`. Support reading metadata versions
  `2.0.0` and `1.0.0`.
- Support custom hosts and HTTPs traffic in a `ProxyServerAssetReader`.
- Remove heuristics from require strategies and use metadata to look up module
  paths.
  - Fix issue where upgrading `build_web_compilers` would cause missing module
    assets (JavaScript code and source maps).
- Fix issue where open http connections prevent the process for exiting.
- Add `ExpressionCompilationService` class that runs ddc in worker mode to
  support expression evaluation for clients that use build systems to build the
  code.
- Require at least `devtools` and `devtools_server` version `0.9.2`.
- Require at least `dds` version `1.4.1`.
- Require at least `build_web_compilers` version `2.12.0`.
- Update min sdk constraint to `>=2.10.0`.
- Update `MetadataProvider` to throw an `AbsoluteImportUriException` when
  absolute file paths are used in an import uri.

**Breaking changes:**

- Change `ExpressionCompiler` to require a new `updateDependencies` method.
- Update a number of `LoadStrategy` APIs to remove heuristics and rely on the
  `MetadataProvider`.
- No longer require a `LogWriter` and corresponding `verbose` argument but
  instead properly use `package:logger`.
- `FrontendServerRequireStrategyProvider` now requires a `digestProvider`.

## 6.0.0

- Depend on the latest `package:devtools` and `package:devtools_server`.
- Support using WebSockets for the debug backend by passing
  `useSseForDebugBackend: false` to `Dwds.start()`
- Ensure we run main on a hot restart request even if no modules were updated.
- Allow reading metadata generated by `dev_compiler` from file to supply module
  information to `Dwds`.
- Hide JavaScript type errors when hovering over text in the debugger.
- Fix an issue where reusing a connection could cause a null error.
- Improve the heuristic which filters JS scopes for debugging needs.

**Breaking Changes:**

- Require access to the `.ddc_merged_metadata` file.
- Remove deprecated parameter `restoreBreakpoints` as breakpoints are now set by
  regex URL and Chrome automatically reestablishes them.

## 5.0.0

- Have unimplemented VM service protocol methods return the RPC error
  'MethodNotFound' / `-32601`.
- Fix an issue where the application main function was called before a hot
  restart completed.
- Breaking change `AssetReader` now requires a `metadataContents`
  implementation.

## 4.0.1

- Fixed issue where `getSupportedProtocols` would return the wrong protocol.

## 4.0.0

- Pin the `package:vm_service` version to prevent unintended breaks.

## 3.1.3

- Fix an issue where the injected client served under `https` assumed the
  corresponding SSE handler was also under `https`.

## 3.1.2

- Gracefully handle multiple injected clients on a single page.
- Update to the latest `package:vm_service` and use more RPCError error codes on
  call failures.
- Update the `require_restarter` to rerun main after a hot restart to align with
  the legacy strategy. We therefore no longer send a `RunRequest` after a hot
  restart.
- Compute only the required top frame for a paused event.
- Change `streamListen` to return an `RPCError` / error code `-32601` for
  streams that are not handled.
- Populate information about async Dart frames.
- Populate the `exception` field in debugger pause event when we break as a
  result of an exception.
- Prompt users to install the Dart Debug Extension if local debugging does not
  work.
- Allow for the injected client to run with CSP enforced.
- Implement the `getMemoryUsage()` call.
- Fix an issue where the injected client could cause a mixed content error.

## 3.1.1

- Change the reported names for isolates to be more terse.
- Implemented the 'PossibleBreakpoints' report kind for `getSourceReport()`.
- Change the returned errors for the unimplemented `getClassList` and
  `reloadSources` methods to -32601 ('method does not exist / is not
  available').
- Do not include native JavaScript objects on stack returned from the debugger.

## 3.1.0

- Support Chromium based Edge.
- Depend on latest `package:sse` version `3.5.0`.
- Bypass connection keep-alives when shutting down to avoid delaying process
  shutdown.
- Fix an issue where the isolate would incorrectly be destroyed after connection
  reuse.

## 3.0.3

- Support the latest version of `package:shelf_packages_handler`.
- Throw a more useful error if during a hot restart there is no active isolate.
- Fix a race condition in which loading module metadata could cause a crash.
- Correct scope detection for expression evaluation
- Silence verbose and recoverable exceptions during expression evaluation
- Return errors from ChromeProxyService.evaluateInFrame as ErrorRef so they are
  not shown when hovering over source in the IDE

## 3.0.2

- Fix an issue in JS to Dart location translation in `ExpressionEvaluator`. JS
  location returned from Chrome is 0-based, adjusted to 1-based.

## 3.0.1

- Drop dependency on `package_resolver` and use `package_config` instead.
- Bump min sdk constraint to `>=2.7.0`.

## 3.0.0

- Depend on the latest `package:vm_service` version `4.0.0`.

**Breaking Changes:**

- Delegate to the `LoadStrategy` for module information:
  - moduleId -> serverPath
  - serverPath -> moduleId

## 2.0.1

- Fix an issue where we would return prematurely during a `hotRestart`.
- Fix an issue where we would incorrectly fail if a `hotRestart` had to fall
  back to a full reload.

## 2.0.0

- Depend on the latest `package:vm_service` version `3.0.0+1`.

**Breaking Changes:**

- Now require a `LoadStrategy` to `Dwds.start`. This package defines two
  compatible load strategies, `RequireStrategy` and \`LegacyStrategy.
- `Dwds.start` function signature has been changed to accept one more parameter
  of new interface type `ExpressionCompiler` to support expression evaluation
- Provide an implementation of the `RequireStrategy` suitable for use with
  `package:build_runner`.
- Simplify hot reload logic and no longer provide module level hooks.

## 1.0.1

- Make the `root` optional for the `ProxyServerAssetReader`.

## 1.0.0

- Fix an issue where files imported with relative paths containing `../` may
  fail to resolve breakpoint locations.
- Remove dependency on `package:build_daemon`.
- Add `FrontendServerAssetReader` for use with Frontend Server builds.
- Depend on latest `package:sse` for handling client reconnects transparently on
  the server.
- Fix an issue where a failure to initiate debugging through the Dart Debug
  Extension would cause your development server to crash.
- Fix an issue where trying to launch DevTools in a non-debug enabled Chrome
  instance could crash your development server.

**Breaking Changes:**

- No longer use the `BuildResult` abstraction from `package:build_daemon` but
  require a similar abstraction provided by this package.
- `AssetHandler` has been renamed to `AssetReader` and no longer provides a
  generic resource handler. Specific methods for the required resources are now
  clearly defined. The new abstraction is now consumed through `dwds.dart`.
- `BuildRunnerAssetHandler` has been renamed to `ProxyServerAssetReader` and is
  now consumed through `dwds.dart`.

## 0.9.0

- Expose `middleware` and `handler`.

**Breaking Change:** The `AssetHandler` will not automatically be added the DWDS
handler cascade. You must now also add the `middleware` to your server's
pipeline.

## 0.8.5

- Always bind to `localhost` for the local debug workflow.
- Fix an issue where breakpoints could cause DevTools to hang.

## 0.8.4

- Support using WebSockets for the debug (VM Service) proxy by passing
  `useSseForDebugProxy: false` to `Dwds.start()`

## 0.8.3

- Support nesting Dart applications in iframes.

## 0.8.2

- Add the ability to receive events from the extension in batches.

## 0.8.1

- Depend on the latest `package:built_value`.

## 0.8.0

- Add temporary support for restoring breakpoints. Eventually the Dart VM
  protocol will clearly define how breakpoints should be restored.
- Depend on latest `package:sse` to get retry logic.
- Don't spawn DevTools if `serveDevTools` is false.
- `UrlEncoder` will also encode the base URI used by the injected client / Dart
  Debug Extension. \*\* Breaking Change \*\* `serveDevTools` is not
  automatically considered true if `enableDebugExtension`is true.

## 0.7.9

- Properly wait for hot reload to complete with the legacy module system.
- Fix issue with `getObject` for a class with a generic type.

## 0.7.8

- Support optional argument `urlEncoder` that is used to encode remote URLs for
  use with the Dart Debug Extension.

## 0.7.7

- Handle getObject for primitives properly.
- Properly black box scripts if query parameters are provided.

## 0.7.6

- Fix issue with source map logic for the legacy module system.
- Allow setting breakpoints multiple times and just return the old breakpoint.
- Fix a bug with Maps that contain lists of simple types.

## 0.7.5

- The injected client's connection is now based off the request URI.
- Fix an issue where resuming while paused at the start would cause an error.
- Expose the `ChromeDebugException` class for error handling purposes.
- Expose the `AppConnectionException` class for error handling purposes.
- DevTools will now launch immediately and lazily sets up necessary state.
- Properly set `pauseBreakpoints` on `kPauseBreakpoint` events.
- Greatly improves handling of List, Map and IdentityMap instances.
- Lazily parse source maps to improve performance for large applications.

## 0.7.4

- Deobfuscate DDC extension method stack traces.
- Properly get all libraries with the `legacy` module system.

## 0.7.3

- Correctly set `Isolate` state if debugging is initiated after the application
  has already started.

## 0.7.2

- Account for root directory path when using `package:` URIs with `DartUri`.

## 0.7.1

- Fix a bug where we would try to create a new isolate even for a failed hot
  restart. This created a race condition that would lead to a crash.
- Don't attempt to write a vm service request to a closed connection.
  - Instead we log a warning with the attempted request message and return.
- Make all `close` methods more robust by allowing them to be called more than
  once and returning the cached future from previous calls.
- Add explicit handling of app not loaded errors when handling chrome pause
  events.

## 0.7.0

- `DWDS.start` now requires an `AssetHandler` instead of `applicationPort`,
  `assetServerPort` and `applicationTarget`.
- Expose a `BuildRunnerAssetHandler` which proxies request to the asset server
  running within build runner.
- Support the Legacy Module strategy through the injected client.
- Support DDK sourcemap URIs.
- Update SDK dependency to minimum of 2.5.0.

### Bug Fixes:

- Fix handling of chrome pause events when we have no isolate loaded yet.

## 0.6.2

- Capture any errors that happen when handling SSE requests in the DevHandler
  and return an error response to the client code.
  - Log error responses in the client to the console.
- Handle empty Chrome exception descriptions.

## 0.6.1

- Add `isolateRef` to `Isolate`s `pauseEvent`s.
- Depend on the latest `package:vm_service`.
- Implements `invoke`.
- Adds support for VM object IDs for things that don't have Chrome object Ids
  (e.g. int, double, bool, null).

## 0.6.0

- Add new required parameter `enableDebugging` to `Dwds.start`. If `false` is
  provided, debug services will not run. However, reload logic will continue to
  work with the injected client.
- Handle injected client SSE errors.
- Handle a race condition when the browser is refreshed in the middle of setting
  up the debug services.

## 0.5.5

- Properly set the `pauseEvent` on the `Isolate`.
- Fix a race condition with Hot Restarts where the Isolate was not created in
  time for pause events.

## 0.5.4

- Fix issue where certain required fields of VM service protocol objects were
  null.
- Properly set the `exceptionPauseMode` on the `Isolate`.
- Depend on the latest `DevTools`.

## 0.5.3

- Fix issue where certain required fields of VM service protocol objects were
  null.

## 0.5.2

- Fix issue where certain required fields of VM service protocol objects were
  null.
- Properly display `Closure` names in the debug view.

## 0.5.1

- Fix an issue where missing source maps would cause a crash. A warning will now
  be logged to the console instead.
- Depend on the latest `package:webkit_inspection_protocol`.

## 0.5.0

- Fix an issue where we source map paths were not normalized.
- Added a check to tests for the variable DWDS_DEBUG_CHROME to run Chrome with a
  UI rather than headless.
- Catch unhandled errors in `client.js` and recommend using the
  `--no-injected-client` flag for webdev users.
- Add support for an SSE connection with Dart DevTools.
- Rename `wsUri` to `uri` on `DebugConnection` to reflect that the uri may not
  be a websocket.
- Depend on latest `package:vm_service`.

## 0.4.0

- Move `data` abstractions from `package:webdev` into `package:dwds`.
- Move debugging related handlers from `package:webdev` into `package:dwds`.
- Move injected client from `package:webdev` into `package:dwds`.
- Create new public entrypoint `dwds.dart`. Existing public API `services.dart`
  is now private.

## 0.3.3

- Add support for `getScript` for paused isolates.
- Add support for `onRequest` and `onResponse` listeners for the vm service.

## 0.3.2

- Add support for `scope` in `evaluate` calls.

## 0.3.1

- Improve error reporting for evals, give the full JS eval in the error message
  so it can be more easily reproduced.

## 0.3.0

- Change the exposed type on DebugService to VmServiceInterface

## 0.2.1

- Support `setExceptionPauseMode`.

## 0.2.0

- Added custom tokens to the `wsUri` for increased security.
  - Treating this as a breaking change because you now must use the `wsUri`
    getter to get a valid uri for connecting to the service, when previously
    combining the port and host was sufficient.

## 0.1.0

- Initial version<|MERGE_RESOLUTION|>--- conflicted
+++ resolved
@@ -1,12 +1,8 @@
 ## 23.4.0-wip
 
-<<<<<<< HEAD
-- Adding tests for constants in DDC after a hot restart. - [#2349](https://github.com/dart-lang/webdev/pull/2349)
+- Add tests for constants in DDC after a hot restart. - [#2349](https://github.com/dart-lang/webdev/pull/2349)
+- Rename `dart_library.js` to `ddc_module_loader.js` to match SDK naming changes. - [#2360](https://github.com/dart-lang/webdev/pull/2360)
 - Do not persist breakpoints across hot restarts or page reloads. - [#2371](https://github.com/dart-lang/webdev/pull/2371)
-=======
-- Adding tests for constants in DDC after a hot restart - [#2349](https://github.com/dart-lang/webdev/pull/2349)
-- Renaming `dart_library.js` to `ddc_module_loader.js` to match SDK naming changes - [#2360](https://github.com/dart-lang/webdev/pull/2360)
->>>>>>> 629c6321
 
 ## 23.3.0
 
