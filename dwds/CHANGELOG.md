--- conflicted
+++ resolved
@@ -1,12 +1,9 @@
 ## 0.6.0
 
-<<<<<<< HEAD
 - Add new required parameter `enableDebugging` to `Dwds.start`. If `false` is
   provided, debug services will not run. However, reload logic will continue
   to work with the injected client.
-=======
 - Handle injected client SSE errors.
->>>>>>> 59f8090c
 
 ## 0.5.5
 
