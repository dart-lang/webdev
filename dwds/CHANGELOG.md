<<<<<<< HEAD
## 13.0.1-dev

- Fix breakpoints not hitting after changing a base in index.html.
=======
## 13.1.0
- Update _fe_analyzer_shared to version ^38.0.0.
>>>>>>> 05c02188

## 13.0.0
- Change wording of paused overlay from "Paused in Dart DevTools" to "Paused"
- Allow sending back the Dart DevTools URL from DWDS instead of launching
  Dart DevTools, to support embedding Dart DevTools in Chrome DevTools.
- Temporarily disable the paused in debugger overlay.
- Add `SdkConfiguration` and `SdkConfigurationProvider` classes to allow
  for lazily created SDK configurations.
- Fix an issue in reporting DevTools stats where the DevTools load time was
  not always recorded.
- Add an `ide` query parameter to the Dart DevTools URL for analytics.
- Fix a race where injected client crashed on events send just before hot
  restart.
- Remove verbose printing on receiving DevTools events.
- Update `vm_service` version to `^8.2.0`.
- Migrate .packages to package_config.json.
- Update error message on expression evaluation using unloaded libraries.
- Add `screen` field to the `DebuggerReady` event.
- Report `DebuggerReady` events for DevTools embedded into Chrome Devtools.
- Fix missing `CallFrame.url` after update to Chrome 100.

**Breaking changes:**
- `Dwds.start` and `ExpressionCompilerService` now take
  `sdkConfigurationProvider` argument instead of separate SDK-related file
  paths.
- Add `basePath` parameter to `FrontendServerRequireStrategy`.


## 12.1.0
- Update _fe_analyzer_shared to version ^34.0.0.

## 12.0.0

- Implement `lookupResolvedPackageUris` and `lookupPackageUris` vm service API.
- Update `vm_service` version to `^8.1.0`.
- Make `ExpressionCompilerService` infer location of `libraries.json` from
  `sdkDir` parameter.
- Show an alert in the Dart Debug Extension for a multi-app scenario.
- Fix a bug where `dartEmitDebugEvents` was set as a `String` instead of `bool`
  in the injected client.
- Emit a warning instead of crashing on missing `libraries.json`.
- Remove dead code for reading `'dart.developer.registerExtension'` and
  `'dart.developer.postEvent'` events from the chrome console. These messages
  haven't been written to the console since dwds v11.1.0 and Dart SDK v2.14.0.
- Batch debug events sent from injected client to dwds to relieve network load. 
- Update `_fe_analyzer_shared` version to `33.0.0`
- Update the Dart minimum SDK to `>=2.16.0`.

**Breaking changes:**

- Add `sdkDir` and `librariesPath` arguments to `Dwds.start` to help file
  resolution for sdk uris.
- Add `emitDebugEvents` argument to `Dwds.start` to suppress emitting debug
  events from the injected client.
- Replace `sdkRoot` parameter by `sdkDir` in `ExpressionCompilerService`.
- Adds an additional parameter to launch Dart DevTools in the same window as
  the connected Dart app.

## 11.5.1

- Update SDK contraint to `>=2.15.0 <3.0.0`.

## 11.5.0

- Support hot restart in a multi-app scenario with legacy modules.
  - Rename `$dartHotRestart` in the injected client to `$dartHotRestartDwds`.
  - Make `$dartHotRestartDwds` take a `runId`.
  - No change in behavior for single applications.
  - For a multi-app scenario using legacy modules, this will make all
    sub-apps with the same `runId` restart at the same time once.

  Note that multi-app scenario is currently only supported for legacy modules,
  used by DDR, and is not yet supported for amd modules that are used by
  flutter tools and webdev.

- Fix chrome detection in iPhone emulation mode in chrome or edge browsers.
- Reliably find unused port for extension backend http service.
- Ignore offset / count parameters in getObject if the object has no length.
- Include static member information for classes.

## 11.4.0

- Fix duplicated scripts returned by `VmService.getScripts` API.
- Handle and log http request serving errors.
- Encode extension url asynchronously.
- Use default constant port for debug service.
  - If we fail binding to the port, fall back to previous strategy
    of finding unbound ports.
- Add metrics measuring
  - DevTools Initial Page Load time
  - Various VM API
  - Hot restart
  - Http request handling exceptions
- Only return scripts included in the library with Library object.
- Add `ext.dwds.sendEvent` service extension to dwds so other tools
  can send events to the debugger.
  Event format:
  ```
  {
    'type': '<event type>',
    'payload': {
      'screen: '<screen name>',
      'action: '<action name>'
    }
  }
  ```
  Currently supported event values:
  ```
  {
    'type: 'DevtoolsEvent',
    'payload': {
      'screen': 'debugger',
      'action': 'pageReady'
    }
  }
  ```

## 11.3.0

- Update SDK constraint to `>=2.14.0 <3.0.0`
- Depend on `vm_service` version `7.3.0`.

## 11.2.3

- Fix race causing intermittent `Aww, snap` errors on starting debugger
  with multiple breakpoints in source.
- Fix needing chrome to be focus in order to wait for the isolate to
  exit on hot restart.

## 11.2.2

- Depend on `dds` version `2.1.1`.
- Depend on `vm_service` version `7.2.0`.

## 11.2.1

- Recover from used port errors when starting debug service.
- Update min SDK constraint to `2.13.0`.

## 11.2.0

- Throw `SentinelException` instead of `RPCError` on vm service
  API on unrecognized isolate.
- Throw `RPCError` in `getStack` if the application is not paused.
- Recognize `dart:ui` library when debugging flutter apps.
- Fix hang on hot restart when the application has a breakpoint.
- Fix out of memory issue during sending debug event notifications.

## 11.1.2
- Return empty library from `ChromeProxyService.getObject` for
  libraries present in medatata but not loaded at runtime.
- Log failures to load kernel during expression evaluation.
- Show lowered final fields using their original dart names.
- Limit simultaneous connections to asset server to prevent broken sockets.
- Fix hangs in hot restart.
- Initial support for passing scope to `ChromeProxyService.evaluate`.
- Require `build_web_compilers` version `3.0.0` so current version
  of dwds could be used with SDK stable `2.13.x` versions.

## 11.1.1

- Update versions of `package:sse`, `package:vm_service`, `package:dds`.

## 11.1.0

- Add global functions to the injected client for `dart.developer.postEvent`
  and `dart.developer.registerExtension`.
- Register new service extension `ext.dwds.emitEvent` so clients can emit
  events. This is intended to be used for analytics.

## 11.0.2

- Implement `_flutter.listViews` extension method in dwds vm client.

## 11.0.1

- Make adding and removing breakpoints match VM behavior:
  - Allow adding existing breakpoints.
  - Throw `RPCError` when removing non-existent breakpoints.


## 11.0.0

- Do not send `kServiceExtensionAdded` events to subscribers
  on the terminating isolate during hot restart.
- Support `vm_service` version `6.2.0`.
- Fix missing sdk libraries in `getObject()` calls.
- Fix incorrect `rootLib` returned by `ChromeProxyService`.
- Fix not working breakpoints in library part files.
- Fix data race in calculating locations for a module.
- Fix uninitialized isolate after hot restart.
- Fix intermittent failure caused by evaluation not waiting for dependencies
  to be updated.
- The injected client now posts a top level event when the Dart application is loaded.
  This event is intended to be consumed by the Dart Debug Extension.

**Breaking changes:**
- `Dwds.start` no longer supports automatically injecting a devtools server. A `devtoolsLauncher`
  callback must be provided to support launching devtools.

## 10.0.1

- Support `webkit_inspection_protocol` version `^1.0.0`.

## 10.0.0

- Support `VMService.evaluate` using expression compiler.
- Update min sdk constraint to `>=2.13.0-144.0.dev`.
- Throw `RPCError` on evaluation if the program is not paused.
- Record `ErrorRef` returned by evaluation in analytics.

**Breaking changes:**
- Change `ExpressionCompiler.initialize` method to include module format.
- Add `LoadStrategy.moduleFormat` to be used for communicating current
  module format to the expression compiler.

## 9.1.0

- Support authentication endpoint for the Dart Debug Extension.
- Support using WebSockets for the injected client by passing
  `useSseForInjectedClient: false` to `Dwds.start()`. Unlike SSE,
  WebSockets do not currently support keepAlives here (beyond the
  standard WebSocket pings to keep the socket alive).

## 9.0.0

- Fix an issue where relative worker paths provided to the `ExpressionCompilerService`
  would cause a crash.
- Fix an issue where the injected client connection could be lost while the application
  is paused.
- Support keep-alive for debug service connections.
- Depend on the latest `package:sse`.
- Filter out DDC temporary variables from the variable inspection view.
- Add `DwdsEvent`s around stepping and evaluation.
- Send an event to the Dart Debug Extension that contains VM service protocol URI.
- Depend on `package:vm_service` version `6.1.0+1`.
- Update the `keepAlive` configs to prevent accidental reuse of a connection after stopping
  a debug session.
- Support disabling the launching of Dart DevTools through `Alt + d` with `enableDevtoolsLaunch`.
- Opt all dart files out of null safety for min SDK constraint update.

**Breaking changes:**
- `LoadStrategy`s now require a `moduleInfoForEntrypoint`.

## 8.0.3

- Fix an issue where failed hot restarts would hang indefinitely.

## 8.0.2

- Change `ExpressionCompiler` to accept `FutureOr<int>` port configuration.
- Depend on `package:vm_service` version `6.0.1-nullsafety.1`.

## 8.0.1

- Support null safe versions of `package:crypto`, `package:uuid` and
  `package:webdriver`.

## 8.0.0

- Improve logging around execution contexts.
- Remove the expression compilation dependency update from the create
  isolate critical path.
- Expose new event stream for future use with analytics.
- Update `ExpressionCompiler` to include new `initialize` method which
  has a parameter for the null safety mode.
- Update `ExpressionCompilerService` to change how it is instantiated and
  implement the new `initialize` method.
- Provide summary module paths to the expression compiler
- Depend on `package:vm_service` version `6.0.1-nullsafety.0`.

**Breaking changes:**
- Change `ExpressionCompiler.updateDependencies` method to include
  module summary paths

## 7.1.1

- Properly handle `requireJS` errors during hot restarts.
- Fix an issue where Dart frame computation could result in a
  stack overflow for highly nested calls.
- Fix an issue where calling add breakpoint in quick succession
  would corrupt the internal state.
- Fix expression evaluation failure inside blocks.
- Now log the encoded URI of the debug service to both the terminal
  and application console.
- No longer blacklist the Dart SDK as the `skipLists` support serves
  the same purpose.
- Fix an issue where running webdev with expression evaluation
  enabled would fail to find `libraries.json` file and emit severe
  error.

## 7.1.0

- Fix a potential null issue while resuming.
- Depend on the latest `package:vm_service`.
- Fix crash in expression evaluation on null isolate.
- Fix incorrect file name detection for full kernel files.
- Add `ExpressionCompilerService.startWithPlatform` API
  to enable running expression compiler worker from
  a given location.
- Support Chrome `skipLists` to improve stepping performance.
- Export `AbsoluteImportUriException`.
- Depend on the latest `package:vm_service` which supports a new
  `limit` parameter to `getStack`.

## 7.0.2

- Depend on the latest `pacakge:sse`.
- Add more verbose logging around `hotRestart`, `fullReload` and
  entrypoint injection.

## 7.0.1

- Fix an issue where we attempted to find locations for the special
  `dart_library` module.

## 7.0.0

- Add support for the Dart Development Service (DDS). Introduces 'single
  client mode', which prevents additional direct connections to DWDS when
  DDS is connected.
- Update metadata reader version to `2.0.0`. Support reading metadata
  versions `2.0.0` and `1.0.0`.
- Support custom hosts and HTTPs traffic in a `ProxyServerAssetReader`.
- Remove heuristics from require strategies and use metadata to look up
  module paths.
  - Fix issue where upgrading `build_web_compilers` would cause missing
    module assets (JavaScript code and source maps).
- Fix issue where open http connections prevent the process for exiting.
- Add `ExpressionCompilationService` class that runs ddc in worker mode to
  support expression evaluation for clients that use build systems to build
  the code.
- Require at least `devtools` and `devtools_server` version `0.9.2`.
- Require at least `dds` version `1.4.1`.
- Require at least `build_web_compilers` version  `2.12.0`.
- Update min sdk constraint to `>=2.10.0`.
- Update `MetadataProvider` to throw an `AbsoluteImportUriException` when
  absolute file paths are used in an import uri.

**Breaking changes:**
- Change `ExpressionCompiler` to require a new `updateDependencies` method.
- Update a number of `LoadStrategy` APIs to remove heuristics and rely on
  the `MetadataProvider`.
- No longer require a `LogWriter` and corresponding `verbose` arguement
  but instead properly use `package:logger`.
- `FrontendServerRequireStrategyProvider` now requires a `digestProvider`.

## 6.0.0

- Depend on the latest `package:devtools` and `package:devtools_server`.
- Support using WebSockets for the debug backend by passing
  `useSseForDebugBackend: false` to `Dwds.start()`
- Ensure we run main on a hot restart request even if no modules were
  updated.
- Allow reading metadata generated by `dev_compiler` from file to supply
  module information to `Dwds`.
- Hide JavaScript type errors when hovering over text in the debugger.
- Fix an issue where reusing a connection could cause a null error.
- Improve the heuristic which filters JS scopes for debugging needs.

**Breaking Changes:**
- Require access to the `.ddc_merged_metadata` file.
- Remove deprecated parameter `restoreBreakpoints` as breakpoints are now
  set by regex URL and Chrome automatically reestablishes them.

## 5.0.0

- Have unimplemented VM service protocol methods return the RPC error
  'MethodNotFound' / `-32601`.
- Fix an issue where the application main function was called before a
  hot restart completed.
- Breaking change `AssetReader` now requires a `metadataContents` implementation.

## 4.0.1

- Fixed issue where `getSupportedProtocols` would return the wrong protocol.

## 4.0.0

- Pin the `package:vm_service` version to prevent unintended breaks.

## 3.1.3

- Fix an issue where the injected client served under `https` assumed the
  corresponding SSE handler was also under `https`.


## 3.1.2

- Gracefully handle multiple injected clients on a single page.
- Update to the latest `package:vm_service` and use more RPCError error
  codes on call failures.
- Update the `require_restarter` to rerun main after a hot restart to align with
  the legacy strategy. We therefore no longer send a `RunRequest` after a hot
  restart.
- Compute only the required top frame for a paused event.
- Change `streamListen` to return an `RPCError` / error code `-32601` for streams
  that are not handled.
- Populate information about async Dart frames.
- Populate the `exception` field in debugger pause event when we break as a result
  of an exception.
- Prompt users to install the Dart Debug Extension if local debugging does not work.
- Allow for the injected client to run with CSP enforced.
- Implement the `getMemoryUsage()` call.
- Fix an issue where the injected client could cause a mixed content error.

## 3.1.1

- Change the reported names for isolates to be more terse.
- Implemented the 'PossibleBreakpoints' report kind for `getSourceReport()`.
- Change the returned errors for the unimplemented `getClassList` and `reloadSources`
  methods to -32601 ('method does not exist / is not available').
- Do not include native JavaScipt objects on stack returned from the debugger.

## 3.1.0

- Support Chromium based Edge.
- Depend on latest `package:sse` version `3.5.0`.
- Bypass connection keep-alives when shutting down to avoid delaying process shutdown.
- Fix an issue where the isolate would incorrectly be destroyed after connection reuse.

## 3.0.3

- Support the latest version of `package:shelf_packages_handler`.
- Throw a more useful error if during a hot restart there is no
  active isolate.
- Fix a race condition in which loading module metadata could cause
  a crash.
- Correct scope detection for expression evaluation
- Silence verbose and recoverable exceptions during expression evaluation
- Return errors from ChromeProxyService.evaluateInFrame as ErrorRef so
  they are not shown when hovering over source in the IDE

## 3.0.2

- Fix an issue in JS to Dart location translation in `ExpressionEvaluator`.
  JS location returned from Chrome is 0-based, adjusted to 1-based.

## 3.0.1

- Drop dependency on `package_resolver` and use `package_config` instead.
- Bump min sdk constraint to `>=2.7.0`.

## 3.0.0

- Depend on the latest `package:vm_service` version `4.0.0`.

**Breaking Changes:**
- Delegate to the `LoadStrategy` for module information:
  - moduleId -> serverPath
  - serverPath -> moduleId

## 2.0.1

- Fix an issue where we would return prematurely during a `hotRestart`.
- Fix an issue where we would incorrectly fail if a `hotRestart` had to
  fall back to a full reload.

## 2.0.0

- Depend on the latest `package:vm_service` version `3.0.0+1`.

**Breaking Changes:**
- Now require a `LoadStrategy` to `Dwds.start`. This package defines two
  compatible load strategies, `RequireStrategy` and `LegacyStrategy.
- `Dwds.start` function signature has been changed to accept one more parameter
  of new interface type `ExpressionCompiler` to support expression
  evaluation
- Provide an implementation of the `RequireStrategy` suitable for use with
  `package:build_runner`.
- Simplify hot reload logic and no longer provide module level hooks.

## 1.0.1

- Make the `root` optional for the `ProxyServerAssetReader`.

## 1.0.0

- Fix an issue where files imported with relative paths containing `../` may fail
  to resolve breakpoint locations.
- Remove dependency on `package:build_daemon`.
- Add `FrontendServerAssetReader` for use with Frontend Server builds.
- Depend on latest `package:sse` for handling client reconnects transparently on the server.
- Fix an issue where a failure to initiate debugging through the Dart Debug
  Extension would cause your development server to crash.
- Fix an issue where trying to launch DevTools in a non-debug enabled Chrome
  instance could crash your development server.

**Breaking Changes:**
- No longer use the `BuildResult` abstraction from `package:build_daemon` but
  require a similar abstraction provided by this package.
- `AssetHandler` has been renamed to `AssetReader` and no longer provides a
  generic resource handler. Specific methods for the required resources are now
  clearly defined. The new abstraction is now consumed through `dwds.dart`.
- `BuildRunnerAssetHandler` has been renamed to `ProxyServerAssetReader` and is
  now consumed through `dwds.dart`.

## 0.9.0

- Expose `middleware` and `handler`.

**Breaking Change:** The `AssetHandler` will not automatically be added the
  DWDS handler cascade. You must now also add the `middelware` to your server's
  pipeline.

## 0.8.5

- Always bind to `localhost` for the local debug workflow.
- Fix an issue where breakpoints could cause DevTools to hang.

## 0.8.4

- Support using WebSockets for the debug (VM Service) proxy by passing
  `useSseForDebugProxy: false` to `Dwds.start()`

## 0.8.3

- Support nesting Dart applications in iframes.

## 0.8.2

- Add the ability to receive events from the extension in batches.

## 0.8.1

- Depend on the latest `package:built_value`.

## 0.8.0

- Add temporary support for restoring breakpoints. Eventually the Dart VM
  protocol will clearly define how breakpoints should be restored.
- Depend on latest `package:sse` to get retry logic.
- Don't spawn DevTools if `serveDevTools` is false.
- `UrlEncoder` will also encode the base URI used by the injected client /
  Dart Debug Extension.
** Breaking Change ** `serveDevTools` is not automatically considered true if
  `enableDebugExtension`is true.

## 0.7.9

- Properly wait for hot reload to complete with the legacy module system.
- Fix issue with `getObject` for a class with a generic type.

## 0.7.8

- Support optional argument `urlEncoder` that is used to encode remote URLs for
  use with the Dart Debug Extension.

## 0.7.7

- Handle getObject for primitives properly.
- Properly black box scripts if query parameters are provided.

## 0.7.6

- Fix issue with source map logic for the legacy module system.
- Allow setting breakpoints multiple times and just return the old breakpoint.
- Fix a bug with Maps that contain lists of simple types.

## 0.7.5

- The injected client's connection is now based off the request URI.
- Fix an issue where resuming while paused at the start would cause an error.
- Expose the `ChromeDebugException` class for error handling purposes.
- Expose the `AppConnectionException` class for error handling purposes.
- DevTools will now launch immediately and lazily sets up necessary state.
- Properly set `pauseBreakpoints` on `kPauseBreakpoint` events.
- Greatly improves handling of List, Map and IdentityMap instances.
- Lazily parse source maps to improve performance for large applications.

## 0.7.4

- Deobfuscate DDC extension method stack traces.
- Properly get all libraries with the `legacy` module system.

## 0.7.3

- Correctly set `Isolate` state if debugging is initiated after the application
  has already started.

## 0.7.2

- Account for root directory path when using `package:` URIs with `DartUri`.

## 0.7.1

- Fix a bug where we would try to create a new isolate even for a failed
  hot restart. This created a race condition that would lead to a crash.
- Don't attempt to write a vm service request to a closed connection.
  - Instead we log a warning with the attempted request message and return.
- Make all `close` methods more robust by allowing them to be called more than
  once and returning the cached future from previous calls.
- Add explicit handling of app not loaded errors when handling chrome pause
  events.

## 0.7.0

- `DWDS.start` now requires an `AssetHandler` instead of `applicationPort`,
  `assetServerPort` and `applicationTarget`.
- Expose a `BuildRunnerAssetHandler` which proxies request to the asset server
  running within build runner.
- Support the Legacy Module strategy through the injected client.
- Support DDK sourcemap URIs.
- Update SDK dependency to minimum of 2.5.0.

### Bug Fixes:

- Fix handling of chrome pause events when we have no isolate loaded yet.

## 0.6.2

- Capture any errors that happen when handling SSE requests in the DevHandler
  and return an error response to the client code.
  - Log error responses in the client to the console.
- Handle empty Chrome exception descriptions.

## 0.6.1

- Add `isolateRef` to `Isolate`s `pauseEvent`s.
- Depend on the latest `package:vm_service`.
- Implements `invoke`.
- Adds support for VM object IDs for things that don't have Chrome object Ids
  (e.g. int, double, bool, null).

## 0.6.0

- Add new required parameter `enableDebugging` to `Dwds.start`. If `false` is
  provided, debug services will not run. However, reload logic will continue
  to work with the injected client.
- Handle injected client SSE errors.
- Handle a race condition when the browser is refreshed in the middle of setting
  up the debug services.

## 0.5.5

- Properly set the `pauseEvent` on the `Isolate`.
- Fix a race condition with Hot Restarts where the Isolate was not created in
  time for pause events.

## 0.5.4

- Fix issue where certain required fields of VM service protocol objects were
  null.
- Properly set the `exceptionPauseMode` on the `Isolate`.
- Depend on the latest `DevTools`.

## 0.5.3

- Fix issue where certain required fields of VM service protocol objects were
  null.

## 0.5.2

- Fix issue where certain required fields of VM service protocol objects were
  null.
- Properly display `Closure` names in the debug view.

## 0.5.1

- Fix an issue where missing source maps would cause a crash. A warning will
  now be logged to the console instead.
- Depend on the latest `package:webkit_inspection_protocol`.

## 0.5.0

- Fix an issue where we source map paths were not normalized.
- Added a check to tests for the variable DWDS_DEBUG_CHROME to run Chrome with a
  UI rather than headless.
- Catch unhandled errors in `client.js` and recommend using the
  `--no-injected-client` flag for webdev users.
- Add support for an SSE connection with Dart DevTools.
- Rename `wsUri` to `uri` on `DebugConnection` to reflect that the uri may not
  be a websocket.
- Depend on latest `package:vm_service`.

## 0.4.0

- Move `data` abstractions from `package:webdev` into `package:dwds`.
- Move debugging related handlers from `package:webdev` into `package:dwds`.
- Move injected client from `package:webdev` into `package:dwds`.
- Create new public entrypoint `dwds.dart`. Existing public API `services.dart`
  is now private.

## 0.3.3

- Add support for `getScript` for paused isolates.
- Add support for `onRequest` and `onResponse` listeners for the vm service.

## 0.3.2

- Add support for `scope` in `evaluate` calls.

## 0.3.1

- Improve error reporting for evals, give the full JS eval in the error message
  so it can be more easily reproduced.

## 0.3.0

- Change the exposed type on DebugService to VmServiceInterface

## 0.2.1

- Support `setExceptionPauseMode`.

## 0.2.0

- Added custom tokens to the `wsUri` for increased security.
  - Treating this as a breaking change because you now must use the `wsUri`
    getter to get a valid uri for connecting to the service, when previously
    combining the port and host was sufficient.

## 0.1.0

- Initial version<|MERGE_RESOLUTION|>--- conflicted
+++ resolved
@@ -1,11 +1,8 @@
-<<<<<<< HEAD
-## 13.0.1-dev
-
+## 13.1.1-dev
 - Fix breakpoints not hitting after changing a base in index.html.
-=======
+
 ## 13.1.0
 - Update _fe_analyzer_shared to version ^38.0.0.
->>>>>>> 05c02188
 
 ## 13.0.0
 - Change wording of paused overlay from "Paused in Dart DevTools" to "Paused"
