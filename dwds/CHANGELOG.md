## 20.0.0-wip

- Require clients to specify the `basePath` on `AssetReader`. - [#2160](https://github.com/dart-lang/webdev/pull/2160)
- Update SDK constraint to `>=3.1.0-254.0.dev <4.0.0`. - [#2169](https://github.com/dart-lang/webdev/pull/2169)
<<<<<<< HEAD
- Switch to using new debugging API from DDC to support new type system. - []()
=======
- Require min `build_web_compilers` version `4.0.4` - [#2171](https://github.com/dart-lang/webdev/pull/2171)
>>>>>>> c65c4733

## 19.0.2

- Fix Flutter crash due to potential null value in `setUpChromeConsoleListener`. - [#2162](https://github.com/dart-lang/webdev/pull/2162)

## 19.0.1

- Do not show async frame errors on evaluation. - [#2073](https://github.com/dart-lang/webdev/pull/2073)
- Refactor code for presenting record instances. - [#2074](https://github.com/dart-lang/webdev/pull/2074)
- Display record types concisely. - [#2070](https://github.com/dart-lang/webdev/pull/2070)
- Display type objects concisely. - [#2103](https://github.com/dart-lang/webdev/pull/2103)
- Support using scope in `ChromeProxyService.evaluateInFrame`. - [#2122](https://github.com/dart-lang/webdev/pull/2122)
- Check for new events more often in batched stream. - [#2123](https://github.com/dart-lang/webdev/pull/2123)
- Map Chrome error on `resume` to the same error returned by the Dart VM. - [#2133](https://github.com/dart-lang/webdev/issues/2133)
- VM service API methods throw type `RPCError`, same as the Dart VM. - [#2144](https://github.com/dart-lang/webdev/pull/2144)

## 19.0.0

- Allow clients to specify the connected app's entrypoint file. - [#2047](https://github.com/dart-lang/webdev/pull/2047)
- Don't include non-instantiated variables in stack frame data. - [#2061](https://github.com/dart-lang/webdev/pull/2061)
- Fix `getObject` failure on record class - [2063](https://github.com/dart-lang/webdev/pull/2063)

## 18.0.2

- Support new DDC temp names for patterns. - [#2042](https://github.com/dart-lang/webdev/pull/2042)
- Make debugger find next dart location when stepping. -[#2043](https://github.com/dart-lang/webdev/pull/2043)

## 18.0.1

- Fix failure to map JS exceptions to dart. - [#2004](https://github.com/dart-lang/webdev/pull/2004)
- Fix for listening to custom streams. - [#2011](https://github.com/dart-lang/webdev/pull/2011)
- Handle unexpected extension debugger disconnect events without crashing the app - [#2021](https://github.com/dart-lang/webdev/pull/2021)
- Support `Set` inspection. - [#2024](https://github.com/dart-lang/webdev/pull/2024)

## 18.0.0

- Cleanup `getObject` code for lists and maps.
  - Now works with offset `0` and `null` count.
  - Fix failures on edge cases.
- Support records:
  - Update SDK constraint to `>=3.0.0-188.0.dev <4.0.0`.
  - Update `package:vm_service` constraint to `>=10.1.2 <12.0.0`.
  - Update `package:dds` constraint to `^2.7.1`.
  - Fill `BoundField.name` for records.
  - Display records as a container of fields.
- Remove test-only code from `sdk_configuration.dart`.
- Move shared test-only code to a new `test_common` package.
- Convert unnecessary async code to sync.
- Allow empty scopes in expression evaluation in a frame.

**Breaking changes**

- Require `sdkConfigurationProvider` in `ExpressionCompilerService`
  constructor.
- Change DWDS parameter `isFlutterApp` from type `bool?` to type
  `Future<bool> Function()?`.

## 17.0.0

- Include debug information in the event sent from the injected client to the
  Dart Debug Extension notifying that the Dart app is ready.
- Fix null cast error on expression evaluations after dwds fails to find class
  metadata.
- Include the entire exception description up to the stacktrace in
  `mapExceptionStackTrace`.
- Allow enabling experiments in the expression compiler service.
- Pre-warm expression compiler cache to speed up Flutter Inspector loading.
- Display full error on failure to start DDS.
- Fix crash on processing DevTools event when starting DevTools from DevTools
  uri.
- Prepare or Dart 3 alpha breaking changes:
  - Move weak null safety tests to special branch of `build_web_compilers`.
  - Do not pass `--(no)-sound-null-safety` flag to build daemon.
- Add back `ChromeProxyService.setExceptionPauseMode()` without override.
- Make hot restart atomic to prevent races on simultaneous execution.
- Return error on expression evaluation if expression evaluator stopped.
- Update SDK constraint to `>=3.0.0-134.0.dev <4.0.0`.
- Update `package:vm_service` constraint to `>=10.1.0 <12.0.0`.
- Fix expression compiler throwing when weak SDK summary is not found.

**Breaking changes**

- Include an optional param to `Dwds.start` to indicate whether it is running
  internally or externally.
- Include an optional param to `Dwds.start` to indicate whether it a Flutter
  app or not.
- Remove `sdkConfigurationProvider` parameter from `Dwds.start`.
- Remove deprecated `ChromeProxyService.setExceptionPauseMode()`.
- Support dart 3.0-alpha breaking changes:
  - Generate missing SDK assets for tests.
  - Enable frontend server null safe tests.
  - Update `build_web_compilers` constraint to `^4.0.0`.
  - Update `build_runner` constraint to `^2.4.0`.
  - Support changes in the SDK layout for dart 3.0.

## 16.0.1

- Allow the following API to return `null` and add error handling:
  - `LoadStrategy.serverPathForModule`
  - `LoadStrategy.sourceMapPathForModule`
- Expression evaluation performance improvement:
  - Batch `ChromeProxyService.evaluate()` requests that are close in time and
    are executed in the same library and scope.
- Update `package:file` version to `6.13` or greater to handle
  https://github.com/dart-lang/sdk/issues/49647.

## 16.0.0

- Fix a hang and report errors on hot reload exceptions from the injected
  client.
- Remove `AppInspector.evaluate` code that has been replaced by expression
  evaluation using a compiler in all scenarios.
- Fix a bug where evaluation would fail with more than one parameter in the
  scope.
- Remove showing un-captured values from the stack during evaluation.
- Refactor code to break most circular dependencies between files.
- Migrate `package:dwds` to null safety.
- Make `ChromeProxyService.getStack` wait for the debugger to perform initial
  resume operation. This avoids race conditions on isolate start.
- Make server paths match directory structure
  - Allows correct relative source map paths resolution.
  - Add `PackageUriMapper` class to allow mapping uris to server paths.
- Update the min SDK constraint to 2.18.0.
- Make DartUri work for `google3:` uris.

**Breaking changes**

- Remove no longer used `ExpressionCompilerService.handler`.
- Remove `assetHandler` parameter from `ExpressionCompilerService` constructor.
- Add `packageUriMapper` parameter to the constructor of
  `FrontendServerRequireStrategyProvider`.

## 15.0.0

- Port some `dwds` files to null safety.
- Fix failing `frontend_server_evaluate` tests.
- Prevent `flutter_tools` crash when the Dart execution context cannot be found.
- Update method signature of `lookupResolvedPackageUris`.

## 14.0.3

- Make data types null safe.
- Update `package:vm_service` to 8.3.0.
- Convert JavaScript stack traces in uncaught exceptions to Dart stack traces.
- Fix failure to set breakpoints on windows with a base change in index.html.
- Add the `setIsolatePauseMode` method to Chrome Proxy Service.
- Batch extension `Debugger.scriptParsed` events and send batches every 1000ms
  to the server.
- Move `batched_stream.dart` into shared utilities.
- Update the method signature for `lookupResolvedPackageUris`.

## 14.0.2

- Update the min SDK constraint to 2.17.0.

## 14.0.1

- Add `libraryFilters` optional parameter to the vm service implementation of
  `getSourceReport`.
- Update temp variable detection heuristics so internal JS type objects do not
  show in the debugger.

## 14.0.0

- Add column information to breakpoints to allow precise breakpoint placement.
- Split SDK validation methods to allow validation of separate components.
- Remove dependency on `package:_fe_analyzer_shared`. Note: this removes current
  incomplete support for resolving `dart:` uris.
- Fix issues discovered when using flutter tools with web server device:
  - Remove `dart:web_sql` from the list of SDK libraries as it is no longer
    used.
  - Fix crash when using flutter tools with web server device.
  - Remove clearing all scripts on page load for extension debugger.
- Fix breakpoints not hitting after changing a base in index.html.
- Find best locations for call frames, breakpoints, or expression evaluation.
- Close the SSE connection when a DebugExtension.detached event is received.
- Fix issues discovered when using legacy module system, debug extension, and
  JIT modules:
  - Improve step-into times by not stepping into library loading code.
  - Fix incorrect skip lists due to unsorted locations.
  - Fix memory leak in extension debugger by removing stale script IDs.
  - Allow mapping JS locations to Dart locations matching other JS lines, to
    match the behavior of Chrome DevTools.
  - Fix expression evaluation failure if debugger is stopped in the middle of a
    variable definition.

**Breaking changes:**

- Add `basePath` parameter to `FrontendServerRequireStrategy`.
- Add `loadLibrariesModule` getter to `LoadStrategy` interface.

## 13.1.0

- Update \_fe_analyzer_shared to version ^38.0.0.

## 13.0.0

- Change wording of paused overlay from "Paused in Dart DevTools" to "Paused"
- Allow sending back the Dart DevTools URL from DWDS instead of launching Dart
  DevTools, to support embedding Dart DevTools in Chrome DevTools.
- Temporarily disable the paused in debugger overlay.
- Add `SdkConfiguration` and `SdkConfigurationProvider` classes to allow for
  lazily created SDK configurations.
- Fix an issue in reporting DevTools stats where the DevTools load time was not
  always recorded.
- Add an `ide` query parameter to the Dart DevTools URL for analytics.
- Fix a race where injected client crashed on events send just before hot
  restart.
- Remove verbose printing on receiving DevTools events.
- Update `vm_service` version to `^8.2.0`.
- Migrate .packages to package_config.json.
- Update error message on expression evaluation using unloaded libraries.
- Add `screen` field to the `DebuggerReady` event.
- Report `DebuggerReady` events for DevTools embedded into Chrome Devtools.
- Fix missing `CallFrame.url` after update to Chrome 100.

**Breaking changes:**

- `Dwds.start` and `ExpressionCompilerService` now take
  `sdkConfigurationProvider` argument instead of separate SDK-related file
  paths.

## 12.1.0

- Update \_fe_analyzer_shared to version ^34.0.0.

## 12.0.0

- Implement `lookupResolvedPackageUris` and `lookupPackageUris` vm service API.
- Update `vm_service` version to `^8.1.0`.
- Make `ExpressionCompilerService` infer location of `libraries.json` from
  `sdkDir` parameter.
- Show an alert in the Dart Debug Extension for a multi-app scenario.
- Fix a bug where `dartEmitDebugEvents` was set as a `String` instead of `bool`
  in the injected client.
- Emit a warning instead of crashing on missing `libraries.json`.
- Remove dead code for reading `'dart.developer.registerExtension'` and
  `'dart.developer.postEvent'` events from the chrome console. These messages
  haven't been written to the console since dwds v11.1.0 and Dart SDK v2.14.0.
- Batch debug events sent from injected client to dwds to relieve network load.
- Update `_fe_analyzer_shared` version to `33.0.0`
- Update the Dart minimum SDK to `>=2.16.0`.

**Breaking changes:**

- Add `sdkDir` and `librariesPath` arguments to `Dwds.start` to help file
  resolution for sdk uris.
- Add `emitDebugEvents` argument to `Dwds.start` to suppress emitting debug
  events from the injected client.
- Replace `sdkRoot` parameter by `sdkDir` in `ExpressionCompilerService`.
- Adds an additional parameter to launch Dart DevTools in the same window as the
  connected Dart app.

## 11.5.1

- Update SDK constraint to `>=2.15.0 <3.0.0`.

## 11.5.0

- Support hot restart in a multi-app scenario with legacy modules.

  - Rename `$dartHotRestart` in the injected client to `$dartHotRestartDwds`.
  - Make `$dartHotRestartDwds` take a `runId`.
  - No change in behavior for single applications.
  - For a multi-app scenario using legacy modules, this will make all sub-apps
    with the same `runId` restart at the same time once.

  Note that multi-app scenario is currently only supported for legacy modules,
  used by DDR, and is not yet supported for amd modules that are used by flutter
  tools and webdev.

- Fix chrome detection in iPhone emulation mode in chrome or edge browsers.

- Reliably find unused port for extension backend http service.

- Ignore offset / count parameters in getObject if the object has no length.

- Include static member information for classes.

## 11.4.0

- Fix duplicated scripts returned by `VmService.getScripts` API.
- Handle and log http request serving errors.
- Encode extension url asynchronously.
- Use default constant port for debug service.
  - If we fail binding to the port, fall back to previous strategy of finding
    unbound ports.
- Add metrics measuring
  - DevTools Initial Page Load time
  - Various VM API
  - Hot restart
  - Http request handling exceptions
- Only return scripts included in the library with Library object.
- Add `ext.dwds.sendEvent` service extension to dwds so other tools can send
  events to the debugger. Event format:
  ```
  {
    'type': '<event type>',
    'payload': {
      'screen: '<screen name>',
      'action: '<action name>'
    }
  }
  ```
  Currently supported event values:
  ```
  {
    'type: 'DevtoolsEvent',
    'payload': {
      'screen': 'debugger',
      'action': 'pageReady'
    }
  }
  ```

## 11.3.0

- Update SDK constraint to `>=2.14.0 <3.0.0`
- Depend on `vm_service` version `7.3.0`.

## 11.2.3

- Fix race causing intermittent `Aww, snap` errors on starting debugger with
  multiple breakpoints in source.
- Fix needing chrome to be focus in order to wait for the isolate to exit on hot
  restart.

## 11.2.2

- Depend on `dds` version `2.1.1`.
- Depend on `vm_service` version `7.2.0`.

## 11.2.1

- Recover from used port errors when starting debug service.
- Update min SDK constraint to `2.13.0`.

## 11.2.0

- Throw `SentinelException` instead of `RPCError` on vm service API on
  unrecognized isolate.
- Throw `RPCError` in `getStack` if the application is not paused.
- Recognize `dart:ui` library when debugging flutter apps.
- Fix hang on hot restart when the application has a breakpoint.
- Fix out of memory issue during sending debug event notifications.

## 11.1.2

- Return empty library from `ChromeProxyService.getObject` for libraries present
  in metadata but not loaded at runtime.
- Log failures to load kernel during expression evaluation.
- Show lowered final fields using their original dart names.
- Limit simultaneous connections to asset server to prevent broken sockets.
- Fix hangs in hot restart.
- Initial support for passing scope to `ChromeProxyService.evaluate`.
- Require `build_web_compilers` version `3.0.0` so current version of dwds could
  be used with SDK stable `2.13.x` versions.

## 11.1.1

- Update versions of `package:sse`, `package:vm_service`, `package:dds`.

## 11.1.0

- Add global functions to the injected client for `dart.developer.postEvent` and
  `dart.developer.registerExtension`.
- Register new service extension `ext.dwds.emitEvent` so clients can emit
  events. This is intended to be used for analytics.

## 11.0.2

- Implement `_flutter.listViews` extension method in dwds vm client.

## 11.0.1

- Make adding and removing breakpoints match VM behavior:
  - Allow adding existing breakpoints.
  - Throw `RPCError` when removing non-existent breakpoints.

## 11.0.0

- Do not send `kServiceExtensionAdded` events to subscribers on the terminating
  isolate during hot restart.
- Support `vm_service` version `6.2.0`.
- Fix missing sdk libraries in `getObject()` calls.
- Fix incorrect `rootLib` returned by `ChromeProxyService`.
- Fix not working breakpoints in library part files.
- Fix data race in calculating locations for a module.
- Fix uninitialized isolate after hot restart.
- Fix intermittent failure caused by evaluation not waiting for dependencies to
  be updated.
- The injected client now posts a top level event when the Dart application is
  loaded. This event is intended to be consumed by the Dart Debug Extension.

**Breaking changes:**

- `Dwds.start` no longer supports automatically injecting a devtools server. A
  `devtoolsLauncher` callback must be provided to support launching devtools.

## 10.0.1

- Support `webkit_inspection_protocol` version `^1.0.0`.

## 10.0.0

- Support `VMService.evaluate` using expression compiler.
- Update min sdk constraint to `>=2.13.0-144.0.dev`.
- Throw `RPCError` on evaluation if the program is not paused.
- Record `ErrorRef` returned by evaluation in analytics.

**Breaking changes:**

- Change `ExpressionCompiler.initialize` method to include module format.
- Add `LoadStrategy.moduleFormat` to be used for communicating current module
  format to the expression compiler.

## 9.1.0

- Support authentication endpoint for the Dart Debug Extension.
- Support using WebSockets for the injected client by passing
  `useSseForInjectedClient: false` to `Dwds.start()`. Unlike SSE, WebSockets do
  not currently support keepAlives here (beyond the standard WebSocket pings to
  keep the socket alive).

## 9.0.0

- Fix an issue where relative worker paths provided to the
  `ExpressionCompilerService` would cause a crash.
- Fix an issue where the injected client connection could be lost while the
  application is paused.
- Support keep-alive for debug service connections.
- Depend on the latest `package:sse`.
- Filter out DDC temporary variables from the variable inspection view.
- Add `DwdsEvent`s around stepping and evaluation.
- Send an event to the Dart Debug Extension that contains VM service protocol
  URI.
- Depend on `package:vm_service` version `6.1.0+1`.
- Update the `keepAlive` configs to prevent accidental reuse of a connection
  after stopping a debug session.
- Support disabling the launching of Dart DevTools through `Alt + d` with
  `enableDevtoolsLaunch`.
- Opt all dart files out of null safety for min SDK constraint update.

**Breaking changes:**

- `LoadStrategy`s now require a `moduleInfoForEntrypoint`.

## 8.0.3

- Fix an issue where failed hot restarts would hang indefinitely.

## 8.0.2

- Change `ExpressionCompiler` to accept `FutureOr<int>` port configuration.
- Depend on `package:vm_service` version `6.0.1-nullsafety.1`.

## 8.0.1

- Support null safe versions of `package:crypto`, `package:uuid` and
  `package:webdriver`.

## 8.0.0

- Improve logging around execution contexts.
- Remove the expression compilation dependency update from the create isolate
  critical path.
- Expose new event stream for future use with analytics.
- Update `ExpressionCompiler` to include new `initialize` method which has a
  parameter for the null safety mode.
- Update `ExpressionCompilerService` to change how it is instantiated and
  implement the new `initialize` method.
- Provide summary module paths to the expression compiler
- Depend on `package:vm_service` version `6.0.1-nullsafety.0`.

**Breaking changes:**

- Change `ExpressionCompiler.updateDependencies` method to include module
  summary paths

## 7.1.1

- Properly handle `requireJS` errors during hot restarts.
- Fix an issue where Dart frame computation could result in a stack overflow for
  highly nested calls.
- Fix an issue where calling add breakpoint in quick succession would corrupt
  the internal state.
- Fix expression evaluation failure inside blocks.
- Now log the encoded URI of the debug service to both the terminal and
  application console.
- No longer blacklist the Dart SDK as the `skipLists` support serves the same
  purpose.
- Fix an issue where running webdev with expression evaluation enabled would
  fail to find `libraries.json` file and emit severe error.

## 7.1.0

- Fix a potential null issue while resuming.
- Depend on the latest `package:vm_service`.
- Fix crash in expression evaluation on null isolate.
- Fix incorrect file name detection for full kernel files.
- Add `ExpressionCompilerService.startWithPlatform` API to enable running
  expression compiler worker from a given location.
- Support Chrome `skipLists` to improve stepping performance.
- Export `AbsoluteImportUriException`.
- Depend on the latest `package:vm_service` which supports a new `limit`
  parameter to `getStack`.

## 7.0.2

- Depend on the latest `package:sse`.
- Add more verbose logging around `hotRestart`, `fullReload` and entrypoint
  injection.

## 7.0.1

- Fix an issue where we attempted to find locations for the special
  `dart_library` module.

## 7.0.0

- Add support for the Dart Development Service (DDS). Introduces 'single client
  mode', which prevents additional direct connections to DWDS when DDS is
  connected.
- Update metadata reader version to `2.0.0`. Support reading metadata versions
  `2.0.0` and `1.0.0`.
- Support custom hosts and HTTPs traffic in a `ProxyServerAssetReader`.
- Remove heuristics from require strategies and use metadata to look up module
  paths.
  - Fix issue where upgrading `build_web_compilers` would cause missing module
    assets (JavaScript code and source maps).
- Fix issue where open http connections prevent the process for exiting.
- Add `ExpressionCompilationService` class that runs ddc in worker mode to
  support expression evaluation for clients that use build systems to build the
  code.
- Require at least `devtools` and `devtools_server` version `0.9.2`.
- Require at least `dds` version `1.4.1`.
- Require at least `build_web_compilers` version `2.12.0`.
- Update min sdk constraint to `>=2.10.0`.
- Update `MetadataProvider` to throw an `AbsoluteImportUriException` when
  absolute file paths are used in an import uri.

**Breaking changes:**

- Change `ExpressionCompiler` to require a new `updateDependencies` method.
- Update a number of `LoadStrategy` APIs to remove heuristics and rely on the
  `MetadataProvider`.
- No longer require a `LogWriter` and corresponding `verbose` argument but
  instead properly use `package:logger`.
- `FrontendServerRequireStrategyProvider` now requires a `digestProvider`.

## 6.0.0

- Depend on the latest `package:devtools` and `package:devtools_server`.
- Support using WebSockets for the debug backend by passing
  `useSseForDebugBackend: false` to `Dwds.start()`
- Ensure we run main on a hot restart request even if no modules were updated.
- Allow reading metadata generated by `dev_compiler` from file to supply module
  information to `Dwds`.
- Hide JavaScript type errors when hovering over text in the debugger.
- Fix an issue where reusing a connection could cause a null error.
- Improve the heuristic which filters JS scopes for debugging needs.

**Breaking Changes:**

- Require access to the `.ddc_merged_metadata` file.
- Remove deprecated parameter `restoreBreakpoints` as breakpoints are now set by
  regex URL and Chrome automatically reestablishes them.

## 5.0.0

- Have unimplemented VM service protocol methods return the RPC error
  'MethodNotFound' / `-32601`.
- Fix an issue where the application main function was called before a hot
  restart completed.
- Breaking change `AssetReader` now requires a `metadataContents`
  implementation.

## 4.0.1

- Fixed issue where `getSupportedProtocols` would return the wrong protocol.

## 4.0.0

- Pin the `package:vm_service` version to prevent unintended breaks.

## 3.1.3

- Fix an issue where the injected client served under `https` assumed the
  corresponding SSE handler was also under `https`.

## 3.1.2

- Gracefully handle multiple injected clients on a single page.
- Update to the latest `package:vm_service` and use more RPCError error codes on
  call failures.
- Update the `require_restarter` to rerun main after a hot restart to align with
  the legacy strategy. We therefore no longer send a `RunRequest` after a hot
  restart.
- Compute only the required top frame for a paused event.
- Change `streamListen` to return an `RPCError` / error code `-32601` for
  streams that are not handled.
- Populate information about async Dart frames.
- Populate the `exception` field in debugger pause event when we break as a
  result of an exception.
- Prompt users to install the Dart Debug Extension if local debugging does not
  work.
- Allow for the injected client to run with CSP enforced.
- Implement the `getMemoryUsage()` call.
- Fix an issue where the injected client could cause a mixed content error.

## 3.1.1

- Change the reported names for isolates to be more terse.
- Implemented the 'PossibleBreakpoints' report kind for `getSourceReport()`.
- Change the returned errors for the unimplemented `getClassList` and
  `reloadSources` methods to -32601 ('method does not exist / is not
  available').
- Do not include native JavaScript objects on stack returned from the debugger.

## 3.1.0

- Support Chromium based Edge.
- Depend on latest `package:sse` version `3.5.0`.
- Bypass connection keep-alives when shutting down to avoid delaying process
  shutdown.
- Fix an issue where the isolate would incorrectly be destroyed after connection
  reuse.

## 3.0.3

- Support the latest version of `package:shelf_packages_handler`.
- Throw a more useful error if during a hot restart there is no active isolate.
- Fix a race condition in which loading module metadata could cause a crash.
- Correct scope detection for expression evaluation
- Silence verbose and recoverable exceptions during expression evaluation
- Return errors from ChromeProxyService.evaluateInFrame as ErrorRef so they are
  not shown when hovering over source in the IDE

## 3.0.2

- Fix an issue in JS to Dart location translation in `ExpressionEvaluator`. JS
  location returned from Chrome is 0-based, adjusted to 1-based.

## 3.0.1

- Drop dependency on `package_resolver` and use `package_config` instead.
- Bump min sdk constraint to `>=2.7.0`.

## 3.0.0

- Depend on the latest `package:vm_service` version `4.0.0`.

**Breaking Changes:**

- Delegate to the `LoadStrategy` for module information:
  - moduleId -> serverPath
  - serverPath -> moduleId

## 2.0.1

- Fix an issue where we would return prematurely during a `hotRestart`.
- Fix an issue where we would incorrectly fail if a `hotRestart` had to fall
  back to a full reload.

## 2.0.0

- Depend on the latest `package:vm_service` version `3.0.0+1`.

**Breaking Changes:**

- Now require a `LoadStrategy` to `Dwds.start`. This package defines two
  compatible load strategies, `RequireStrategy` and \`LegacyStrategy.
- `Dwds.start` function signature has been changed to accept one more parameter
  of new interface type `ExpressionCompiler` to support expression evaluation
- Provide an implementation of the `RequireStrategy` suitable for use with
  `package:build_runner`.
- Simplify hot reload logic and no longer provide module level hooks.

## 1.0.1

- Make the `root` optional for the `ProxyServerAssetReader`.

## 1.0.0

- Fix an issue where files imported with relative paths containing `../` may
  fail to resolve breakpoint locations.
- Remove dependency on `package:build_daemon`.
- Add `FrontendServerAssetReader` for use with Frontend Server builds.
- Depend on latest `package:sse` for handling client reconnects transparently on
  the server.
- Fix an issue where a failure to initiate debugging through the Dart Debug
  Extension would cause your development server to crash.
- Fix an issue where trying to launch DevTools in a non-debug enabled Chrome
  instance could crash your development server.

**Breaking Changes:**

- No longer use the `BuildResult` abstraction from `package:build_daemon` but
  require a similar abstraction provided by this package.
- `AssetHandler` has been renamed to `AssetReader` and no longer provides a
  generic resource handler. Specific methods for the required resources are now
  clearly defined. The new abstraction is now consumed through `dwds.dart`.
- `BuildRunnerAssetHandler` has been renamed to `ProxyServerAssetReader` and is
  now consumed through `dwds.dart`.

## 0.9.0

- Expose `middleware` and `handler`.

**Breaking Change:** The `AssetHandler` will not automatically be added the DWDS
handler cascade. You must now also add the `middleware` to your server's
pipeline.

## 0.8.5

- Always bind to `localhost` for the local debug workflow.
- Fix an issue where breakpoints could cause DevTools to hang.

## 0.8.4

- Support using WebSockets for the debug (VM Service) proxy by passing
  `useSseForDebugProxy: false` to `Dwds.start()`

## 0.8.3

- Support nesting Dart applications in iframes.

## 0.8.2

- Add the ability to receive events from the extension in batches.

## 0.8.1

- Depend on the latest `package:built_value`.

## 0.8.0

- Add temporary support for restoring breakpoints. Eventually the Dart VM
  protocol will clearly define how breakpoints should be restored.
- Depend on latest `package:sse` to get retry logic.
- Don't spawn DevTools if `serveDevTools` is false.
- `UrlEncoder` will also encode the base URI used by the injected client / Dart
  Debug Extension. \*\* Breaking Change \*\* `serveDevTools` is not
  automatically considered true if `enableDebugExtension`is true.

## 0.7.9

- Properly wait for hot reload to complete with the legacy module system.
- Fix issue with `getObject` for a class with a generic type.

## 0.7.8

- Support optional argument `urlEncoder` that is used to encode remote URLs for
  use with the Dart Debug Extension.

## 0.7.7

- Handle getObject for primitives properly.
- Properly black box scripts if query parameters are provided.

## 0.7.6

- Fix issue with source map logic for the legacy module system.
- Allow setting breakpoints multiple times and just return the old breakpoint.
- Fix a bug with Maps that contain lists of simple types.

## 0.7.5

- The injected client's connection is now based off the request URI.
- Fix an issue where resuming while paused at the start would cause an error.
- Expose the `ChromeDebugException` class for error handling purposes.
- Expose the `AppConnectionException` class for error handling purposes.
- DevTools will now launch immediately and lazily sets up necessary state.
- Properly set `pauseBreakpoints` on `kPauseBreakpoint` events.
- Greatly improves handling of List, Map and IdentityMap instances.
- Lazily parse source maps to improve performance for large applications.

## 0.7.4

- Deobfuscate DDC extension method stack traces.
- Properly get all libraries with the `legacy` module system.

## 0.7.3

- Correctly set `Isolate` state if debugging is initiated after the application
  has already started.

## 0.7.2

- Account for root directory path when using `package:` URIs with `DartUri`.

## 0.7.1

- Fix a bug where we would try to create a new isolate even for a failed hot
  restart. This created a race condition that would lead to a crash.
- Don't attempt to write a vm service request to a closed connection.
  - Instead we log a warning with the attempted request message and return.
- Make all `close` methods more robust by allowing them to be called more than
  once and returning the cached future from previous calls.
- Add explicit handling of app not loaded errors when handling chrome pause
  events.

## 0.7.0

- `DWDS.start` now requires an `AssetHandler` instead of `applicationPort`,
  `assetServerPort` and `applicationTarget`.
- Expose a `BuildRunnerAssetHandler` which proxies request to the asset server
  running within build runner.
- Support the Legacy Module strategy through the injected client.
- Support DDK sourcemap URIs.
- Update SDK dependency to minimum of 2.5.0.

### Bug Fixes:

- Fix handling of chrome pause events when we have no isolate loaded yet.

## 0.6.2

- Capture any errors that happen when handling SSE requests in the DevHandler
  and return an error response to the client code.
  - Log error responses in the client to the console.
- Handle empty Chrome exception descriptions.

## 0.6.1

- Add `isolateRef` to `Isolate`s `pauseEvent`s.
- Depend on the latest `package:vm_service`.
- Implements `invoke`.
- Adds support for VM object IDs for things that don't have Chrome object Ids
  (e.g. int, double, bool, null).

## 0.6.0

- Add new required parameter `enableDebugging` to `Dwds.start`. If `false` is
  provided, debug services will not run. However, reload logic will continue to
  work with the injected client.
- Handle injected client SSE errors.
- Handle a race condition when the browser is refreshed in the middle of setting
  up the debug services.

## 0.5.5

- Properly set the `pauseEvent` on the `Isolate`.
- Fix a race condition with Hot Restarts where the Isolate was not created in
  time for pause events.

## 0.5.4

- Fix issue where certain required fields of VM service protocol objects were
  null.
- Properly set the `exceptionPauseMode` on the `Isolate`.
- Depend on the latest `DevTools`.

## 0.5.3

- Fix issue where certain required fields of VM service protocol objects were
  null.

## 0.5.2

- Fix issue where certain required fields of VM service protocol objects were
  null.
- Properly display `Closure` names in the debug view.

## 0.5.1

- Fix an issue where missing source maps would cause a crash. A warning will now
  be logged to the console instead.
- Depend on the latest `package:webkit_inspection_protocol`.

## 0.5.0

- Fix an issue where we source map paths were not normalized.
- Added a check to tests for the variable DWDS_DEBUG_CHROME to run Chrome with a
  UI rather than headless.
- Catch unhandled errors in `client.js` and recommend using the
  `--no-injected-client` flag for webdev users.
- Add support for an SSE connection with Dart DevTools.
- Rename `wsUri` to `uri` on `DebugConnection` to reflect that the uri may not
  be a websocket.
- Depend on latest `package:vm_service`.

## 0.4.0

- Move `data` abstractions from `package:webdev` into `package:dwds`.
- Move debugging related handlers from `package:webdev` into `package:dwds`.
- Move injected client from `package:webdev` into `package:dwds`.
- Create new public entrypoint `dwds.dart`. Existing public API `services.dart`
  is now private.

## 0.3.3

- Add support for `getScript` for paused isolates.
- Add support for `onRequest` and `onResponse` listeners for the vm service.

## 0.3.2

- Add support for `scope` in `evaluate` calls.

## 0.3.1

- Improve error reporting for evals, give the full JS eval in the error message
  so it can be more easily reproduced.

## 0.3.0

- Change the exposed type on DebugService to VmServiceInterface

## 0.2.1

- Support `setExceptionPauseMode`.

## 0.2.0

- Added custom tokens to the `wsUri` for increased security.
  - Treating this as a breaking change because you now must use the `wsUri`
    getter to get a valid uri for connecting to the service, when previously
    combining the port and host was sufficient.

## 0.1.0

- Initial version<|MERGE_RESOLUTION|>--- conflicted
+++ resolved
@@ -2,11 +2,8 @@
 
 - Require clients to specify the `basePath` on `AssetReader`. - [#2160](https://github.com/dart-lang/webdev/pull/2160)
 - Update SDK constraint to `>=3.1.0-254.0.dev <4.0.0`. - [#2169](https://github.com/dart-lang/webdev/pull/2169)
-<<<<<<< HEAD
+- Require min `build_web_compilers` version `4.0.4` - [#2171](https://github.com/dart-lang/webdev/pull/2171)
 - Switch to using new debugging API from DDC to support new type system. - []()
-=======
-- Require min `build_web_compilers` version `4.0.4` - [#2171](https://github.com/dart-lang/webdev/pull/2171)
->>>>>>> c65c4733
 
 ## 19.0.2
 
