--- conflicted
+++ resolved
@@ -6,12 +6,9 @@
 - Update the `require_restarter` to rerun main after a hot restart to align with
   the legacy strategy. We therefore no longer send a `RunRequest` after a hot
   restart.
-<<<<<<< HEAD
 - Compute only the required top frame for a paused event. 
-=======
 - Change `streamListen` to return an `RPCError` / error code `-32601` for streams
   that are not handled.
->>>>>>> daf2b429
 
 ## 3.1.1
 
