--- conflicted
+++ resolved
@@ -1,10 +1,7 @@
 ## 19.0.1-dev
 
-<<<<<<< HEAD
+- Do not show async frame errors on evaluation. - [#2073](https://github.com/dart-lang/webdev/pull/2073)
 - Refactor code for presenting record instances. - [#2074](https://github.com/dart-lang/webdev/pull/2074)
-=======
-- Do not show async frame errors on evaluation. - [#2073](https://github.com/dart-lang/webdev/pull/2073)
->>>>>>> 9964ebab
 
 ## 19.0.0
 
