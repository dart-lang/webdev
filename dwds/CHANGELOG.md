<<<<<<< HEAD
## Unreleased

- Depend on the latest `package:webkit_inspection_protocol`.
=======
## 0.5.1

- Fix an issue where missing source maps would cause a crash. A warning will
  now be logged to the console instead.
>>>>>>> ffe1d46c

## 0.5.0

- Fix an issue where we source map paths were not normalized.
- Added a check to tests for the variable DWDS_DEBUG_CHROME to run Chrome with a
  UI rather than headless.
- Catch unhandled errors in `client.js` and recommend using the
  `--no-injected-client` flag for webdev users.
- Add support for an SSE connection with Dart DevTools.
- Rename `wsUri` to `uri` on `DebugConnection` to reflect that the uri may not
  be a websocket.
- Depend on latest `package:vm_service`.

## 0.4.0

- Move `data` abstractions from `package:webdev` into `package:dwds`.
- Move debugging related handlers from `package:webdev` into `package:dwds`.
- Move injected client from `package:webdev` into `package:dwds`.
- Create new public entrypoint `dwds.dart`. Existing public API `services.dart`
  is now private.

## 0.3.3

- Add support for `getScript` for paused isolates.
- Add support for `onRequest` and `onResponse` listeners for the vm service.

## 0.3.2

- Add support for `scope` in `evaluate` calls.

## 0.3.1

- Improve error reporting for evals, give the full JS eval in the error message
  so it can be more easily reproduced.

## 0.3.0

- Change the exposed type on DebugService to VmServiceInterface

## 0.2.1

- Support `setExceptionPauseMode`.

## 0.2.0

- Added custom tokens to the `wsUri` for increased security.
  - Treating this as a breaking change because you now must use the `wsUri`
    getter to get a valid uri for connecting to the service, when previously
    combining the port and host was sufficient.

## 0.1.0

- Initial version<|MERGE_RESOLUTION|>--- conflicted
+++ resolved
@@ -1,13 +1,8 @@
-<<<<<<< HEAD
-## Unreleased
-
-- Depend on the latest `package:webkit_inspection_protocol`.
-=======
 ## 0.5.1
 
 - Fix an issue where missing source maps would cause a crash. A warning will
   now be logged to the console instead.
->>>>>>> ffe1d46c
+- Depend on the latest `package:webkit_inspection_protocol`.
 
 ## 0.5.0
 
