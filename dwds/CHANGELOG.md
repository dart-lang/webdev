<<<<<<< HEAD
## 19.0.0-dev

- Allow clients to specify the connected app's entrypoint file. - [#2047](https://github.com/dart-lang/webdev/pull/2047)
=======
## 19.0.0

- Allow clients to specify the connected app's entrypoint file. - [#2047](https://github.com/dart-lang/webdev/pull/2047)
- Don't include non-instantiated variables in stack frame data. - [#2061](https://github.com/dart-lang/webdev/pull/2061)
>>>>>>> e887316c
- Fix `getObject` failure on record class - [2063](https://github.com/dart-lang/webdev/pull/2063)

## 18.0.2

- Support new DDC temp names for patterns. - [#2042](https://github.com/dart-lang/webdev/pull/2042)
- Make debugger find next dart location when stepping. -[#2043](https://github.com/dart-lang/webdev/pull/2043)

## 18.0.1

- Fix failure to map JS exceptions to dart. - [#2004](https://github.com/dart-lang/webdev/pull/2004)
- Fix for listening to custom streams. - [#2011](https://github.com/dart-lang/webdev/pull/2011)
- Handle unexpected extension debugger disconnect events without crashing the app - [#2021](https://github.com/dart-lang/webdev/pull/2021)
- Support `Set` inspection. - [#2024](https://github.com/dart-lang/webdev/pull/2024)

## 18.0.0

- Cleanup `getObject` code for lists and maps.
  - Now works with offset `0` and `null` count.
  - Fix failures on edge cases.
- Support records:
  - Update SDK constraint to `>=3.0.0-188.0.dev <4.0.0`.
  - Update `package:vm_service` constraint to `>=10.1.2 <12.0.0`.
  - Update `package:dds` constraint to `^2.7.1`.
  - Fill `BoundField.name` for records.
  - Display records as a container of fields.
- Remove test-only code from `sdk_configuration.dart`.
- Move shared test-only code to a new `test_common` package.
- Convert unnecessary async code to sync.
- Allow empty scopes in expression evaluation in a frame.

**Breaking changes**

- Require `sdkConfigurationProvider` in `ExpressionCompilerService`
  constructor.
- Change DWDS parameter `isFlutterApp` from type `bool?` to type
  `Future<bool> Function()?`.

## 17.0.0

- Include debug information in the event sent from the injected client to the
  Dart Debug Extension notifying that the Dart app is ready.
- Fix null cast error on expression evaluations after dwds fails to find class
  metadata.
- Include the entire exception description up to the stacktrace in
  `mapExceptionStackTrace`.
- Allow enabling experiments in the expression compiler service.
- Pre-warm expression compiler cache to speed up Flutter Inspector loading.
- Display full error on failure to start DDS.
- Fix crash on processing DevTools event when starting DevTools from DevTools
  uri.
- Prepare or Dart 3 alpha breaking changes:
  - Move weak null safety tests to special branch of `build_web_compilers`.
  - Do not pass `--(no)-sound-null-safety` flag to build daemon.
- Add back `ChromeProxyService.setExceptionPauseMode()` without override.
- Make hot restart atomic to prevent races on simultaneous execution.
- Return error on expression evaluation if expression evaluator stopped.
- Update SDK constraint to `>=3.0.0-134.0.dev <4.0.0`.
- Update `package:vm_service` constraint to `>=10.1.0 <12.0.0`.
- Fix expression compiler throwing when weak SDK summary is not found.

**Breaking changes**

- Include an optional param to `Dwds.start` to indicate whether it is running
  internally or externally.
- Include an optional param to `Dwds.start` to indicate whether it a Flutter
  app or not.
- Remove `sdkConfigurationProvider` parameter from `Dwds.start`.
- Remove deprecated `ChromeProxyService.setExceptionPauseMode()`.
- Support dart 3.0-alpha breaking changes:
  - Generate missing SDK assets for tests.
  - Enable frontend server null safe tests.
  - Update `build_web_compilers` constraint to `^4.0.0`.
  - Update `build_runner` constraint to `^2.4.0`.
  - Support changes in the SDK layout for dart 3.0.

## 16.0.1

- Allow the following API to return `null` and add error handling:
  - `LoadStrategy.serverPathForModule`
  - `LoadStrategy.sourceMapPathForModule`
- Expression evaluation performance improvement:
  - Batch `ChromeProxyService.evaluate()` requests that are close in time and
    are executed in the same library and scope.
- Update `package:file` version to `6.13` or greater to handle
  https://github.com/dart-lang/sdk/issues/49647.

## 16.0.0

- Fix a hang and report errors on hot reload exceptions from the injected
  client.
- Remove `AppInspector.evaluate` code that has been replaced by expression
  evaluation using a compiler in all scenarios.
- Fix a bug where evaluation would fail with more than one parameter in the
  scope.
- Remove showing un-captured values from the stack during evaluation.
- Refactor code to break most circular dependencies between files.
- Migrate `package:dwds` to null safety.
- Make `ChromeProxyService.getStack` wait for the debugger to perform initial
  resume operation. This avoids race conditions on isolate start.
- Make server paths match directory structure
  - Allows correct relative source map paths resolution.
  - Add `PackageUriMapper` class to allow mapping uris to server paths.
- Update the min SDK constraint to 2.18.0.
- Make DartUri work for `google3:` uris.

**Breaking changes**

- Remove no longer used `ExpressionCompilerService.handler`.
- Remove `assetHandler` parameter from `ExpressionCompilerService` constructor.
- Add `packageUriMapper` parameter to the constructor of
  `FrontendServerRequireStrategyProvider`.

## 15.0.0

- Port some `dwds` files to null safety.
- Fix failing `frontend_server_evaluate` tests.
- Prevent `flutter_tools` crash when the Dart execution context cannot be found.
- Update method signature of `lookupResolvedPackageUris`.

## 14.0.3

- Make data types null safe.
- Update `package:vm_service` to 8.3.0.
- Convert JavaScript stack traces in uncaught exceptions to Dart stack traces.
- Fix failure to set breakpoints on windows with a base change in index.html.
- Add the `setIsolatePauseMode` method to Chrome Proxy Service.
- Batch extension `Debugger.scriptParsed` events and send batches every 1000ms
  to the server.
- Move `batched_stream.dart` into shared utilities.
- Update the method signature for `lookupResolvedPackageUris`.

## 14.0.2

- Update the min SDK constraint to 2.17.0.

## 14.0.1

- Add `libraryFilters` optional parameter to the vm service implementation of
  `getSourceReport`.
- Update temp variable detection heuristics so internal JS type objects do not
  show in the debugger.

## 14.0.0

- Add column information to breakpoints to allow precise breakpoint placement.
- Split SDK validation methods to allow validation of separate components.
- Remove dependency on `package:_fe_analyzer_shared`. Note: this removes current
  incomplete support for resolving `dart:` uris.
- Fix issues discovered when using flutter tools with web server device:
  - Remove `dart:web_sql` from the list of SDK libraries as it is no longer
    used.
  - Fix crash when using flutter tools with web server device.
  - Remove clearing all scripts on page load for extension debugger.
- Fix breakpoints not hitting after changing a base in index.html.
- Find best locations for call frames, breakpoints, or expression evaluation.
- Close the SSE connection when a DebugExtension.detached event is received.
- Fix issues discovered when using legacy module system, debug extension, and
  JIT modules:
  - Improve step-into times by not stepping into library loading code.
  - Fix incorrect skip lists due to unsorted locations.
  - Fix memory leak in extension debugger by removing stale script IDs.
  - Allow mapping JS locations to Dart locations matching other JS lines, to
    match the behavior of Chrome DevTools.
  - Fix expression evaluation failure if debugger is stopped in the middle of a
    variable definition.

**Breaking changes:**

- Add `basePath` parameter to `FrontendServerRequireStrategy`.
- Add `loadLibrariesModule` getter to `LoadStrategy` interface.

## 13.1.0

- Update \_fe_analyzer_shared to version ^38.0.0.

## 13.0.0

- Change wording of paused overlay from "Paused in Dart DevTools" to "Paused"
- Allow sending back the Dart DevTools URL from DWDS instead of launching Dart
  DevTools, to support embedding Dart DevTools in Chrome DevTools.
- Temporarily disable the paused in debugger overlay.
- Add `SdkConfiguration` and `SdkConfigurationProvider` classes to allow for
  lazily created SDK configurations.
- Fix an issue in reporting DevTools stats where the DevTools load time was not
  always recorded.
- Add an `ide` query parameter to the Dart DevTools URL for analytics.
- Fix a race where injected client crashed on events send just before hot
  restart.
- Remove verbose printing on receiving DevTools events.
- Update `vm_service` version to `^8.2.0`.
- Migrate .packages to package_config.json.
- Update error message on expression evaluation using unloaded libraries.
- Add `screen` field to the `DebuggerReady` event.
- Report `DebuggerReady` events for DevTools embedded into Chrome Devtools.
- Fix missing `CallFrame.url` after update to Chrome 100.

**Breaking changes:**

- `Dwds.start` and `ExpressionCompilerService` now take
  `sdkConfigurationProvider` argument instead of separate SDK-related file
  paths.

## 12.1.0

- Update \_fe_analyzer_shared to version ^34.0.0.

## 12.0.0

- Implement `lookupResolvedPackageUris` and `lookupPackageUris` vm service API.
- Update `vm_service` version to `^8.1.0`.
- Make `ExpressionCompilerService` infer location of `libraries.json` from
  `sdkDir` parameter.
- Show an alert in the Dart Debug Extension for a multi-app scenario.
- Fix a bug where `dartEmitDebugEvents` was set as a `String` instead of `bool`
  in the injected client.
- Emit a warning instead of crashing on missing `libraries.json`.
- Remove dead code for reading `'dart.developer.registerExtension'` and
  `'dart.developer.postEvent'` events from the chrome console. These messages
  haven't been written to the console since dwds v11.1.0 and Dart SDK v2.14.0.
- Batch debug events sent from injected client to dwds to relieve network load.
- Update `_fe_analyzer_shared` version to `33.0.0`
- Update the Dart minimum SDK to `>=2.16.0`.

**Breaking changes:**

- Add `sdkDir` and `librariesPath` arguments to `Dwds.start` to help file
  resolution for sdk uris.
- Add `emitDebugEvents` argument to `Dwds.start` to suppress emitting debug
  events from the injected client.
- Replace `sdkRoot` parameter by `sdkDir` in `ExpressionCompilerService`.
- Adds an additional parameter to launch Dart DevTools in the same window as the
  connected Dart app.

## 11.5.1

- Update SDK constraint to `>=2.15.0 <3.0.0`.

## 11.5.0

- Support hot restart in a multi-app scenario with legacy modules.

  - Rename `$dartHotRestart` in the injected client to `$dartHotRestartDwds`.
  - Make `$dartHotRestartDwds` take a `runId`.
  - No change in behavior for single applications.
  - For a multi-app scenario using legacy modules, this will make all sub-apps
    with the same `runId` restart at the same time once.

  Note that multi-app scenario is currently only supported for legacy modules,
  used by DDR, and is not yet supported for amd modules that are used by flutter
  tools and webdev.

- Fix chrome detection in iPhone emulation mode in chrome or edge browsers.

- Reliably find unused port for extension backend http service.

- Ignore offset / count parameters in getObject if the object has no length.

- Include static member information for classes.

## 11.4.0

- Fix duplicated scripts returned by `VmService.getScripts` API.
- Handle and log http request serving errors.
- Encode extension url asynchronously.
- Use default constant port for debug service.
  - If we fail binding to the port, fall back to previous strategy of finding
    unbound ports.
- Add metrics measuring
  - DevTools Initial Page Load time
  - Various VM API
  - Hot restart
  - Http request handling exceptions
- Only return scripts included in the library with Library object.
- Add `ext.dwds.sendEvent` service extension to dwds so other tools can send
  events to the debugger. Event format:
  ```
  {
    'type': '<event type>',
    'payload': {
      'screen: '<screen name>',
      'action: '<action name>'
    }
  }
  ```
  Currently supported event values:
  ```
  {
    'type: 'DevtoolsEvent',
    'payload': {
      'screen': 'debugger',
      'action': 'pageReady'
    }
  }
  ```

## 11.3.0

- Update SDK constraint to `>=2.14.0 <3.0.0`
- Depend on `vm_service` version `7.3.0`.

## 11.2.3

- Fix race causing intermittent `Aww, snap` errors on starting debugger with
  multiple breakpoints in source.
- Fix needing chrome to be focus in order to wait for the isolate to exit on hot
  restart.

## 11.2.2

- Depend on `dds` version `2.1.1`.
- Depend on `vm_service` version `7.2.0`.

## 11.2.1

- Recover from used port errors when starting debug service.
- Update min SDK constraint to `2.13.0`.

## 11.2.0

- Throw `SentinelException` instead of `RPCError` on vm service API on
  unrecognized isolate.
- Throw `RPCError` in `getStack` if the application is not paused.
- Recognize `dart:ui` library when debugging flutter apps.
- Fix hang on hot restart when the application has a breakpoint.
- Fix out of memory issue during sending debug event notifications.

## 11.1.2

- Return empty library from `ChromeProxyService.getObject` for libraries present
  in metadata but not loaded at runtime.
- Log failures to load kernel during expression evaluation.
- Show lowered final fields using their original dart names.
- Limit simultaneous connections to asset server to prevent broken sockets.
- Fix hangs in hot restart.
- Initial support for passing scope to `ChromeProxyService.evaluate`.
- Require `build_web_compilers` version `3.0.0` so current version of dwds could
  be used with SDK stable `2.13.x` versions.

## 11.1.1

- Update versions of `package:sse`, `package:vm_service`, `package:dds`.

## 11.1.0

- Add global functions to the injected client for `dart.developer.postEvent` and
  `dart.developer.registerExtension`.
- Register new service extension `ext.dwds.emitEvent` so clients can emit
  events. This is intended to be used for analytics.

## 11.0.2

- Implement `_flutter.listViews` extension method in dwds vm client.

## 11.0.1

- Make adding and removing breakpoints match VM behavior:
  - Allow adding existing breakpoints.
  - Throw `RPCError` when removing non-existent breakpoints.

## 11.0.0

- Do not send `kServiceExtensionAdded` events to subscribers on the terminating
  isolate during hot restart.
- Support `vm_service` version `6.2.0`.
- Fix missing sdk libraries in `getObject()` calls.
- Fix incorrect `rootLib` returned by `ChromeProxyService`.
- Fix not working breakpoints in library part files.
- Fix data race in calculating locations for a module.
- Fix uninitialized isolate after hot restart.
- Fix intermittent failure caused by evaluation not waiting for dependencies to
  be updated.
- The injected client now posts a top level event when the Dart application is
  loaded. This event is intended to be consumed by the Dart Debug Extension.

**Breaking changes:**

- `Dwds.start` no longer supports automatically injecting a devtools server. A
  `devtoolsLauncher` callback must be provided to support launching devtools.

## 10.0.1

- Support `webkit_inspection_protocol` version `^1.0.0`.

## 10.0.0

- Support `VMService.evaluate` using expression compiler.
- Update min sdk constraint to `>=2.13.0-144.0.dev`.
- Throw `RPCError` on evaluation if the program is not paused.
- Record `ErrorRef` returned by evaluation in analytics.

**Breaking changes:**

- Change `ExpressionCompiler.initialize` method to include module format.
- Add `LoadStrategy.moduleFormat` to be used for communicating current module
  format to the expression compiler.

## 9.1.0

- Support authentication endpoint for the Dart Debug Extension.
- Support using WebSockets for the injected client by passing
  `useSseForInjectedClient: false` to `Dwds.start()`. Unlike SSE, WebSockets do
  not currently support keepAlives here (beyond the standard WebSocket pings to
  keep the socket alive).

## 9.0.0

- Fix an issue where relative worker paths provided to the
  `ExpressionCompilerService` would cause a crash.
- Fix an issue where the injected client connection could be lost while the
  application is paused.
- Support keep-alive for debug service connections.
- Depend on the latest `package:sse`.
- Filter out DDC temporary variables from the variable inspection view.
- Add `DwdsEvent`s around stepping and evaluation.
- Send an event to the Dart Debug Extension that contains VM service protocol
  URI.
- Depend on `package:vm_service` version `6.1.0+1`.
- Update the `keepAlive` configs to prevent accidental reuse of a connection
  after stopping a debug session.
- Support disabling the launching of Dart DevTools through `Alt + d` with
  `enableDevtoolsLaunch`.
- Opt all dart files out of null safety for min SDK constraint update.

**Breaking changes:**

- `LoadStrategy`s now require a `moduleInfoForEntrypoint`.

## 8.0.3

- Fix an issue where failed hot restarts would hang indefinitely.

## 8.0.2

- Change `ExpressionCompiler` to accept `FutureOr<int>` port configuration.
- Depend on `package:vm_service` version `6.0.1-nullsafety.1`.

## 8.0.1

- Support null safe versions of `package:crypto`, `package:uuid` and
  `package:webdriver`.

## 8.0.0

- Improve logging around execution contexts.
- Remove the expression compilation dependency update from the create isolate
  critical path.
- Expose new event stream for future use with analytics.
- Update `ExpressionCompiler` to include new `initialize` method which has a
  parameter for the null safety mode.
- Update `ExpressionCompilerService` to change how it is instantiated and
  implement the new `initialize` method.
- Provide summary module paths to the expression compiler
- Depend on `package:vm_service` version `6.0.1-nullsafety.0`.

**Breaking changes:**

- Change `ExpressionCompiler.updateDependencies` method to include module
  summary paths

## 7.1.1

- Properly handle `requireJS` errors during hot restarts.
- Fix an issue where Dart frame computation could result in a stack overflow for
  highly nested calls.
- Fix an issue where calling add breakpoint in quick succession would corrupt
  the internal state.
- Fix expression evaluation failure inside blocks.
- Now log the encoded URI of the debug service to both the terminal and
  application console.
- No longer blacklist the Dart SDK as the `skipLists` support serves the same
  purpose.
- Fix an issue where running webdev with expression evaluation enabled would
  fail to find `libraries.json` file and emit severe error.

## 7.1.0

- Fix a potential null issue while resuming.
- Depend on the latest `package:vm_service`.
- Fix crash in expression evaluation on null isolate.
- Fix incorrect file name detection for full kernel files.
- Add `ExpressionCompilerService.startWithPlatform` API to enable running
  expression compiler worker from a given location.
- Support Chrome `skipLists` to improve stepping performance.
- Export `AbsoluteImportUriException`.
- Depend on the latest `package:vm_service` which supports a new `limit`
  parameter to `getStack`.

## 7.0.2

- Depend on the latest `package:sse`.
- Add more verbose logging around `hotRestart`, `fullReload` and entrypoint
  injection.

## 7.0.1

- Fix an issue where we attempted to find locations for the special
  `dart_library` module.

## 7.0.0

- Add support for the Dart Development Service (DDS). Introduces 'single client
  mode', which prevents additional direct connections to DWDS when DDS is
  connected.
- Update metadata reader version to `2.0.0`. Support reading metadata versions
  `2.0.0` and `1.0.0`.
- Support custom hosts and HTTPs traffic in a `ProxyServerAssetReader`.
- Remove heuristics from require strategies and use metadata to look up module
  paths.
  - Fix issue where upgrading `build_web_compilers` would cause missing module
    assets (JavaScript code and source maps).
- Fix issue where open http connections prevent the process for exiting.
- Add `ExpressionCompilationService` class that runs ddc in worker mode to
  support expression evaluation for clients that use build systems to build the
  code.
- Require at least `devtools` and `devtools_server` version `0.9.2`.
- Require at least `dds` version `1.4.1`.
- Require at least `build_web_compilers` version `2.12.0`.
- Update min sdk constraint to `>=2.10.0`.
- Update `MetadataProvider` to throw an `AbsoluteImportUriException` when
  absolute file paths are used in an import uri.

**Breaking changes:**

- Change `ExpressionCompiler` to require a new `updateDependencies` method.
- Update a number of `LoadStrategy` APIs to remove heuristics and rely on the
  `MetadataProvider`.
- No longer require a `LogWriter` and corresponding `verbose` argument but
  instead properly use `package:logger`.
- `FrontendServerRequireStrategyProvider` now requires a `digestProvider`.

## 6.0.0

- Depend on the latest `package:devtools` and `package:devtools_server`.
- Support using WebSockets for the debug backend by passing
  `useSseForDebugBackend: false` to `Dwds.start()`
- Ensure we run main on a hot restart request even if no modules were updated.
- Allow reading metadata generated by `dev_compiler` from file to supply module
  information to `Dwds`.
- Hide JavaScript type errors when hovering over text in the debugger.
- Fix an issue where reusing a connection could cause a null error.
- Improve the heuristic which filters JS scopes for debugging needs.

**Breaking Changes:**

- Require access to the `.ddc_merged_metadata` file.
- Remove deprecated parameter `restoreBreakpoints` as breakpoints are now set by
  regex URL and Chrome automatically reestablishes them.

## 5.0.0

- Have unimplemented VM service protocol methods return the RPC error
  'MethodNotFound' / `-32601`.
- Fix an issue where the application main function was called before a hot
  restart completed.
- Breaking change `AssetReader` now requires a `metadataContents`
  implementation.

## 4.0.1

- Fixed issue where `getSupportedProtocols` would return the wrong protocol.

## 4.0.0

- Pin the `package:vm_service` version to prevent unintended breaks.

## 3.1.3

- Fix an issue where the injected client served under `https` assumed the
  corresponding SSE handler was also under `https`.

## 3.1.2

- Gracefully handle multiple injected clients on a single page.
- Update to the latest `package:vm_service` and use more RPCError error codes on
  call failures.
- Update the `require_restarter` to rerun main after a hot restart to align with
  the legacy strategy. We therefore no longer send a `RunRequest` after a hot
  restart.
- Compute only the required top frame for a paused event.
- Change `streamListen` to return an `RPCError` / error code `-32601` for
  streams that are not handled.
- Populate information about async Dart frames.
- Populate the `exception` field in debugger pause event when we break as a
  result of an exception.
- Prompt users to install the Dart Debug Extension if local debugging does not
  work.
- Allow for the injected client to run with CSP enforced.
- Implement the `getMemoryUsage()` call.
- Fix an issue where the injected client could cause a mixed content error.

## 3.1.1

- Change the reported names for isolates to be more terse.
- Implemented the 'PossibleBreakpoints' report kind for `getSourceReport()`.
- Change the returned errors for the unimplemented `getClassList` and
  `reloadSources` methods to -32601 ('method does not exist / is not
  available').
- Do not include native JavaScript objects on stack returned from the debugger.

## 3.1.0

- Support Chromium based Edge.
- Depend on latest `package:sse` version `3.5.0`.
- Bypass connection keep-alives when shutting down to avoid delaying process
  shutdown.
- Fix an issue where the isolate would incorrectly be destroyed after connection
  reuse.

## 3.0.3

- Support the latest version of `package:shelf_packages_handler`.
- Throw a more useful error if during a hot restart there is no active isolate.
- Fix a race condition in which loading module metadata could cause a crash.
- Correct scope detection for expression evaluation
- Silence verbose and recoverable exceptions during expression evaluation
- Return errors from ChromeProxyService.evaluateInFrame as ErrorRef so they are
  not shown when hovering over source in the IDE

## 3.0.2

- Fix an issue in JS to Dart location translation in `ExpressionEvaluator`. JS
  location returned from Chrome is 0-based, adjusted to 1-based.

## 3.0.1

- Drop dependency on `package_resolver` and use `package_config` instead.
- Bump min sdk constraint to `>=2.7.0`.

## 3.0.0

- Depend on the latest `package:vm_service` version `4.0.0`.

**Breaking Changes:**

- Delegate to the `LoadStrategy` for module information:
  - moduleId -> serverPath
  - serverPath -> moduleId

## 2.0.1

- Fix an issue where we would return prematurely during a `hotRestart`.
- Fix an issue where we would incorrectly fail if a `hotRestart` had to fall
  back to a full reload.

## 2.0.0

- Depend on the latest `package:vm_service` version `3.0.0+1`.

**Breaking Changes:**

- Now require a `LoadStrategy` to `Dwds.start`. This package defines two
  compatible load strategies, `RequireStrategy` and \`LegacyStrategy.
- `Dwds.start` function signature has been changed to accept one more parameter
  of new interface type `ExpressionCompiler` to support expression evaluation
- Provide an implementation of the `RequireStrategy` suitable for use with
  `package:build_runner`.
- Simplify hot reload logic and no longer provide module level hooks.

## 1.0.1

- Make the `root` optional for the `ProxyServerAssetReader`.

## 1.0.0

- Fix an issue where files imported with relative paths containing `../` may
  fail to resolve breakpoint locations.
- Remove dependency on `package:build_daemon`.
- Add `FrontendServerAssetReader` for use with Frontend Server builds.
- Depend on latest `package:sse` for handling client reconnects transparently on
  the server.
- Fix an issue where a failure to initiate debugging through the Dart Debug
  Extension would cause your development server to crash.
- Fix an issue where trying to launch DevTools in a non-debug enabled Chrome
  instance could crash your development server.

**Breaking Changes:**

- No longer use the `BuildResult` abstraction from `package:build_daemon` but
  require a similar abstraction provided by this package.
- `AssetHandler` has been renamed to `AssetReader` and no longer provides a
  generic resource handler. Specific methods for the required resources are now
  clearly defined. The new abstraction is now consumed through `dwds.dart`.
- `BuildRunnerAssetHandler` has been renamed to `ProxyServerAssetReader` and is
  now consumed through `dwds.dart`.

## 0.9.0

- Expose `middleware` and `handler`.

**Breaking Change:** The `AssetHandler` will not automatically be added the DWDS
handler cascade. You must now also add the `middleware` to your server's
pipeline.

## 0.8.5

- Always bind to `localhost` for the local debug workflow.
- Fix an issue where breakpoints could cause DevTools to hang.

## 0.8.4

- Support using WebSockets for the debug (VM Service) proxy by passing
  `useSseForDebugProxy: false` to `Dwds.start()`

## 0.8.3

- Support nesting Dart applications in iframes.

## 0.8.2

- Add the ability to receive events from the extension in batches.

## 0.8.1

- Depend on the latest `package:built_value`.

## 0.8.0

- Add temporary support for restoring breakpoints. Eventually the Dart VM
  protocol will clearly define how breakpoints should be restored.
- Depend on latest `package:sse` to get retry logic.
- Don't spawn DevTools if `serveDevTools` is false.
- `UrlEncoder` will also encode the base URI used by the injected client / Dart
  Debug Extension. \*\* Breaking Change \*\* `serveDevTools` is not
  automatically considered true if `enableDebugExtension`is true.

## 0.7.9

- Properly wait for hot reload to complete with the legacy module system.
- Fix issue with `getObject` for a class with a generic type.

## 0.7.8

- Support optional argument `urlEncoder` that is used to encode remote URLs for
  use with the Dart Debug Extension.

## 0.7.7

- Handle getObject for primitives properly.
- Properly black box scripts if query parameters are provided.

## 0.7.6

- Fix issue with source map logic for the legacy module system.
- Allow setting breakpoints multiple times and just return the old breakpoint.
- Fix a bug with Maps that contain lists of simple types.

## 0.7.5

- The injected client's connection is now based off the request URI.
- Fix an issue where resuming while paused at the start would cause an error.
- Expose the `ChromeDebugException` class for error handling purposes.
- Expose the `AppConnectionException` class for error handling purposes.
- DevTools will now launch immediately and lazily sets up necessary state.
- Properly set `pauseBreakpoints` on `kPauseBreakpoint` events.
- Greatly improves handling of List, Map and IdentityMap instances.
- Lazily parse source maps to improve performance for large applications.

## 0.7.4

- Deobfuscate DDC extension method stack traces.
- Properly get all libraries with the `legacy` module system.

## 0.7.3

- Correctly set `Isolate` state if debugging is initiated after the application
  has already started.

## 0.7.2

- Account for root directory path when using `package:` URIs with `DartUri`.

## 0.7.1

- Fix a bug where we would try to create a new isolate even for a failed hot
  restart. This created a race condition that would lead to a crash.
- Don't attempt to write a vm service request to a closed connection.
  - Instead we log a warning with the attempted request message and return.
- Make all `close` methods more robust by allowing them to be called more than
  once and returning the cached future from previous calls.
- Add explicit handling of app not loaded errors when handling chrome pause
  events.

## 0.7.0

- `DWDS.start` now requires an `AssetHandler` instead of `applicationPort`,
  `assetServerPort` and `applicationTarget`.
- Expose a `BuildRunnerAssetHandler` which proxies request to the asset server
  running within build runner.
- Support the Legacy Module strategy through the injected client.
- Support DDK sourcemap URIs.
- Update SDK dependency to minimum of 2.5.0.

### Bug Fixes:

- Fix handling of chrome pause events when we have no isolate loaded yet.

## 0.6.2

- Capture any errors that happen when handling SSE requests in the DevHandler
  and return an error response to the client code.
  - Log error responses in the client to the console.
- Handle empty Chrome exception descriptions.

## 0.6.1

- Add `isolateRef` to `Isolate`s `pauseEvent`s.
- Depend on the latest `package:vm_service`.
- Implements `invoke`.
- Adds support for VM object IDs for things that don't have Chrome object Ids
  (e.g. int, double, bool, null).

## 0.6.0

- Add new required parameter `enableDebugging` to `Dwds.start`. If `false` is
  provided, debug services will not run. However, reload logic will continue to
  work with the injected client.
- Handle injected client SSE errors.
- Handle a race condition when the browser is refreshed in the middle of setting
  up the debug services.

## 0.5.5

- Properly set the `pauseEvent` on the `Isolate`.
- Fix a race condition with Hot Restarts where the Isolate was not created in
  time for pause events.

## 0.5.4

- Fix issue where certain required fields of VM service protocol objects were
  null.
- Properly set the `exceptionPauseMode` on the `Isolate`.
- Depend on the latest `DevTools`.

## 0.5.3

- Fix issue where certain required fields of VM service protocol objects were
  null.

## 0.5.2

- Fix issue where certain required fields of VM service protocol objects were
  null.
- Properly display `Closure` names in the debug view.

## 0.5.1

- Fix an issue where missing source maps would cause a crash. A warning will now
  be logged to the console instead.
- Depend on the latest `package:webkit_inspection_protocol`.

## 0.5.0

- Fix an issue where we source map paths were not normalized.
- Added a check to tests for the variable DWDS_DEBUG_CHROME to run Chrome with a
  UI rather than headless.
- Catch unhandled errors in `client.js` and recommend using the
  `--no-injected-client` flag for webdev users.
- Add support for an SSE connection with Dart DevTools.
- Rename `wsUri` to `uri` on `DebugConnection` to reflect that the uri may not
  be a websocket.
- Depend on latest `package:vm_service`.

## 0.4.0

- Move `data` abstractions from `package:webdev` into `package:dwds`.
- Move debugging related handlers from `package:webdev` into `package:dwds`.
- Move injected client from `package:webdev` into `package:dwds`.
- Create new public entrypoint `dwds.dart`. Existing public API `services.dart`
  is now private.

## 0.3.3

- Add support for `getScript` for paused isolates.
- Add support for `onRequest` and `onResponse` listeners for the vm service.

## 0.3.2

- Add support for `scope` in `evaluate` calls.

## 0.3.1

- Improve error reporting for evals, give the full JS eval in the error message
  so it can be more easily reproduced.

## 0.3.0

- Change the exposed type on DebugService to VmServiceInterface

## 0.2.1

- Support `setExceptionPauseMode`.

## 0.2.0

- Added custom tokens to the `wsUri` for increased security.
  - Treating this as a breaking change because you now must use the `wsUri`
    getter to get a valid uri for connecting to the service, when previously
    combining the port and host was sufficient.

## 0.1.0

- Initial version<|MERGE_RESOLUTION|>--- conflicted
+++ resolved
@@ -1,13 +1,11 @@
-<<<<<<< HEAD
-## 19.0.0-dev
-
-- Allow clients to specify the connected app's entrypoint file. - [#2047](https://github.com/dart-lang/webdev/pull/2047)
-=======
+## 19.0.1-dev
+
+- Display record types concisely. - []()
+
 ## 19.0.0
 
 - Allow clients to specify the connected app's entrypoint file. - [#2047](https://github.com/dart-lang/webdev/pull/2047)
 - Don't include non-instantiated variables in stack frame data. - [#2061](https://github.com/dart-lang/webdev/pull/2061)
->>>>>>> e887316c
 - Fix `getObject` failure on record class - [2063](https://github.com/dart-lang/webdev/pull/2063)
 
 ## 18.0.2
