<<<<<<< HEAD
## 5.1.0-dev

- Support using WebSockets for the debug backend by passing
  `useSseForDebugBackend: false` to `Dwds.start()`
=======
## 5.0.1

- Ensure we run main on a hot restart request even if no modules were
  updated. 

>>>>>>> 40dbb7dc

## 5.0.0

- Have unimplemented VM service protocol methods return the RPC error
  'MethodNotFound' / `-32601`.
- Fix an issue where the application main function was called before a
  hot restart completed.
- Breaking change `AssetReader` now requires a `metadataContents` implementation.

## 4.0.1

- Fixed issue where `getSupportedProtocols` would return the wrong protocol.

## 4.0.0

- Pin the `package:vm_service` version to prevent unintended breaks.

## 3.1.3

- Fix an issue where the injected client served under `https` assumed the
  corresponding SSE handler was also under `https`.


## 3.1.2

- Gracefully handle multiple injected clients on a single page.
- Update to the latest `package:vm_service` and use more RPCError error
  codes on call failures.
- Update the `require_restarter` to rerun main after a hot restart to align with
  the legacy strategy. We therefore no longer send a `RunRequest` after a hot
  restart.
- Compute only the required top frame for a paused event. 
- Change `streamListen` to return an `RPCError` / error code `-32601` for streams
  that are not handled.
- Populate information about async Dart frames.
- Populate the `exception` field in debugger pause event when we break as a result
  of an exception.
- Prompt users to install the Dart Debug Extension if local debugging does not work.
- Allow for the injected client to run with CSP enforced.
- Implement the `getMemoryUsage()` call.
- Fix an issue where the injected client could cause a mixed content error.

## 3.1.1

- Change the reported names for isolates to be more terse.
- Implemented the 'PossibleBreakpoints' report kind for `getSourceReport()`.
- Change the returned errors for the unimplemented `getClassList` and `reloadSources`
  methods to -32601 ('method does not exist / is not available').
- Do not include native JavaScipt objects on stack returned from the debugger.

## 3.1.0

- Support Chromium based Edge.
- Depend on latest `package:sse` version `3.5.0`.
- Bypass connection keep-alives when shutting down to avoid delaying process shutdown.
- Fix an issue where the isolate would incorrectly be destroyed after connection reuse.

## 3.0.3

- Support the latest version of `package:shelf_packages_handler`.
- Throw a more useful error if during a hot restart there is no
  active isolate.
- Fix a race condition in which loading module metadata could cause
  a crash.
- Correct scope detection for expression evaluation
- Silence verbose and recoverable exceptions during expression evaluation
- Return errors from ChromeProxyService.evaluateInFrame as ErrorRef so
  they are not shown when hovering over source in the IDE

## 3.0.2

- Fix an issue in JS to Dart location translation in `ExpressionEvaluator`.
  JS location returned from Chrome is 0-based, adjusted to 1-based.

## 3.0.1

- Drop dependency on `package_resolver` and use `package_config` instead.
- Bump min sdk constraint to `>=2.7.0`.

## 3.0.0

- Depend on the latest `package:vm_service` version `4.0.0`.

**Breaking Changes:**
- Delegate to the `LoadStrategy` for module information:
  - moduleId -> serverPath
  - serverPath -> moduleId

## 2.0.1

- Fix an issue where we would return prematurely during a `hotRestart`.
- Fix an issue where we would incorrectly fail if a `hotRestart` had to
  fall back to a full reload.

## 2.0.0

- Depend on the latest `package:vm_service` version `3.0.0+1`.

**Breaking Changes:**
- Now require a `LoadStrategy` to `Dwds.start`. This package defines two
  compatible load strategies, `RequireStrategy` and `LegacyStrategy.
- `Dwds.start` function signature has been changed to accept one more parameter
  of new interface type `ExpressionCompiler` to support expression
  evaluation
- Provide an implementation of the `RequireStrategy` suitable for use with
  `package:build_runner`.
- Simplify hot reload logic and no longer provide module level hooks.

## 1.0.1

- Make the `root` optional for the `ProxyServerAssetReader`.

## 1.0.0

- Fix an issue where files imported with relative paths containing `../` may fail
  to resolve breakpoint locations.
- Remove dependency on `package:build_daemon`.
- Add `FrontendServerAssetReader` for use with Frontend Server builds.
- Depend on latest `package:sse` for handling client reconnects transparently on the server.
- Fix an issue where a failure to initiate debugging through the Dart Debug
  Extension would cause your development server to crash.
- Fix an issue where trying to launch DevTools in a non-debug enabled Chrome
  instance could crash your development server.

**Breaking Changes:**
- No longer use the `BuildResult` abstraction from `package:build_daemon` but
  require a similar abstraction provided by this package.
- `AssetHandler` has been renamed to `AssetReader` and no longer provides a
  generic resource handler. Specific methods for the required resources are now
  clearly defined. The new abstraction is now consumed through `dwds.dart`.
- `BuildRunnerAssetHandler` has been renamed to `ProxyServerAssetReader` and is
  now consumed through `dwds.dart`.

## 0.9.0

- Expose `middleware` and `handler`.

**Breaking Change:** The `AssetHandler` will not automatically be added the
  DWDS handler cascade. You must now also add the `middelware` to your server's
  pipeline.

## 0.8.5

- Always bind to `localhost` for the local debug workflow.
- Fix an issue where breakpoints could cause DevTools to hang.

## 0.8.4

- Support using WebSockets for the debug (VM Service) proxy by passing
  `useSseForDebugProxy: false` to `Dwds.start()`

## 0.8.3

- Support nesting Dart applications in iframes.

## 0.8.2

- Add the ability to receive events from the extension in batches.

## 0.8.1

- Depend on the latest `package:built_value`.

## 0.8.0

- Add temporary support for restoring breakpoints. Eventually the Dart VM
  protocol will clearly define how breakpoints should be restored.
- Depend on latest `package:sse` to get retry logic.
- Don't spawn DevTools if `serveDevTools` is false.
- `UrlEncoder` will also encode the base URI used by the injected client /
  Dart Debug Extension.
** Breaking Change ** `serveDevTools` is not automatically considered true if
  `enableDebugExtension`is true.

## 0.7.9

- Properly wait for hot reload to complete with the legacy module system.
- Fix issue with `getObject` for a class with a generic type.

## 0.7.8

- Support optional argument `urlEncoder` that is used to encode remote URLs for
  use with the Dart Debug Extension.

## 0.7.7

- Handle getObject for primitives properly.
- Properly black box scripts if query parameters are provided.

## 0.7.6

- Fix issue with source map logic for the legacy module system.
- Allow setting breakpoints multiple times and just return the old breakpoint.
- Fix a bug with Maps that contain lists of simple types.

## 0.7.5

- The injected client's connection is now based off the request URI.
- Fix an issue where resuming while paused at the start would cause an error.
- Expose the `ChromeDebugException` class for error handling purposes.
- Expose the `AppConnectionException` class for error handling purposes.
- DevTools will now launch immediately and lazily sets up necessary state.
- Properly set `pauseBreakpoints` on `kPauseBreakpoint` events.
- Greatly improves handling of List, Map and IdentityMap instances.
- Lazily parse source maps to improve performance for large applications.

## 0.7.4

- Deobfuscate DDC extension method stack traces.
- Properly get all libraries with the `legacy` module system.

## 0.7.3

- Correctly set `Isolate` state if debugging is initiated after the application
  has already started.

## 0.7.2

- Account for root directory path when using `package:` URIs with `DartUri`.

## 0.7.1

- Fix a bug where we would try to create a new isolate even for a failed
  hot restart. This created a race condition that would lead to a crash.
- Don't attempt to write a vm service request to a closed connection.
  - Instead we log a warning with the attempted request message and return.
- Make all `close` methods more robust by allowing them to be called more than
  once and returning the cached future from previous calls.
- Add explicit handling of app not loaded errors when handling chrome pause
  events.

## 0.7.0

- `DWDS.start` now requires an `AssetHandler` instead of `applicationPort`,
  `assetServerPort` and `applicationTarget`.
- Expose a `BuildRunnerAssetHandler` which proxies request to the asset server
  running within build runner.
- Support the Legacy Module strategy through the injected client.
- Support DDK sourcemap URIs.
- Update SDK dependency to minimum of 2.5.0.

### Bug Fixes:

- Fix handling of chrome pause events when we have no isolate loaded yet.

## 0.6.2

- Capture any errors that happen when handling SSE requests in the DevHandler
  and return an error response to the client code.
  - Log error responses in the client to the console.
- Handle empty Chrome exception descriptions.

## 0.6.1

- Add `isolateRef` to `Isolate`s `pauseEvent`s.
- Depend on the latest `package:vm_service`.
- Implements `invoke`.
- Adds support for VM object IDs for things that don't have Chrome object Ids
  (e.g. int, double, bool, null).

## 0.6.0

- Add new required parameter `enableDebugging` to `Dwds.start`. If `false` is
  provided, debug services will not run. However, reload logic will continue
  to work with the injected client.
- Handle injected client SSE errors.
- Handle a race condition when the browser is refreshed in the middle of setting
  up the debug services.

## 0.5.5

- Properly set the `pauseEvent` on the `Isolate`.
- Fix a race condition with Hot Restarts where the Isolate was not created in
  time for pause events.

## 0.5.4

- Fix issue where certain required fields of VM service protocol objects were
  null.
- Properly set the `exceptionPauseMode` on the `Isolate`.
- Depend on the latest `DevTools`.

## 0.5.3

- Fix issue where certain required fields of VM service protocol objects were
  null.

## 0.5.2

- Fix issue where certain required fields of VM service protocol objects were
  null.
- Properly display `Closure` names in the debug view.

## 0.5.1

- Fix an issue where missing source maps would cause a crash. A warning will
  now be logged to the console instead.
- Depend on the latest `package:webkit_inspection_protocol`.

## 0.5.0

- Fix an issue where we source map paths were not normalized.
- Added a check to tests for the variable DWDS_DEBUG_CHROME to run Chrome with a
  UI rather than headless.
- Catch unhandled errors in `client.js` and recommend using the
  `--no-injected-client` flag for webdev users.
- Add support for an SSE connection with Dart DevTools.
- Rename `wsUri` to `uri` on `DebugConnection` to reflect that the uri may not
  be a websocket.
- Depend on latest `package:vm_service`.

## 0.4.0

- Move `data` abstractions from `package:webdev` into `package:dwds`.
- Move debugging related handlers from `package:webdev` into `package:dwds`.
- Move injected client from `package:webdev` into `package:dwds`.
- Create new public entrypoint `dwds.dart`. Existing public API `services.dart`
  is now private.

## 0.3.3

- Add support for `getScript` for paused isolates.
- Add support for `onRequest` and `onResponse` listeners for the vm service.

## 0.3.2

- Add support for `scope` in `evaluate` calls.

## 0.3.1

- Improve error reporting for evals, give the full JS eval in the error message
  so it can be more easily reproduced.

## 0.3.0

- Change the exposed type on DebugService to VmServiceInterface

## 0.2.1

- Support `setExceptionPauseMode`.

## 0.2.0

- Added custom tokens to the `wsUri` for increased security.
  - Treating this as a breaking change because you now must use the `wsUri`
    getter to get a valid uri for connecting to the service, when previously
    combining the port and host was sufficient.

## 0.1.0

- Initial version<|MERGE_RESOLUTION|>--- conflicted
+++ resolved
@@ -1,15 +1,9 @@
-<<<<<<< HEAD
 ## 5.1.0-dev
 
 - Support using WebSockets for the debug backend by passing
   `useSseForDebugBackend: false` to `Dwds.start()`
-=======
-## 5.0.1
-
 - Ensure we run main on a hot restart request even if no modules were
   updated. 
-
->>>>>>> 40dbb7dc
 
 ## 5.0.0
 
