--- conflicted
+++ resolved
@@ -4,14 +4,9 @@
   - `LoadStrategy.serverPathForModule`
   - `LoadStrategy.sourceMapPathForModule`
 - Expression evaluation performance improvement:
-<<<<<<< HEAD
-  - Batch `ChromeProxyService.evaluate()` requests that are close in time and
-    are executed in the same library and scope.
-=======
   - Batch `ChromeProxyService.evaluate()` requests that are close in time
     and are executed in the same library and scope.
 - Update `package:file` version to `6.13` or greater to handle https://github.com/dart-lang/sdk/issues/49647.
->>>>>>> 0428ffb6
 
 ## 16.0.0
 
