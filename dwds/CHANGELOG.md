## 17.0.0-dev

- Include debug information in the event sent from the injected client to the
  Dart Debug Extension notifying that the Dart app is ready.
- Fix null cast error on expression evaluations after dwds fails to find class
  metadata.
- Include the entire exception description up to the stacktrace in
  `mapExceptionStackTrace`.
- Allow enabling experiments in the expression compiler service.
- Pre-warm expression compiler cache to speed up Flutter Inspector loading.
- Display full error on failure to start DDS.
<<<<<<< HEAD
- Fix race condition on running two `createIsolate` calls simultaneously.
  - Run `destroyIsolate` followed by `createIsolate` an atomic operation.
  - Make debugger API that depend on isolate running wait for the start of the app.
  - Make debugger API throw if the isolate exits while the API is waiting.
  - Return error on expression evaluation if expression evaluator stopped.

**Breaking changes**
- Include an optional param to `Dwds.start` to indicate whether it is running
  internally or externally.
- Include an optional param to `Dwds.start` to indicate whether it a Flutter app
  or not.
- Remove deprecated `ChromeProxyService.setExceptionPauseMode()`.
=======
- Fix crash on processing DevTools event when starting DevTools from DevTools
  uri.
- Prepare or Dart 3 alpha breaking changes:
  - Move weak null safety tests to special branch of `build_web_compilers`.
  - Do not pass `--(no)-sound-null-safety` flag to build daemon.
- Add back `ChromeProxyService.setExceptionPauseMode()` without override.

>>>>>>> 094ee97b

## 16.0.1

- Allow the following API to return `null` and add error handling:
  - `LoadStrategy.serverPathForModule`
  - `LoadStrategy.sourceMapPathForModule`
- Expression evaluation performance improvement:
  - Batch `ChromeProxyService.evaluate()` requests that are close in time and
    are executed in the same library and scope.
- Update `package:file` version to `6.13` or greater to handle
  https://github.com/dart-lang/sdk/issues/49647.

## 16.0.0

- Fix a hang and report errors on hot reload exceptions from the injected
  client.
- Remove `AppInspector.evaluate` code that has been replaced by expression
  evaluation using a compiler in all scenarios.
- Fix a bug where evaluation would fail with more than one parameter in the
  scope.
- Remove showing un-captured values from the stack during evaluation.
- Refactor code to break most circular dependencies between files.
- Migrate `package:dwds` to null safety.
- Make `ChromeProxyService.getStack` wait for the debugger to perform initial
  resume operation. This avoids race conditions on isolate start.
- Make server paths match directory structure
  - Allows correct relative source map paths resolution.
  - Add `PackageUriMapper` class to allow mapping uris to server paths.
- Update the min SDK constraint to 2.18.0.
- Make DartUri work for `google3:` uris.

**Breaking changes**

- Remove no longer used `ExpressionCompilerService.handler`.
- Remove `assetHandler` parameter from `ExpressionCompilerService` constructor.
- Add `packageUriMapper` parameter to the constructor of
  `FrontendServerRequireStrategyProvider`.

## 15.0.0

- Port some `dwds` files to null safety.
- Fix failing `frontend_server_evaluate` tests.
- Prevent `flutter_tools` crash when the Dart execution context cannot be found.
- Update method signature of `lookupResolvedPackageUris`.

## 14.0.3

- Make data types null safe.
- Update `package:vm_service` to 8.3.0.
- Convert JavaScript stack traces in uncaught exceptions to Dart stack traces.
- Fix failure to set breakpoints on windows with a base change in index.html.
- Add the `setIsolatePauseMode` method to Chrome Proxy Service.
- Batch extension `Debugger.scriptParsed` events and send batches every 1000ms
  to the server.
- Move `batched_stream.dart` into shared utilities.
- Update the method signature for `lookupResolvedPackageUris`.

## 14.0.2

- Update the min SDK constraint to 2.17.0.

## 14.0.1

- Add `libraryFilters` optional parameter to the vm service implementation of
  `getSourceReport`.
- Update temp variable detection heuristics so internal JS type objects do not
  show in the debugger.

## 14.0.0

- Add column information to breakpoints to allow precise breakpoint placement.
- Split SDK validation methods to allow validation of separate components.
- Remove dependency on `package:_fe_analyzer_shared`. Note: this removes current
  incomplete support for resolving `dart:` uris.
- Fix issues discovered when using flutter tools with web server device:
  - Remove `dart:web_sql` from the list of SDK libraries as it is no longer
    used.
  - Fix crash when using flutter tools with web server device.
  - Remove clearing all scripts on page load for extension debugger.
- Fix breakpoints not hitting after changing a base in index.html.
- Find best locations for call frames, breakpoints, or expression evaluation.
- Close the SSE connection when a DebugExtension.detached event is received.
- Fix issues discovered when using legacy module system, debug extension, and
  JIT modules:
  - Improve step-into times by not stepping into library loading code.
  - Fix incorrect skip lists due to unsorted locations.
  - Fix memory leak in extension debugger by removing stale script IDs.
  - Allow mapping JS locations to Dart locations matching other JS lines, to
    match the behavior of Chrome DevTools.
  - Fix expression evaluation failure if debugger is stopped in the middle of a
    variable definition.

**Breaking changes:**

- Add `basePath` parameter to `FrontendServerRequireStrategy`.
- Add `loadLibrariesModule` getter to `LoadStrategy` interface.

## 13.1.0

- Update \_fe_analyzer_shared to version ^38.0.0.

## 13.0.0

- Change wording of paused overlay from "Paused in Dart DevTools" to "Paused"
- Allow sending back the Dart DevTools URL from DWDS instead of launching Dart
  DevTools, to support embedding Dart DevTools in Chrome DevTools.
- Temporarily disable the paused in debugger overlay.
- Add `SdkConfiguration` and `SdkConfigurationProvider` classes to allow for
  lazily created SDK configurations.
- Fix an issue in reporting DevTools stats where the DevTools load time was not
  always recorded.
- Add an `ide` query parameter to the Dart DevTools URL for analytics.
- Fix a race where injected client crashed on events send just before hot
  restart.
- Remove verbose printing on receiving DevTools events.
- Update `vm_service` version to `^8.2.0`.
- Migrate .packages to package_config.json.
- Update error message on expression evaluation using unloaded libraries.
- Add `screen` field to the `DebuggerReady` event.
- Report `DebuggerReady` events for DevTools embedded into Chrome Devtools.
- Fix missing `CallFrame.url` after update to Chrome 100.

**Breaking changes:**

- `Dwds.start` and `ExpressionCompilerService` now take
  `sdkConfigurationProvider` argument instead of separate SDK-related file
  paths.

## 12.1.0

- Update \_fe_analyzer_shared to version ^34.0.0.

## 12.0.0

- Implement `lookupResolvedPackageUris` and `lookupPackageUris` vm service API.
- Update `vm_service` version to `^8.1.0`.
- Make `ExpressionCompilerService` infer location of `libraries.json` from
  `sdkDir` parameter.
- Show an alert in the Dart Debug Extension for a multi-app scenario.
- Fix a bug where `dartEmitDebugEvents` was set as a `String` instead of `bool`
  in the injected client.
- Emit a warning instead of crashing on missing `libraries.json`.
- Remove dead code for reading `'dart.developer.registerExtension'` and
  `'dart.developer.postEvent'` events from the chrome console. These messages
  haven't been written to the console since dwds v11.1.0 and Dart SDK v2.14.0.
- Batch debug events sent from injected client to dwds to relieve network load.
- Update `_fe_analyzer_shared` version to `33.0.0`
- Update the Dart minimum SDK to `>=2.16.0`.

**Breaking changes:**

- Add `sdkDir` and `librariesPath` arguments to `Dwds.start` to help file
  resolution for sdk uris.
- Add `emitDebugEvents` argument to `Dwds.start` to suppress emitting debug
  events from the injected client.
- Replace `sdkRoot` parameter by `sdkDir` in `ExpressionCompilerService`.
- Adds an additional parameter to launch Dart DevTools in the same window as the
  connected Dart app.

## 11.5.1

- Update SDK constraint to `>=2.15.0 <3.0.0`.

## 11.5.0

- Support hot restart in a multi-app scenario with legacy modules.

  - Rename `$dartHotRestart` in the injected client to `$dartHotRestartDwds`.
  - Make `$dartHotRestartDwds` take a `runId`.
  - No change in behavior for single applications.
  - For a multi-app scenario using legacy modules, this will make all sub-apps
    with the same `runId` restart at the same time once.

  Note that multi-app scenario is currently only supported for legacy modules,
  used by DDR, and is not yet supported for amd modules that are used by flutter
  tools and webdev.

- Fix chrome detection in iPhone emulation mode in chrome or edge browsers.

- Reliably find unused port for extension backend http service.

- Ignore offset / count parameters in getObject if the object has no length.

- Include static member information for classes.

## 11.4.0

- Fix duplicated scripts returned by `VmService.getScripts` API.
- Handle and log http request serving errors.
- Encode extension url asynchronously.
- Use default constant port for debug service.
  - If we fail binding to the port, fall back to previous strategy of finding
    unbound ports.
- Add metrics measuring
  - DevTools Initial Page Load time
  - Various VM API
  - Hot restart
  - Http request handling exceptions
- Only return scripts included in the library with Library object.
- Add `ext.dwds.sendEvent` service extension to dwds so other tools can send
  events to the debugger. Event format:
  ```
  {
    'type': '<event type>',
    'payload': {
      'screen: '<screen name>',
      'action: '<action name>'
    }
  }
  ```
  Currently supported event values:
  ```
  {
    'type: 'DevtoolsEvent',
    'payload': {
      'screen': 'debugger',
      'action': 'pageReady'
    }
  }
  ```

## 11.3.0

- Update SDK constraint to `>=2.14.0 <3.0.0`
- Depend on `vm_service` version `7.3.0`.

## 11.2.3

- Fix race causing intermittent `Aww, snap` errors on starting debugger with
  multiple breakpoints in source.
- Fix needing chrome to be focus in order to wait for the isolate to exit on hot
  restart.

## 11.2.2

- Depend on `dds` version `2.1.1`.
- Depend on `vm_service` version `7.2.0`.

## 11.2.1

- Recover from used port errors when starting debug service.
- Update min SDK constraint to `2.13.0`.

## 11.2.0

- Throw `SentinelException` instead of `RPCError` on vm service API on
  unrecognized isolate.
- Throw `RPCError` in `getStack` if the application is not paused.
- Recognize `dart:ui` library when debugging flutter apps.
- Fix hang on hot restart when the application has a breakpoint.
- Fix out of memory issue during sending debug event notifications.

## 11.1.2

- Return empty library from `ChromeProxyService.getObject` for libraries present
  in metadata but not loaded at runtime.
- Log failures to load kernel during expression evaluation.
- Show lowered final fields using their original dart names.
- Limit simultaneous connections to asset server to prevent broken sockets.
- Fix hangs in hot restart.
- Initial support for passing scope to `ChromeProxyService.evaluate`.
- Require `build_web_compilers` version `3.0.0` so current version of dwds could
  be used with SDK stable `2.13.x` versions.

## 11.1.1

- Update versions of `package:sse`, `package:vm_service`, `package:dds`.

## 11.1.0

- Add global functions to the injected client for `dart.developer.postEvent` and
  `dart.developer.registerExtension`.
- Register new service extension `ext.dwds.emitEvent` so clients can emit
  events. This is intended to be used for analytics.

## 11.0.2

- Implement `_flutter.listViews` extension method in dwds vm client.

## 11.0.1

- Make adding and removing breakpoints match VM behavior:
  - Allow adding existing breakpoints.
  - Throw `RPCError` when removing non-existent breakpoints.

## 11.0.0

- Do not send `kServiceExtensionAdded` events to subscribers on the terminating
  isolate during hot restart.
- Support `vm_service` version `6.2.0`.
- Fix missing sdk libraries in `getObject()` calls.
- Fix incorrect `rootLib` returned by `ChromeProxyService`.
- Fix not working breakpoints in library part files.
- Fix data race in calculating locations for a module.
- Fix uninitialized isolate after hot restart.
- Fix intermittent failure caused by evaluation not waiting for dependencies to
  be updated.
- The injected client now posts a top level event when the Dart application is
  loaded. This event is intended to be consumed by the Dart Debug Extension.

**Breaking changes:**

- `Dwds.start` no longer supports automatically injecting a devtools server. A
  `devtoolsLauncher` callback must be provided to support launching devtools.

## 10.0.1

- Support `webkit_inspection_protocol` version `^1.0.0`.

## 10.0.0

- Support `VMService.evaluate` using expression compiler.
- Update min sdk constraint to `>=2.13.0-144.0.dev`.
- Throw `RPCError` on evaluation if the program is not paused.
- Record `ErrorRef` returned by evaluation in analytics.

**Breaking changes:**

- Change `ExpressionCompiler.initialize` method to include module format.
- Add `LoadStrategy.moduleFormat` to be used for communicating current module
  format to the expression compiler.

## 9.1.0

- Support authentication endpoint for the Dart Debug Extension.
- Support using WebSockets for the injected client by passing
  `useSseForInjectedClient: false` to `Dwds.start()`. Unlike SSE, WebSockets do
  not currently support keepAlives here (beyond the standard WebSocket pings to
  keep the socket alive).

## 9.0.0

- Fix an issue where relative worker paths provided to the
  `ExpressionCompilerService` would cause a crash.
- Fix an issue where the injected client connection could be lost while the
  application is paused.
- Support keep-alive for debug service connections.
- Depend on the latest `package:sse`.
- Filter out DDC temporary variables from the variable inspection view.
- Add `DwdsEvent`s around stepping and evaluation.
- Send an event to the Dart Debug Extension that contains VM service protocol
  URI.
- Depend on `package:vm_service` version `6.1.0+1`.
- Update the `keepAlive` configs to prevent accidental reuse of a connection
  after stopping a debug session.
- Support disabling the launching of Dart DevTools through `Alt + d` with
  `enableDevtoolsLaunch`.
- Opt all dart files out of null safety for min SDK constraint update.

**Breaking changes:**

- `LoadStrategy`s now require a `moduleInfoForEntrypoint`.

## 8.0.3

- Fix an issue where failed hot restarts would hang indefinitely.

## 8.0.2

- Change `ExpressionCompiler` to accept `FutureOr<int>` port configuration.
- Depend on `package:vm_service` version `6.0.1-nullsafety.1`.

## 8.0.1

- Support null safe versions of `package:crypto`, `package:uuid` and
  `package:webdriver`.

## 8.0.0

- Improve logging around execution contexts.
- Remove the expression compilation dependency update from the create isolate
  critical path.
- Expose new event stream for future use with analytics.
- Update `ExpressionCompiler` to include new `initialize` method which has a
  parameter for the null safety mode.
- Update `ExpressionCompilerService` to change how it is instantiated and
  implement the new `initialize` method.
- Provide summary module paths to the expression compiler
- Depend on `package:vm_service` version `6.0.1-nullsafety.0`.

**Breaking changes:**

- Change `ExpressionCompiler.updateDependencies` method to include module
  summary paths

## 7.1.1

- Properly handle `requireJS` errors during hot restarts.
- Fix an issue where Dart frame computation could result in a stack overflow for
  highly nested calls.
- Fix an issue where calling add breakpoint in quick succession would corrupt
  the internal state.
- Fix expression evaluation failure inside blocks.
- Now log the encoded URI of the debug service to both the terminal and
  application console.
- No longer blacklist the Dart SDK as the `skipLists` support serves the same
  purpose.
- Fix an issue where running webdev with expression evaluation enabled would
  fail to find `libraries.json` file and emit severe error.

## 7.1.0

- Fix a potential null issue while resuming.
- Depend on the latest `package:vm_service`.
- Fix crash in expression evaluation on null isolate.
- Fix incorrect file name detection for full kernel files.
- Add `ExpressionCompilerService.startWithPlatform` API to enable running
  expression compiler worker from a given location.
- Support Chrome `skipLists` to improve stepping performance.
- Export `AbsoluteImportUriException`.
- Depend on the latest `package:vm_service` which supports a new `limit`
  parameter to `getStack`.

## 7.0.2

- Depend on the latest `package:sse`.
- Add more verbose logging around `hotRestart`, `fullReload` and entrypoint
  injection.

## 7.0.1

- Fix an issue where we attempted to find locations for the special
  `dart_library` module.

## 7.0.0

- Add support for the Dart Development Service (DDS). Introduces 'single client
  mode', which prevents additional direct connections to DWDS when DDS is
  connected.
- Update metadata reader version to `2.0.0`. Support reading metadata versions
  `2.0.0` and `1.0.0`.
- Support custom hosts and HTTPs traffic in a `ProxyServerAssetReader`.
- Remove heuristics from require strategies and use metadata to look up module
  paths.
  - Fix issue where upgrading `build_web_compilers` would cause missing module
    assets (JavaScript code and source maps).
- Fix issue where open http connections prevent the process for exiting.
- Add `ExpressionCompilationService` class that runs ddc in worker mode to
  support expression evaluation for clients that use build systems to build the
  code.
- Require at least `devtools` and `devtools_server` version `0.9.2`.
- Require at least `dds` version `1.4.1`.
- Require at least `build_web_compilers` version `2.12.0`.
- Update min sdk constraint to `>=2.10.0`.
- Update `MetadataProvider` to throw an `AbsoluteImportUriException` when
  absolute file paths are used in an import uri.

**Breaking changes:**

- Change `ExpressionCompiler` to require a new `updateDependencies` method.
- Update a number of `LoadStrategy` APIs to remove heuristics and rely on the
  `MetadataProvider`.
- No longer require a `LogWriter` and corresponding `verbose` argument but
  instead properly use `package:logger`.
- `FrontendServerRequireStrategyProvider` now requires a `digestProvider`.

## 6.0.0

- Depend on the latest `package:devtools` and `package:devtools_server`.
- Support using WebSockets for the debug backend by passing
  `useSseForDebugBackend: false` to `Dwds.start()`
- Ensure we run main on a hot restart request even if no modules were updated.
- Allow reading metadata generated by `dev_compiler` from file to supply module
  information to `Dwds`.
- Hide JavaScript type errors when hovering over text in the debugger.
- Fix an issue where reusing a connection could cause a null error.
- Improve the heuristic which filters JS scopes for debugging needs.

**Breaking Changes:**

- Require access to the `.ddc_merged_metadata` file.
- Remove deprecated parameter `restoreBreakpoints` as breakpoints are now set by
  regex URL and Chrome automatically reestablishes them.

## 5.0.0

- Have unimplemented VM service protocol methods return the RPC error
  'MethodNotFound' / `-32601`.
- Fix an issue where the application main function was called before a hot
  restart completed.
- Breaking change `AssetReader` now requires a `metadataContents`
  implementation.

## 4.0.1

- Fixed issue where `getSupportedProtocols` would return the wrong protocol.

## 4.0.0

- Pin the `package:vm_service` version to prevent unintended breaks.

## 3.1.3

- Fix an issue where the injected client served under `https` assumed the
  corresponding SSE handler was also under `https`.

## 3.1.2

- Gracefully handle multiple injected clients on a single page.
- Update to the latest `package:vm_service` and use more RPCError error codes on
  call failures.
- Update the `require_restarter` to rerun main after a hot restart to align with
  the legacy strategy. We therefore no longer send a `RunRequest` after a hot
  restart.
- Compute only the required top frame for a paused event.
- Change `streamListen` to return an `RPCError` / error code `-32601` for
  streams that are not handled.
- Populate information about async Dart frames.
- Populate the `exception` field in debugger pause event when we break as a
  result of an exception.
- Prompt users to install the Dart Debug Extension if local debugging does not
  work.
- Allow for the injected client to run with CSP enforced.
- Implement the `getMemoryUsage()` call.
- Fix an issue where the injected client could cause a mixed content error.

## 3.1.1

- Change the reported names for isolates to be more terse.
- Implemented the 'PossibleBreakpoints' report kind for `getSourceReport()`.
- Change the returned errors for the unimplemented `getClassList` and
  `reloadSources` methods to -32601 ('method does not exist / is not
  available').
- Do not include native JavaScript objects on stack returned from the debugger.

## 3.1.0

- Support Chromium based Edge.
- Depend on latest `package:sse` version `3.5.0`.
- Bypass connection keep-alives when shutting down to avoid delaying process
  shutdown.
- Fix an issue where the isolate would incorrectly be destroyed after connection
  reuse.

## 3.0.3

- Support the latest version of `package:shelf_packages_handler`.
- Throw a more useful error if during a hot restart there is no active isolate.
- Fix a race condition in which loading module metadata could cause a crash.
- Correct scope detection for expression evaluation
- Silence verbose and recoverable exceptions during expression evaluation
- Return errors from ChromeProxyService.evaluateInFrame as ErrorRef so they are
  not shown when hovering over source in the IDE

## 3.0.2

- Fix an issue in JS to Dart location translation in `ExpressionEvaluator`. JS
  location returned from Chrome is 0-based, adjusted to 1-based.

## 3.0.1

- Drop dependency on `package_resolver` and use `package_config` instead.
- Bump min sdk constraint to `>=2.7.0`.

## 3.0.0

- Depend on the latest `package:vm_service` version `4.0.0`.

**Breaking Changes:**

- Delegate to the `LoadStrategy` for module information:
  - moduleId -> serverPath
  - serverPath -> moduleId

## 2.0.1

- Fix an issue where we would return prematurely during a `hotRestart`.
- Fix an issue where we would incorrectly fail if a `hotRestart` had to fall
  back to a full reload.

## 2.0.0

- Depend on the latest `package:vm_service` version `3.0.0+1`.

**Breaking Changes:**

- Now require a `LoadStrategy` to `Dwds.start`. This package defines two
  compatible load strategies, `RequireStrategy` and \`LegacyStrategy.
- `Dwds.start` function signature has been changed to accept one more parameter
  of new interface type `ExpressionCompiler` to support expression evaluation
- Provide an implementation of the `RequireStrategy` suitable for use with
  `package:build_runner`.
- Simplify hot reload logic and no longer provide module level hooks.

## 1.0.1

- Make the `root` optional for the `ProxyServerAssetReader`.

## 1.0.0

- Fix an issue where files imported with relative paths containing `../` may
  fail to resolve breakpoint locations.
- Remove dependency on `package:build_daemon`.
- Add `FrontendServerAssetReader` for use with Frontend Server builds.
- Depend on latest `package:sse` for handling client reconnects transparently on
  the server.
- Fix an issue where a failure to initiate debugging through the Dart Debug
  Extension would cause your development server to crash.
- Fix an issue where trying to launch DevTools in a non-debug enabled Chrome
  instance could crash your development server.

**Breaking Changes:**

- No longer use the `BuildResult` abstraction from `package:build_daemon` but
  require a similar abstraction provided by this package.
- `AssetHandler` has been renamed to `AssetReader` and no longer provides a
  generic resource handler. Specific methods for the required resources are now
  clearly defined. The new abstraction is now consumed through `dwds.dart`.
- `BuildRunnerAssetHandler` has been renamed to `ProxyServerAssetReader` and is
  now consumed through `dwds.dart`.

## 0.9.0

- Expose `middleware` and `handler`.

**Breaking Change:** The `AssetHandler` will not automatically be added the DWDS
handler cascade. You must now also add the `middleware` to your server's
pipeline.

## 0.8.5

- Always bind to `localhost` for the local debug workflow.
- Fix an issue where breakpoints could cause DevTools to hang.

## 0.8.4

- Support using WebSockets for the debug (VM Service) proxy by passing
  `useSseForDebugProxy: false` to `Dwds.start()`

## 0.8.3

- Support nesting Dart applications in iframes.

## 0.8.2

- Add the ability to receive events from the extension in batches.

## 0.8.1

- Depend on the latest `package:built_value`.

## 0.8.0

- Add temporary support for restoring breakpoints. Eventually the Dart VM
  protocol will clearly define how breakpoints should be restored.
- Depend on latest `package:sse` to get retry logic.
- Don't spawn DevTools if `serveDevTools` is false.
- `UrlEncoder` will also encode the base URI used by the injected client / Dart
  Debug Extension. \*\* Breaking Change \*\* `serveDevTools` is not
  automatically considered true if `enableDebugExtension`is true.

## 0.7.9

- Properly wait for hot reload to complete with the legacy module system.
- Fix issue with `getObject` for a class with a generic type.

## 0.7.8

- Support optional argument `urlEncoder` that is used to encode remote URLs for
  use with the Dart Debug Extension.

## 0.7.7

- Handle getObject for primitives properly.
- Properly black box scripts if query parameters are provided.

## 0.7.6

- Fix issue with source map logic for the legacy module system.
- Allow setting breakpoints multiple times and just return the old breakpoint.
- Fix a bug with Maps that contain lists of simple types.

## 0.7.5

- The injected client's connection is now based off the request URI.
- Fix an issue where resuming while paused at the start would cause an error.
- Expose the `ChromeDebugException` class for error handling purposes.
- Expose the `AppConnectionException` class for error handling purposes.
- DevTools will now launch immediately and lazily sets up necessary state.
- Properly set `pauseBreakpoints` on `kPauseBreakpoint` events.
- Greatly improves handling of List, Map and IdentityMap instances.
- Lazily parse source maps to improve performance for large applications.

## 0.7.4

- Deobfuscate DDC extension method stack traces.
- Properly get all libraries with the `legacy` module system.

## 0.7.3

- Correctly set `Isolate` state if debugging is initiated after the application
  has already started.

## 0.7.2

- Account for root directory path when using `package:` URIs with `DartUri`.

## 0.7.1

- Fix a bug where we would try to create a new isolate even for a failed hot
  restart. This created a race condition that would lead to a crash.
- Don't attempt to write a vm service request to a closed connection.
  - Instead we log a warning with the attempted request message and return.
- Make all `close` methods more robust by allowing them to be called more than
  once and returning the cached future from previous calls.
- Add explicit handling of app not loaded errors when handling chrome pause
  events.

## 0.7.0

- `DWDS.start` now requires an `AssetHandler` instead of `applicationPort`,
  `assetServerPort` and `applicationTarget`.
- Expose a `BuildRunnerAssetHandler` which proxies request to the asset server
  running within build runner.
- Support the Legacy Module strategy through the injected client.
- Support DDK sourcemap URIs.
- Update SDK dependency to minimum of 2.5.0.

### Bug Fixes:

- Fix handling of chrome pause events when we have no isolate loaded yet.

## 0.6.2

- Capture any errors that happen when handling SSE requests in the DevHandler
  and return an error response to the client code.
  - Log error responses in the client to the console.
- Handle empty Chrome exception descriptions.

## 0.6.1

- Add `isolateRef` to `Isolate`s `pauseEvent`s.
- Depend on the latest `package:vm_service`.
- Implements `invoke`.
- Adds support for VM object IDs for things that don't have Chrome object Ids
  (e.g. int, double, bool, null).

## 0.6.0

- Add new required parameter `enableDebugging` to `Dwds.start`. If `false` is
  provided, debug services will not run. However, reload logic will continue to
  work with the injected client.
- Handle injected client SSE errors.
- Handle a race condition when the browser is refreshed in the middle of setting
  up the debug services.

## 0.5.5

- Properly set the `pauseEvent` on the `Isolate`.
- Fix a race condition with Hot Restarts where the Isolate was not created in
  time for pause events.

## 0.5.4

- Fix issue where certain required fields of VM service protocol objects were
  null.
- Properly set the `exceptionPauseMode` on the `Isolate`.
- Depend on the latest `DevTools`.

## 0.5.3

- Fix issue where certain required fields of VM service protocol objects were
  null.

## 0.5.2

- Fix issue where certain required fields of VM service protocol objects were
  null.
- Properly display `Closure` names in the debug view.

## 0.5.1

- Fix an issue where missing source maps would cause a crash. A warning will now
  be logged to the console instead.
- Depend on the latest `package:webkit_inspection_protocol`.

## 0.5.0

- Fix an issue where we source map paths were not normalized.
- Added a check to tests for the variable DWDS_DEBUG_CHROME to run Chrome with a
  UI rather than headless.
- Catch unhandled errors in `client.js` and recommend using the
  `--no-injected-client` flag for webdev users.
- Add support for an SSE connection with Dart DevTools.
- Rename `wsUri` to `uri` on `DebugConnection` to reflect that the uri may not
  be a websocket.
- Depend on latest `package:vm_service`.

## 0.4.0

- Move `data` abstractions from `package:webdev` into `package:dwds`.
- Move debugging related handlers from `package:webdev` into `package:dwds`.
- Move injected client from `package:webdev` into `package:dwds`.
- Create new public entrypoint `dwds.dart`. Existing public API `services.dart`
  is now private.

## 0.3.3

- Add support for `getScript` for paused isolates.
- Add support for `onRequest` and `onResponse` listeners for the vm service.

## 0.3.2

- Add support for `scope` in `evaluate` calls.

## 0.3.1

- Improve error reporting for evals, give the full JS eval in the error message
  so it can be more easily reproduced.

## 0.3.0

- Change the exposed type on DebugService to VmServiceInterface

## 0.2.1

- Support `setExceptionPauseMode`.

## 0.2.0

- Added custom tokens to the `wsUri` for increased security.
  - Treating this as a breaking change because you now must use the `wsUri`
    getter to get a valid uri for connecting to the service, when previously
    combining the port and host was sufficient.

## 0.1.0

- Initial version<|MERGE_RESOLUTION|>--- conflicted
+++ resolved
@@ -9,12 +9,13 @@
 - Allow enabling experiments in the expression compiler service.
 - Pre-warm expression compiler cache to speed up Flutter Inspector loading.
 - Display full error on failure to start DDS.
-<<<<<<< HEAD
-- Fix race condition on running two `createIsolate` calls simultaneously.
-  - Run `destroyIsolate` followed by `createIsolate` an atomic operation.
-  - Make debugger API that depend on isolate running wait for the start of the app.
-  - Make debugger API throw if the isolate exits while the API is waiting.
-  - Return error on expression evaluation if expression evaluator stopped.
+- Fix crash on processing DevTools event when starting DevTools from DevTools
+  uri.
+- Prepare or Dart 3 alpha breaking changes:
+  - Move weak null safety tests to special branch of `build_web_compilers`.
+  - Do not pass `--(no)-sound-null-safety` flag to build daemon.
+- Add back `ChromeProxyService.setExceptionPauseMode()` without override.
+- Return error on expression evaluation if expression evaluator stopped.
 
 **Breaking changes**
 - Include an optional param to `Dwds.start` to indicate whether it is running
@@ -22,15 +23,6 @@
 - Include an optional param to `Dwds.start` to indicate whether it a Flutter app
   or not.
 - Remove deprecated `ChromeProxyService.setExceptionPauseMode()`.
-=======
-- Fix crash on processing DevTools event when starting DevTools from DevTools
-  uri.
-- Prepare or Dart 3 alpha breaking changes:
-  - Move weak null safety tests to special branch of `build_web_compilers`.
-  - Do not pass `--(no)-sound-null-safety` flag to build daemon.
-- Add back `ChromeProxyService.setExceptionPauseMode()` without override.
-
->>>>>>> 094ee97b
 
 ## 16.0.1
 
