--- conflicted
+++ resolved
@@ -4,11 +4,8 @@
 - Implemented the 'PossibleBreakpoints' report kind for `getSourceReport()`.
 - Change the returned errors for the unimplemented `getClassList` and `reloadSources`
   methods to -32601 ('method does not exist / is not available').
-<<<<<<< HEAD
 - Gracefully handle multiple injected clients on a single page.
-=======
 - Do not include native JavaScipt objects on stack returned from the debugger.
->>>>>>> d48b4295
 
 ## 3.1.0
 
