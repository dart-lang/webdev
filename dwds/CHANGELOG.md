<<<<<<< HEAD
## 12.0.0-dev

- Update SDK constraint to `>=2.15.0 <3.0.0`.
- Update `vm_service` version to `^7.5.0`.
- Make `ExpressionCompilerService` infer location of `libraries.json` from
  `sdkDir` parameter.

**Breaking changes:**

- Add `sdkDir` argument to `Dwds.start` to help file resolution for sdk uris.

## 11.5.0-dev
=======
## 11.5.2-dev

- Show an alert in the Dart Debug Extension for a multi-app scenario.

## 11.5.1

- Update SDK contraint to `>=2.15.0 <3.0.0`.

## 11.5.0
>>>>>>> cdb7fb4c

- Support hot restart in a multi-app scenario with legacy modules.
  - Rename `$dartHotRestart` in the injected client to `$dartHotRestartDwds`.
  - Make `$dartHotRestartDwds` take a `runId`.
  - No change in behavior for single applications.
  - For a multi-app scenario using legacy modules, this will make all
    sub-apps with the same `runId` restart at the same time once.

  Note that multi-app scenario is currently only supported for legacy modules,
  used by DDR, and is not yet supported for amd modules that are used by
  flutter tools and webdev.

- Fix chrome detection in iPhone emulation mode in chrome or edge browsers.
- Reliably find unused port for extension backend http service.
<<<<<<< HEAD
- Ignore offset / count parameters in getObject if the object has no length
- Implement `lookupResolvedPackageUris` and `lookupPackageUris` vm service API.
=======
- Ignore offset / count parameters in getObject if the object has no length.
- Include static member information for classes.
>>>>>>> cdb7fb4c

## 11.4.0

- Fix duplicated scripts returned by `VmService.getScripts` API.
- Handle and log http request serving errors.
- Encode extension url asynchronously.
- Use default constant port for debug service.
  - If we fail binding to the port, fall back to previous strategy
    of finding unbound ports.
- Add metrics measuring
  - DevTools Initial Page Load time
  - Various VM API
  - Hot restart
  - Http request handling exceptions
- Only return scripts included in the library with Library object.
- Add `ext.dwds.sendEvent` service extension to dwds so other tools
  can send events to the debugger.
  Event format:
  ```
  {
    'type': '<event type>',
    'payload': {
      'screen: '<screen name>',
      'action: '<action name>'
    }
  }
  ```
  Currently supported event values:
  ```
  {
    'type: 'DevtoolsEvent',
    'payload': {
      'screen': 'debugger',
      'action': 'pageReady'
    }
  }
  ```

## 11.3.0

- Update SDK constraint to `>=2.14.0 <3.0.0`
- Depend on `vm_service` version `7.3.0`.

## 11.2.3

- Fix race causing intermittent `Aww, snap` errors on starting debugger
  with multiple breakpoints in source.
- Fix needing chrome to be focus in order to wait for the isolate to
  exit on hot restart.

## 11.2.2

- Depend on `dds` version `2.1.1`.
- Depend on `vm_service` version `7.2.0`.

## 11.2.1

- Recover from used port errors when starting debug service.
- Update min SDK constraint to `2.13.0`.

## 11.2.0

- Throw `SentinelException` instead of `RPCError` on vm service
  API on unrecognized isolate.
- Throw `RPCError` in `getStack` if the application is not paused.
- Recognize `dart:ui` library when debugging flutter apps.
- Fix hang on hot restart when the application has a breakpoint.
- Fix out of memory issue during sending debug event notifications.

## 11.1.2
- Return empty library from `ChromeProxyService.getObject` for
  libraries present in medatata but not loaded at runtime.
- Log failures to load kernel during expression evaluation.
- Show lowered final fields using their original dart names.
- Limit simultaneous connections to asset server to prevent broken sockets.
- Fix hangs in hot restart.
- Initial support for passing scope to `ChromeProxyService.evaluate`.
- Require `build_web_compilers` version `3.0.0` so current version
  of dwds could be used with SDK stable `2.13.x` versions.

## 11.1.1

- Update versions of `package:sse`, `package:vm_service`, `package:dds`.

## 11.1.0

- Add global functions to the injected client for `dart.developer.postEvent`
  and `dart.developer.registerExtension`.
- Register new service extension `ext.dwds.emitEvent` so clients can emit
  events. This is intended to be used for analytics.

## 11.0.2

- Implement `_flutter.listViews` extension method in dwds vm client.

## 11.0.1

- Make adding and removing breakpoints match VM behavior:
  - Allow adding existing breakpoints.
  - Throw `RPCError` when removing non-existent breakpoints.


## 11.0.0

- Do not send `kServiceExtensionAdded` events to subscribers
  on the terminating isolate during hot restart.
- Support `vm_service` version `6.2.0`.
- Fix missing sdk libraries in `getObject()` calls.
- Fix incorrect `rootLib` returned by `ChromeProxyService`.
- Fix not working breakpoints in library part files.
- Fix data race in calculating locations for a module.
- Fix uninitialized isolate after hot restart.
- Fix intermittent failure caused by evaluation not waiting for dependencies
  to be updated.
- The injected client now posts a top level event when the Dart application is loaded.
  This event is intended to be consumed by the Dart Debug Extension.

**Breaking changes:**
- `Dwds.start` no longer supports automatically injecting a devtools server. A `devtoolsLauncher`
  callback must be provided to support launching devtools.

## 10.0.1

- Support `webkit_inspection_protocol` version `^1.0.0`.

## 10.0.0

- Support `VMService.evaluate` using expression compiler.
- Update min sdk constraint to `>=2.13.0-144.0.dev`.
- Throw `RPCError` on evaluation if the program is not paused.
- Record `ErrorRef` returned by evaluation in analytics.

**Breaking changes:**
- Change `ExpressionCompiler.initialize` method to include module format.
- Add `LoadStrategy.moduleFormat` to be used for communicating current
  module format to the expression compiler.

## 9.1.0

- Support authentication endpoint for the Dart Debug Extension.
- Support using WebSockets for the injected client by passing
  `useSseForInjectedClient: false` to `Dwds.start()`. Unlike SSE,
  WebSockets do not currently support keepAlives here (beyond the
  standard WebSocket pings to keep the socket alive).

## 9.0.0

- Fix an issue where relative worker paths provided to the `ExpressionCompilerService`
  would cause a crash.
- Fix an issue where the injected client connection could be lost while the application
  is paused.
- Support keep-alive for debug service connections.
- Depend on the latest `package:sse`.
- Filter out DDC temporary variables from the variable inspection view.
- Add `DwdsEvent`s around stepping and evaluation.
- Send an event to the Dart Debug Extension that contains VM service protocol URI.
- Depend on `package:vm_service` version `6.1.0+1`.
- Update the `keepAlive` configs to prevent accidental reuse of a connection after stopping
  a debug session.
- Support disabling the launching of Dart DevTools through `Alt + d` with `enableDevtoolsLaunch`.
- Opt all dart files out of null safety for min SDK constraint update.

**Breaking changes:**
- `LoadStrategy`s now require a `moduleInfoForEntrypoint`.

## 8.0.3

- Fix an issue where failed hot restarts would hang indefinitely.

## 8.0.2

- Change `ExpressionCompiler` to accept `FutureOr<int>` port configuration.
- Depend on `package:vm_service` version `6.0.1-nullsafety.1`.

## 8.0.1

- Support null safe versions of `package:crypto`, `package:uuid` and
  `package:webdriver`.

## 8.0.0

- Improve logging around execution contexts.
- Remove the expression compilation dependency update from the create
  isolate critical path.
- Expose new event stream for future use with analytics.
- Update `ExpressionCompiler` to include new `initialize` method which
  has a parameter for the null safety mode.
- Update `ExpressionCompilerService` to change how it is instantiated and
  implement the new `initialize` method.
- Provide summary module paths to the expression compiler
- Depend on `package:vm_service` version `6.0.1-nullsafety.0`.

**Breaking changes:**
- Change `ExpressionCompiler.updateDependencies` method to include
  module summary paths

## 7.1.1

- Properly handle `requireJS` errors during hot restarts.
- Fix an issue where Dart frame computation could result in a
  stack overflow for highly nested calls.
- Fix an issue where calling add breakpoint in quick succession
  would corrupt the internal state.
- Fix expression evaluation failure inside blocks.
- Now log the encoded URI of the debug service to both the terminal
  and application console.
- No longer blacklist the Dart SDK as the `skipLists` support serves
  the same purpose.
- Fix an issue where running webdev with expression evaluation
  enabled would fail to find `libraries.json` file and emit severe
  error.

## 7.1.0

- Fix a potential null issue while resuming.
- Depend on the latest `package:vm_service`.
- Fix crash in expression evaluation on null isolate.
- Fix incorrect file name detection for full kernel files.
- Add `ExpressionCompilerService.startWithPlatform` API
  to enable running expression compiler worker from
  a given location.
- Support Chrome `skipLists` to improve stepping performance.
- Export `AbsoluteImportUriException`.
- Depend on the latest `package:vm_service` which supports a new
  `limit` parameter to `getStack`.

## 7.0.2

- Depend on the latest `pacakge:sse`.
- Add more verbose logging around `hotRestart`, `fullReload` and
  entrypoint injection.

## 7.0.1

- Fix an issue where we attempted to find locations for the special
  `dart_library` module.

## 7.0.0

- Add support for the Dart Development Service (DDS). Introduces 'single
  client mode', which prevents additional direct connections to DWDS when
  DDS is connected.
- Update metadata reader version to `2.0.0`. Support reading metadata
  versions `2.0.0` and `1.0.0`.
- Support custom hosts and HTTPs traffic in a `ProxyServerAssetReader`.
- Remove heuristics from require strategies and use metadata to look up
  module paths.
  - Fix issue where upgrading `build_web_compilers` would cause missing
    module assets (JavaScript code and source maps).
- Fix issue where open http connections prevent the process for exiting.
- Add `ExpressionCompilationService` class that runs ddc in worker mode to
  support expression evaluation for clients that use build systems to build
  the code.
- Require at least `devtools` and `devtools_server` version `0.9.2`.
- Require at least `dds` version `1.4.1`.
- Require at least `build_web_compilers` version  `2.12.0`.
- Update min sdk constraint to `>=2.10.0`.
- Update `MetadataProvider` to throw an `AbsoluteImportUriException` when
  absolute file paths are used in an import uri.

**Breaking changes:**
- Change `ExpressionCompiler` to require a new `updateDependencies` method.
- Update a number of `LoadStrategy` APIs to remove heuristics and rely on
  the `MetadataProvider`.
- No longer require a `LogWriter` and corresponding `verbose` arguement
  but instead properly use `package:logger`.
- `FrontendServerRequireStrategyProvider` now requires a `digestProvider`.

## 6.0.0

- Depend on the latest `package:devtools` and `package:devtools_server`.
- Support using WebSockets for the debug backend by passing
  `useSseForDebugBackend: false` to `Dwds.start()`
- Ensure we run main on a hot restart request even if no modules were
  updated.
- Allow reading metadata generated by `dev_compiler` from file to supply
  module information to `Dwds`.
- Hide JavaScript type errors when hovering over text in the debugger.
- Fix an issue where reusing a connection could cause a null error.
- Improve the heuristic which filters JS scopes for debugging needs.

**Breaking Changes:**
- Require access to the `.ddc_merged_metadata` file.
- Remove deprecated parameter `restoreBreakpoints` as breakpoints are now
  set by regex URL and Chrome automatically reestablishes them.

## 5.0.0

- Have unimplemented VM service protocol methods return the RPC error
  'MethodNotFound' / `-32601`.
- Fix an issue where the application main function was called before a
  hot restart completed.
- Breaking change `AssetReader` now requires a `metadataContents` implementation.

## 4.0.1

- Fixed issue where `getSupportedProtocols` would return the wrong protocol.

## 4.0.0

- Pin the `package:vm_service` version to prevent unintended breaks.

## 3.1.3

- Fix an issue where the injected client served under `https` assumed the
  corresponding SSE handler was also under `https`.


## 3.1.2

- Gracefully handle multiple injected clients on a single page.
- Update to the latest `package:vm_service` and use more RPCError error
  codes on call failures.
- Update the `require_restarter` to rerun main after a hot restart to align with
  the legacy strategy. We therefore no longer send a `RunRequest` after a hot
  restart.
- Compute only the required top frame for a paused event.
- Change `streamListen` to return an `RPCError` / error code `-32601` for streams
  that are not handled.
- Populate information about async Dart frames.
- Populate the `exception` field in debugger pause event when we break as a result
  of an exception.
- Prompt users to install the Dart Debug Extension if local debugging does not work.
- Allow for the injected client to run with CSP enforced.
- Implement the `getMemoryUsage()` call.
- Fix an issue where the injected client could cause a mixed content error.

## 3.1.1

- Change the reported names for isolates to be more terse.
- Implemented the 'PossibleBreakpoints' report kind for `getSourceReport()`.
- Change the returned errors for the unimplemented `getClassList` and `reloadSources`
  methods to -32601 ('method does not exist / is not available').
- Do not include native JavaScipt objects on stack returned from the debugger.

## 3.1.0

- Support Chromium based Edge.
- Depend on latest `package:sse` version `3.5.0`.
- Bypass connection keep-alives when shutting down to avoid delaying process shutdown.
- Fix an issue where the isolate would incorrectly be destroyed after connection reuse.

## 3.0.3

- Support the latest version of `package:shelf_packages_handler`.
- Throw a more useful error if during a hot restart there is no
  active isolate.
- Fix a race condition in which loading module metadata could cause
  a crash.
- Correct scope detection for expression evaluation
- Silence verbose and recoverable exceptions during expression evaluation
- Return errors from ChromeProxyService.evaluateInFrame as ErrorRef so
  they are not shown when hovering over source in the IDE

## 3.0.2

- Fix an issue in JS to Dart location translation in `ExpressionEvaluator`.
  JS location returned from Chrome is 0-based, adjusted to 1-based.

## 3.0.1

- Drop dependency on `package_resolver` and use `package_config` instead.
- Bump min sdk constraint to `>=2.7.0`.

## 3.0.0

- Depend on the latest `package:vm_service` version `4.0.0`.

**Breaking Changes:**
- Delegate to the `LoadStrategy` for module information:
  - moduleId -> serverPath
  - serverPath -> moduleId

## 2.0.1

- Fix an issue where we would return prematurely during a `hotRestart`.
- Fix an issue where we would incorrectly fail if a `hotRestart` had to
  fall back to a full reload.

## 2.0.0

- Depend on the latest `package:vm_service` version `3.0.0+1`.

**Breaking Changes:**
- Now require a `LoadStrategy` to `Dwds.start`. This package defines two
  compatible load strategies, `RequireStrategy` and `LegacyStrategy.
- `Dwds.start` function signature has been changed to accept one more parameter
  of new interface type `ExpressionCompiler` to support expression
  evaluation
- Provide an implementation of the `RequireStrategy` suitable for use with
  `package:build_runner`.
- Simplify hot reload logic and no longer provide module level hooks.

## 1.0.1

- Make the `root` optional for the `ProxyServerAssetReader`.

## 1.0.0

- Fix an issue where files imported with relative paths containing `../` may fail
  to resolve breakpoint locations.
- Remove dependency on `package:build_daemon`.
- Add `FrontendServerAssetReader` for use with Frontend Server builds.
- Depend on latest `package:sse` for handling client reconnects transparently on the server.
- Fix an issue where a failure to initiate debugging through the Dart Debug
  Extension would cause your development server to crash.
- Fix an issue where trying to launch DevTools in a non-debug enabled Chrome
  instance could crash your development server.

**Breaking Changes:**
- No longer use the `BuildResult` abstraction from `package:build_daemon` but
  require a similar abstraction provided by this package.
- `AssetHandler` has been renamed to `AssetReader` and no longer provides a
  generic resource handler. Specific methods for the required resources are now
  clearly defined. The new abstraction is now consumed through `dwds.dart`.
- `BuildRunnerAssetHandler` has been renamed to `ProxyServerAssetReader` and is
  now consumed through `dwds.dart`.

## 0.9.0

- Expose `middleware` and `handler`.

**Breaking Change:** The `AssetHandler` will not automatically be added the
  DWDS handler cascade. You must now also add the `middelware` to your server's
  pipeline.

## 0.8.5

- Always bind to `localhost` for the local debug workflow.
- Fix an issue where breakpoints could cause DevTools to hang.

## 0.8.4

- Support using WebSockets for the debug (VM Service) proxy by passing
  `useSseForDebugProxy: false` to `Dwds.start()`

## 0.8.3

- Support nesting Dart applications in iframes.

## 0.8.2

- Add the ability to receive events from the extension in batches.

## 0.8.1

- Depend on the latest `package:built_value`.

## 0.8.0

- Add temporary support for restoring breakpoints. Eventually the Dart VM
  protocol will clearly define how breakpoints should be restored.
- Depend on latest `package:sse` to get retry logic.
- Don't spawn DevTools if `serveDevTools` is false.
- `UrlEncoder` will also encode the base URI used by the injected client /
  Dart Debug Extension.
** Breaking Change ** `serveDevTools` is not automatically considered true if
  `enableDebugExtension`is true.

## 0.7.9

- Properly wait for hot reload to complete with the legacy module system.
- Fix issue with `getObject` for a class with a generic type.

## 0.7.8

- Support optional argument `urlEncoder` that is used to encode remote URLs for
  use with the Dart Debug Extension.

## 0.7.7

- Handle getObject for primitives properly.
- Properly black box scripts if query parameters are provided.

## 0.7.6

- Fix issue with source map logic for the legacy module system.
- Allow setting breakpoints multiple times and just return the old breakpoint.
- Fix a bug with Maps that contain lists of simple types.

## 0.7.5

- The injected client's connection is now based off the request URI.
- Fix an issue where resuming while paused at the start would cause an error.
- Expose the `ChromeDebugException` class for error handling purposes.
- Expose the `AppConnectionException` class for error handling purposes.
- DevTools will now launch immediately and lazily sets up necessary state.
- Properly set `pauseBreakpoints` on `kPauseBreakpoint` events.
- Greatly improves handling of List, Map and IdentityMap instances.
- Lazily parse source maps to improve performance for large applications.

## 0.7.4

- Deobfuscate DDC extension method stack traces.
- Properly get all libraries with the `legacy` module system.

## 0.7.3

- Correctly set `Isolate` state if debugging is initiated after the application
  has already started.

## 0.7.2

- Account for root directory path when using `package:` URIs with `DartUri`.

## 0.7.1

- Fix a bug where we would try to create a new isolate even for a failed
  hot restart. This created a race condition that would lead to a crash.
- Don't attempt to write a vm service request to a closed connection.
  - Instead we log a warning with the attempted request message and return.
- Make all `close` methods more robust by allowing them to be called more than
  once and returning the cached future from previous calls.
- Add explicit handling of app not loaded errors when handling chrome pause
  events.

## 0.7.0

- `DWDS.start` now requires an `AssetHandler` instead of `applicationPort`,
  `assetServerPort` and `applicationTarget`.
- Expose a `BuildRunnerAssetHandler` which proxies request to the asset server
  running within build runner.
- Support the Legacy Module strategy through the injected client.
- Support DDK sourcemap URIs.
- Update SDK dependency to minimum of 2.5.0.

### Bug Fixes:

- Fix handling of chrome pause events when we have no isolate loaded yet.

## 0.6.2

- Capture any errors that happen when handling SSE requests in the DevHandler
  and return an error response to the client code.
  - Log error responses in the client to the console.
- Handle empty Chrome exception descriptions.

## 0.6.1

- Add `isolateRef` to `Isolate`s `pauseEvent`s.
- Depend on the latest `package:vm_service`.
- Implements `invoke`.
- Adds support for VM object IDs for things that don't have Chrome object Ids
  (e.g. int, double, bool, null).

## 0.6.0

- Add new required parameter `enableDebugging` to `Dwds.start`. If `false` is
  provided, debug services will not run. However, reload logic will continue
  to work with the injected client.
- Handle injected client SSE errors.
- Handle a race condition when the browser is refreshed in the middle of setting
  up the debug services.

## 0.5.5

- Properly set the `pauseEvent` on the `Isolate`.
- Fix a race condition with Hot Restarts where the Isolate was not created in
  time for pause events.

## 0.5.4

- Fix issue where certain required fields of VM service protocol objects were
  null.
- Properly set the `exceptionPauseMode` on the `Isolate`.
- Depend on the latest `DevTools`.

## 0.5.3

- Fix issue where certain required fields of VM service protocol objects were
  null.

## 0.5.2

- Fix issue where certain required fields of VM service protocol objects were
  null.
- Properly display `Closure` names in the debug view.

## 0.5.1

- Fix an issue where missing source maps would cause a crash. A warning will
  now be logged to the console instead.
- Depend on the latest `package:webkit_inspection_protocol`.

## 0.5.0

- Fix an issue where we source map paths were not normalized.
- Added a check to tests for the variable DWDS_DEBUG_CHROME to run Chrome with a
  UI rather than headless.
- Catch unhandled errors in `client.js` and recommend using the
  `--no-injected-client` flag for webdev users.
- Add support for an SSE connection with Dart DevTools.
- Rename `wsUri` to `uri` on `DebugConnection` to reflect that the uri may not
  be a websocket.
- Depend on latest `package:vm_service`.

## 0.4.0

- Move `data` abstractions from `package:webdev` into `package:dwds`.
- Move debugging related handlers from `package:webdev` into `package:dwds`.
- Move injected client from `package:webdev` into `package:dwds`.
- Create new public entrypoint `dwds.dart`. Existing public API `services.dart`
  is now private.

## 0.3.3

- Add support for `getScript` for paused isolates.
- Add support for `onRequest` and `onResponse` listeners for the vm service.

## 0.3.2

- Add support for `scope` in `evaluate` calls.

## 0.3.1

- Improve error reporting for evals, give the full JS eval in the error message
  so it can be more easily reproduced.

## 0.3.0

- Change the exposed type on DebugService to VmServiceInterface

## 0.2.1

- Support `setExceptionPauseMode`.

## 0.2.0

- Added custom tokens to the `wsUri` for increased security.
  - Treating this as a breaking change because you now must use the `wsUri`
    getter to get a valid uri for connecting to the service, when previously
    combining the port and host was sufficient.

## 0.1.0

- Initial version<|MERGE_RESOLUTION|>--- conflicted
+++ resolved
@@ -1,27 +1,20 @@
-<<<<<<< HEAD
 ## 12.0.0-dev
 
-- Update SDK constraint to `>=2.15.0 <3.0.0`.
+- Implement `lookupResolvedPackageUris` and `lookupPackageUris` vm service API.
 - Update `vm_service` version to `^7.5.0`.
 - Make `ExpressionCompilerService` infer location of `libraries.json` from
   `sdkDir` parameter.
+- Show an alert in the Dart Debug Extension for a multi-app scenario.
 
 **Breaking changes:**
 
 - Add `sdkDir` argument to `Dwds.start` to help file resolution for sdk uris.
 
-## 11.5.0-dev
-=======
-## 11.5.2-dev
-
-- Show an alert in the Dart Debug Extension for a multi-app scenario.
-
 ## 11.5.1
 
 - Update SDK contraint to `>=2.15.0 <3.0.0`.
 
 ## 11.5.0
->>>>>>> cdb7fb4c
 
 - Support hot restart in a multi-app scenario with legacy modules.
   - Rename `$dartHotRestart` in the injected client to `$dartHotRestartDwds`.
@@ -36,13 +29,8 @@
 
 - Fix chrome detection in iPhone emulation mode in chrome or edge browsers.
 - Reliably find unused port for extension backend http service.
-<<<<<<< HEAD
-- Ignore offset / count parameters in getObject if the object has no length
-- Implement `lookupResolvedPackageUris` and `lookupPackageUris` vm service API.
-=======
 - Ignore offset / count parameters in getObject if the object has no length.
 - Include static member information for classes.
->>>>>>> cdb7fb4c
 
 ## 11.4.0
 
