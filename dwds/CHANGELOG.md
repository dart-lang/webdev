## 13.1.1-dev
- Add column information to breakpoints to allow precise breakpoint placement.
<<<<<<< HEAD
- Remove dependency on `package:_fe_analyzer_shared`.
  Note: this removes current incomplete support for resolving `dart:` uris.
- Fix issues discovered when using flutter tools with web server device:
  - Remove `dart:web_sql` from the list of SDK libraries as it is no longer
    used.
  - Fix crash when using flutter tools with web server device.
  - Remove clearing all scripts on page load for extension debugger.
=======
- Split SDK validation methods to allow validation of separate components.
>>>>>>> d9ca97a6

## 13.1.0
- Update _fe_analyzer_shared to version ^38.0.0.

## 13.0.0
- Change wording of paused overlay from "Paused in Dart DevTools" to "Paused"
- Allow sending back the Dart DevTools URL from DWDS instead of launching
  Dart DevTools, to support embedding Dart DevTools in Chrome DevTools.
- Temporarily disable the paused in debugger overlay.
- Add `SdkConfiguration` and `SdkConfigurationProvider` classes to allow
  for lazily created SDK configurations.
- Fix an issue in reporting DevTools stats where the DevTools load time was
  not always recorded.
- Add an `ide` query parameter to the Dart DevTools URL for analytics.
- Fix a race where injected client crashed on events send just before hot
  restart.
- Remove verbose printing on receiving DevTools events.
- Update `vm_service` version to `^8.2.0`.
- Migrate .packages to package_config.json.
- Update error message on expression evaluation using unloaded libraries.
- Add `screen` field to the `DebuggerReady` event.
- Report `DebuggerReady` events for DevTools embedded into Chrome Devtools.
- Fix missing `CallFrame.url` after update to Chrome 100.

**Breaking changes:**
- `Dwds.start` and `ExpressionCompilerService` now take
  `sdkConfigurationProvider` argument instead of separate SDK-related file
  paths.

## 12.1.0
- Update _fe_analyzer_shared to version ^34.0.0.

## 12.0.0

- Implement `lookupResolvedPackageUris` and `lookupPackageUris` vm service API.
- Update `vm_service` version to `^8.1.0`.
- Make `ExpressionCompilerService` infer location of `libraries.json` from
  `sdkDir` parameter.
- Show an alert in the Dart Debug Extension for a multi-app scenario.
- Fix a bug where `dartEmitDebugEvents` was set as a `String` instead of `bool`
  in the injected client.
- Emit a warning instead of crashing on missing `libraries.json`.
- Remove dead code for reading `'dart.developer.registerExtension'` and
  `'dart.developer.postEvent'` events from the chrome console. These messages
  haven't been written to the console since dwds v11.1.0 and Dart SDK v2.14.0.
- Batch debug events sent from injected client to dwds to relieve network load. 
- Update `_fe_analyzer_shared` version to `33.0.0`
- Update the Dart minimum SDK to `>=2.16.0`.

**Breaking changes:**

- Add `sdkDir` and `librariesPath` arguments to `Dwds.start` to help file
  resolution for sdk uris.
- Add `emitDebugEvents` argument to `Dwds.start` to suppress emitting debug
  events from the injected client.
- Replace `sdkRoot` parameter by `sdkDir` in `ExpressionCompilerService`.
- Adds an additional parameter to launch Dart DevTools in the same window as
  the connected Dart app.

## 11.5.1

- Update SDK contraint to `>=2.15.0 <3.0.0`.

## 11.5.0

- Support hot restart in a multi-app scenario with legacy modules.
  - Rename `$dartHotRestart` in the injected client to `$dartHotRestartDwds`.
  - Make `$dartHotRestartDwds` take a `runId`.
  - No change in behavior for single applications.
  - For a multi-app scenario using legacy modules, this will make all
    sub-apps with the same `runId` restart at the same time once.

  Note that multi-app scenario is currently only supported for legacy modules,
  used by DDR, and is not yet supported for amd modules that are used by
  flutter tools and webdev.

- Fix chrome detection in iPhone emulation mode in chrome or edge browsers.
- Reliably find unused port for extension backend http service.
- Ignore offset / count parameters in getObject if the object has no length.
- Include static member information for classes.

## 11.4.0

- Fix duplicated scripts returned by `VmService.getScripts` API.
- Handle and log http request serving errors.
- Encode extension url asynchronously.
- Use default constant port for debug service.
  - If we fail binding to the port, fall back to previous strategy
    of finding unbound ports.
- Add metrics measuring
  - DevTools Initial Page Load time
  - Various VM API
  - Hot restart
  - Http request handling exceptions
- Only return scripts included in the library with Library object.
- Add `ext.dwds.sendEvent` service extension to dwds so other tools
  can send events to the debugger.
  Event format:
  ```
  {
    'type': '<event type>',
    'payload': {
      'screen: '<screen name>',
      'action: '<action name>'
    }
  }
  ```
  Currently supported event values:
  ```
  {
    'type: 'DevtoolsEvent',
    'payload': {
      'screen': 'debugger',
      'action': 'pageReady'
    }
  }
  ```

## 11.3.0

- Update SDK constraint to `>=2.14.0 <3.0.0`
- Depend on `vm_service` version `7.3.0`.

## 11.2.3

- Fix race causing intermittent `Aww, snap` errors on starting debugger
  with multiple breakpoints in source.
- Fix needing chrome to be focus in order to wait for the isolate to
  exit on hot restart.

## 11.2.2

- Depend on `dds` version `2.1.1`.
- Depend on `vm_service` version `7.2.0`.

## 11.2.1

- Recover from used port errors when starting debug service.
- Update min SDK constraint to `2.13.0`.

## 11.2.0

- Throw `SentinelException` instead of `RPCError` on vm service
  API on unrecognized isolate.
- Throw `RPCError` in `getStack` if the application is not paused.
- Recognize `dart:ui` library when debugging flutter apps.
- Fix hang on hot restart when the application has a breakpoint.
- Fix out of memory issue during sending debug event notifications.

## 11.1.2
- Return empty library from `ChromeProxyService.getObject` for
  libraries present in medatata but not loaded at runtime.
- Log failures to load kernel during expression evaluation.
- Show lowered final fields using their original dart names.
- Limit simultaneous connections to asset server to prevent broken sockets.
- Fix hangs in hot restart.
- Initial support for passing scope to `ChromeProxyService.evaluate`.
- Require `build_web_compilers` version `3.0.0` so current version
  of dwds could be used with SDK stable `2.13.x` versions.

## 11.1.1

- Update versions of `package:sse`, `package:vm_service`, `package:dds`.

## 11.1.0

- Add global functions to the injected client for `dart.developer.postEvent`
  and `dart.developer.registerExtension`.
- Register new service extension `ext.dwds.emitEvent` so clients can emit
  events. This is intended to be used for analytics.

## 11.0.2

- Implement `_flutter.listViews` extension method in dwds vm client.

## 11.0.1

- Make adding and removing breakpoints match VM behavior:
  - Allow adding existing breakpoints.
  - Throw `RPCError` when removing non-existent breakpoints.


## 11.0.0

- Do not send `kServiceExtensionAdded` events to subscribers
  on the terminating isolate during hot restart.
- Support `vm_service` version `6.2.0`.
- Fix missing sdk libraries in `getObject()` calls.
- Fix incorrect `rootLib` returned by `ChromeProxyService`.
- Fix not working breakpoints in library part files.
- Fix data race in calculating locations for a module.
- Fix uninitialized isolate after hot restart.
- Fix intermittent failure caused by evaluation not waiting for dependencies
  to be updated.
- The injected client now posts a top level event when the Dart application is loaded.
  This event is intended to be consumed by the Dart Debug Extension.

**Breaking changes:**
- `Dwds.start` no longer supports automatically injecting a devtools server. A `devtoolsLauncher`
  callback must be provided to support launching devtools.

## 10.0.1

- Support `webkit_inspection_protocol` version `^1.0.0`.

## 10.0.0

- Support `VMService.evaluate` using expression compiler.
- Update min sdk constraint to `>=2.13.0-144.0.dev`.
- Throw `RPCError` on evaluation if the program is not paused.
- Record `ErrorRef` returned by evaluation in analytics.

**Breaking changes:**
- Change `ExpressionCompiler.initialize` method to include module format.
- Add `LoadStrategy.moduleFormat` to be used for communicating current
  module format to the expression compiler.

## 9.1.0

- Support authentication endpoint for the Dart Debug Extension.
- Support using WebSockets for the injected client by passing
  `useSseForInjectedClient: false` to `Dwds.start()`. Unlike SSE,
  WebSockets do not currently support keepAlives here (beyond the
  standard WebSocket pings to keep the socket alive).

## 9.0.0

- Fix an issue where relative worker paths provided to the `ExpressionCompilerService`
  would cause a crash.
- Fix an issue where the injected client connection could be lost while the application
  is paused.
- Support keep-alive for debug service connections.
- Depend on the latest `package:sse`.
- Filter out DDC temporary variables from the variable inspection view.
- Add `DwdsEvent`s around stepping and evaluation.
- Send an event to the Dart Debug Extension that contains VM service protocol URI.
- Depend on `package:vm_service` version `6.1.0+1`.
- Update the `keepAlive` configs to prevent accidental reuse of a connection after stopping
  a debug session.
- Support disabling the launching of Dart DevTools through `Alt + d` with `enableDevtoolsLaunch`.
- Opt all dart files out of null safety for min SDK constraint update.

**Breaking changes:**
- `LoadStrategy`s now require a `moduleInfoForEntrypoint`.

## 8.0.3

- Fix an issue where failed hot restarts would hang indefinitely.

## 8.0.2

- Change `ExpressionCompiler` to accept `FutureOr<int>` port configuration.
- Depend on `package:vm_service` version `6.0.1-nullsafety.1`.

## 8.0.1

- Support null safe versions of `package:crypto`, `package:uuid` and
  `package:webdriver`.

## 8.0.0

- Improve logging around execution contexts.
- Remove the expression compilation dependency update from the create
  isolate critical path.
- Expose new event stream for future use with analytics.
- Update `ExpressionCompiler` to include new `initialize` method which
  has a parameter for the null safety mode.
- Update `ExpressionCompilerService` to change how it is instantiated and
  implement the new `initialize` method.
- Provide summary module paths to the expression compiler
- Depend on `package:vm_service` version `6.0.1-nullsafety.0`.

**Breaking changes:**
- Change `ExpressionCompiler.updateDependencies` method to include
  module summary paths

## 7.1.1

- Properly handle `requireJS` errors during hot restarts.
- Fix an issue where Dart frame computation could result in a
  stack overflow for highly nested calls.
- Fix an issue where calling add breakpoint in quick succession
  would corrupt the internal state.
- Fix expression evaluation failure inside blocks.
- Now log the encoded URI of the debug service to both the terminal
  and application console.
- No longer blacklist the Dart SDK as the `skipLists` support serves
  the same purpose.
- Fix an issue where running webdev with expression evaluation
  enabled would fail to find `libraries.json` file and emit severe
  error.

## 7.1.0

- Fix a potential null issue while resuming.
- Depend on the latest `package:vm_service`.
- Fix crash in expression evaluation on null isolate.
- Fix incorrect file name detection for full kernel files.
- Add `ExpressionCompilerService.startWithPlatform` API
  to enable running expression compiler worker from
  a given location.
- Support Chrome `skipLists` to improve stepping performance.
- Export `AbsoluteImportUriException`.
- Depend on the latest `package:vm_service` which supports a new
  `limit` parameter to `getStack`.

## 7.0.2

- Depend on the latest `pacakge:sse`.
- Add more verbose logging around `hotRestart`, `fullReload` and
  entrypoint injection.

## 7.0.1

- Fix an issue where we attempted to find locations for the special
  `dart_library` module.

## 7.0.0

- Add support for the Dart Development Service (DDS). Introduces 'single
  client mode', which prevents additional direct connections to DWDS when
  DDS is connected.
- Update metadata reader version to `2.0.0`. Support reading metadata
  versions `2.0.0` and `1.0.0`.
- Support custom hosts and HTTPs traffic in a `ProxyServerAssetReader`.
- Remove heuristics from require strategies and use metadata to look up
  module paths.
  - Fix issue where upgrading `build_web_compilers` would cause missing
    module assets (JavaScript code and source maps).
- Fix issue where open http connections prevent the process for exiting.
- Add `ExpressionCompilationService` class that runs ddc in worker mode to
  support expression evaluation for clients that use build systems to build
  the code.
- Require at least `devtools` and `devtools_server` version `0.9.2`.
- Require at least `dds` version `1.4.1`.
- Require at least `build_web_compilers` version  `2.12.0`.
- Update min sdk constraint to `>=2.10.0`.
- Update `MetadataProvider` to throw an `AbsoluteImportUriException` when
  absolute file paths are used in an import uri.

**Breaking changes:**
- Change `ExpressionCompiler` to require a new `updateDependencies` method.
- Update a number of `LoadStrategy` APIs to remove heuristics and rely on
  the `MetadataProvider`.
- No longer require a `LogWriter` and corresponding `verbose` arguement
  but instead properly use `package:logger`.
- `FrontendServerRequireStrategyProvider` now requires a `digestProvider`.

## 6.0.0

- Depend on the latest `package:devtools` and `package:devtools_server`.
- Support using WebSockets for the debug backend by passing
  `useSseForDebugBackend: false` to `Dwds.start()`
- Ensure we run main on a hot restart request even if no modules were
  updated.
- Allow reading metadata generated by `dev_compiler` from file to supply
  module information to `Dwds`.
- Hide JavaScript type errors when hovering over text in the debugger.
- Fix an issue where reusing a connection could cause a null error.
- Improve the heuristic which filters JS scopes for debugging needs.

**Breaking Changes:**
- Require access to the `.ddc_merged_metadata` file.
- Remove deprecated parameter `restoreBreakpoints` as breakpoints are now
  set by regex URL and Chrome automatically reestablishes them.

## 5.0.0

- Have unimplemented VM service protocol methods return the RPC error
  'MethodNotFound' / `-32601`.
- Fix an issue where the application main function was called before a
  hot restart completed.
- Breaking change `AssetReader` now requires a `metadataContents` implementation.

## 4.0.1

- Fixed issue where `getSupportedProtocols` would return the wrong protocol.

## 4.0.0

- Pin the `package:vm_service` version to prevent unintended breaks.

## 3.1.3

- Fix an issue where the injected client served under `https` assumed the
  corresponding SSE handler was also under `https`.


## 3.1.2

- Gracefully handle multiple injected clients on a single page.
- Update to the latest `package:vm_service` and use more RPCError error
  codes on call failures.
- Update the `require_restarter` to rerun main after a hot restart to align with
  the legacy strategy. We therefore no longer send a `RunRequest` after a hot
  restart.
- Compute only the required top frame for a paused event.
- Change `streamListen` to return an `RPCError` / error code `-32601` for streams
  that are not handled.
- Populate information about async Dart frames.
- Populate the `exception` field in debugger pause event when we break as a result
  of an exception.
- Prompt users to install the Dart Debug Extension if local debugging does not work.
- Allow for the injected client to run with CSP enforced.
- Implement the `getMemoryUsage()` call.
- Fix an issue where the injected client could cause a mixed content error.

## 3.1.1

- Change the reported names for isolates to be more terse.
- Implemented the 'PossibleBreakpoints' report kind for `getSourceReport()`.
- Change the returned errors for the unimplemented `getClassList` and `reloadSources`
  methods to -32601 ('method does not exist / is not available').
- Do not include native JavaScipt objects on stack returned from the debugger.

## 3.1.0

- Support Chromium based Edge.
- Depend on latest `package:sse` version `3.5.0`.
- Bypass connection keep-alives when shutting down to avoid delaying process shutdown.
- Fix an issue where the isolate would incorrectly be destroyed after connection reuse.

## 3.0.3

- Support the latest version of `package:shelf_packages_handler`.
- Throw a more useful error if during a hot restart there is no
  active isolate.
- Fix a race condition in which loading module metadata could cause
  a crash.
- Correct scope detection for expression evaluation
- Silence verbose and recoverable exceptions during expression evaluation
- Return errors from ChromeProxyService.evaluateInFrame as ErrorRef so
  they are not shown when hovering over source in the IDE

## 3.0.2

- Fix an issue in JS to Dart location translation in `ExpressionEvaluator`.
  JS location returned from Chrome is 0-based, adjusted to 1-based.

## 3.0.1

- Drop dependency on `package_resolver` and use `package_config` instead.
- Bump min sdk constraint to `>=2.7.0`.

## 3.0.0

- Depend on the latest `package:vm_service` version `4.0.0`.

**Breaking Changes:**
- Delegate to the `LoadStrategy` for module information:
  - moduleId -> serverPath
  - serverPath -> moduleId

## 2.0.1

- Fix an issue where we would return prematurely during a `hotRestart`.
- Fix an issue where we would incorrectly fail if a `hotRestart` had to
  fall back to a full reload.

## 2.0.0

- Depend on the latest `package:vm_service` version `3.0.0+1`.

**Breaking Changes:**
- Now require a `LoadStrategy` to `Dwds.start`. This package defines two
  compatible load strategies, `RequireStrategy` and `LegacyStrategy.
- `Dwds.start` function signature has been changed to accept one more parameter
  of new interface type `ExpressionCompiler` to support expression
  evaluation
- Provide an implementation of the `RequireStrategy` suitable for use with
  `package:build_runner`.
- Simplify hot reload logic and no longer provide module level hooks.

## 1.0.1

- Make the `root` optional for the `ProxyServerAssetReader`.

## 1.0.0

- Fix an issue where files imported with relative paths containing `../` may fail
  to resolve breakpoint locations.
- Remove dependency on `package:build_daemon`.
- Add `FrontendServerAssetReader` for use with Frontend Server builds.
- Depend on latest `package:sse` for handling client reconnects transparently on the server.
- Fix an issue where a failure to initiate debugging through the Dart Debug
  Extension would cause your development server to crash.
- Fix an issue where trying to launch DevTools in a non-debug enabled Chrome
  instance could crash your development server.

**Breaking Changes:**
- No longer use the `BuildResult` abstraction from `package:build_daemon` but
  require a similar abstraction provided by this package.
- `AssetHandler` has been renamed to `AssetReader` and no longer provides a
  generic resource handler. Specific methods for the required resources are now
  clearly defined. The new abstraction is now consumed through `dwds.dart`.
- `BuildRunnerAssetHandler` has been renamed to `ProxyServerAssetReader` and is
  now consumed through `dwds.dart`.

## 0.9.0

- Expose `middleware` and `handler`.

**Breaking Change:** The `AssetHandler` will not automatically be added the
  DWDS handler cascade. You must now also add the `middelware` to your server's
  pipeline.

## 0.8.5

- Always bind to `localhost` for the local debug workflow.
- Fix an issue where breakpoints could cause DevTools to hang.

## 0.8.4

- Support using WebSockets for the debug (VM Service) proxy by passing
  `useSseForDebugProxy: false` to `Dwds.start()`

## 0.8.3

- Support nesting Dart applications in iframes.

## 0.8.2

- Add the ability to receive events from the extension in batches.

## 0.8.1

- Depend on the latest `package:built_value`.

## 0.8.0

- Add temporary support for restoring breakpoints. Eventually the Dart VM
  protocol will clearly define how breakpoints should be restored.
- Depend on latest `package:sse` to get retry logic.
- Don't spawn DevTools if `serveDevTools` is false.
- `UrlEncoder` will also encode the base URI used by the injected client /
  Dart Debug Extension.
** Breaking Change ** `serveDevTools` is not automatically considered true if
  `enableDebugExtension`is true.

## 0.7.9

- Properly wait for hot reload to complete with the legacy module system.
- Fix issue with `getObject` for a class with a generic type.

## 0.7.8

- Support optional argument `urlEncoder` that is used to encode remote URLs for
  use with the Dart Debug Extension.

## 0.7.7

- Handle getObject for primitives properly.
- Properly black box scripts if query parameters are provided.

## 0.7.6

- Fix issue with source map logic for the legacy module system.
- Allow setting breakpoints multiple times and just return the old breakpoint.
- Fix a bug with Maps that contain lists of simple types.

## 0.7.5

- The injected client's connection is now based off the request URI.
- Fix an issue where resuming while paused at the start would cause an error.
- Expose the `ChromeDebugException` class for error handling purposes.
- Expose the `AppConnectionException` class for error handling purposes.
- DevTools will now launch immediately and lazily sets up necessary state.
- Properly set `pauseBreakpoints` on `kPauseBreakpoint` events.
- Greatly improves handling of List, Map and IdentityMap instances.
- Lazily parse source maps to improve performance for large applications.

## 0.7.4

- Deobfuscate DDC extension method stack traces.
- Properly get all libraries with the `legacy` module system.

## 0.7.3

- Correctly set `Isolate` state if debugging is initiated after the application
  has already started.

## 0.7.2

- Account for root directory path when using `package:` URIs with `DartUri`.

## 0.7.1

- Fix a bug where we would try to create a new isolate even for a failed
  hot restart. This created a race condition that would lead to a crash.
- Don't attempt to write a vm service request to a closed connection.
  - Instead we log a warning with the attempted request message and return.
- Make all `close` methods more robust by allowing them to be called more than
  once and returning the cached future from previous calls.
- Add explicit handling of app not loaded errors when handling chrome pause
  events.

## 0.7.0

- `DWDS.start` now requires an `AssetHandler` instead of `applicationPort`,
  `assetServerPort` and `applicationTarget`.
- Expose a `BuildRunnerAssetHandler` which proxies request to the asset server
  running within build runner.
- Support the Legacy Module strategy through the injected client.
- Support DDK sourcemap URIs.
- Update SDK dependency to minimum of 2.5.0.

### Bug Fixes:

- Fix handling of chrome pause events when we have no isolate loaded yet.

## 0.6.2

- Capture any errors that happen when handling SSE requests in the DevHandler
  and return an error response to the client code.
  - Log error responses in the client to the console.
- Handle empty Chrome exception descriptions.

## 0.6.1

- Add `isolateRef` to `Isolate`s `pauseEvent`s.
- Depend on the latest `package:vm_service`.
- Implements `invoke`.
- Adds support for VM object IDs for things that don't have Chrome object Ids
  (e.g. int, double, bool, null).

## 0.6.0

- Add new required parameter `enableDebugging` to `Dwds.start`. If `false` is
  provided, debug services will not run. However, reload logic will continue
  to work with the injected client.
- Handle injected client SSE errors.
- Handle a race condition when the browser is refreshed in the middle of setting
  up the debug services.

## 0.5.5

- Properly set the `pauseEvent` on the `Isolate`.
- Fix a race condition with Hot Restarts where the Isolate was not created in
  time for pause events.

## 0.5.4

- Fix issue where certain required fields of VM service protocol objects were
  null.
- Properly set the `exceptionPauseMode` on the `Isolate`.
- Depend on the latest `DevTools`.

## 0.5.3

- Fix issue where certain required fields of VM service protocol objects were
  null.

## 0.5.2

- Fix issue where certain required fields of VM service protocol objects were
  null.
- Properly display `Closure` names in the debug view.

## 0.5.1

- Fix an issue where missing source maps would cause a crash. A warning will
  now be logged to the console instead.
- Depend on the latest `package:webkit_inspection_protocol`.

## 0.5.0

- Fix an issue where we source map paths were not normalized.
- Added a check to tests for the variable DWDS_DEBUG_CHROME to run Chrome with a
  UI rather than headless.
- Catch unhandled errors in `client.js` and recommend using the
  `--no-injected-client` flag for webdev users.
- Add support for an SSE connection with Dart DevTools.
- Rename `wsUri` to `uri` on `DebugConnection` to reflect that the uri may not
  be a websocket.
- Depend on latest `package:vm_service`.

## 0.4.0

- Move `data` abstractions from `package:webdev` into `package:dwds`.
- Move debugging related handlers from `package:webdev` into `package:dwds`.
- Move injected client from `package:webdev` into `package:dwds`.
- Create new public entrypoint `dwds.dart`. Existing public API `services.dart`
  is now private.

## 0.3.3

- Add support for `getScript` for paused isolates.
- Add support for `onRequest` and `onResponse` listeners for the vm service.

## 0.3.2

- Add support for `scope` in `evaluate` calls.

## 0.3.1

- Improve error reporting for evals, give the full JS eval in the error message
  so it can be more easily reproduced.

## 0.3.0

- Change the exposed type on DebugService to VmServiceInterface

## 0.2.1

- Support `setExceptionPauseMode`.

## 0.2.0

- Added custom tokens to the `wsUri` for increased security.
  - Treating this as a breaking change because you now must use the `wsUri`
    getter to get a valid uri for connecting to the service, when previously
    combining the port and host was sufficient.

## 0.1.0

- Initial version<|MERGE_RESOLUTION|>--- conflicted
+++ resolved
@@ -1,6 +1,6 @@
 ## 13.1.1-dev
 - Add column information to breakpoints to allow precise breakpoint placement.
-<<<<<<< HEAD
+- Split SDK validation methods to allow validation of separate components.
 - Remove dependency on `package:_fe_analyzer_shared`.
   Note: this removes current incomplete support for resolving `dart:` uris.
 - Fix issues discovered when using flutter tools with web server device:
@@ -8,9 +8,6 @@
     used.
   - Fix crash when using flutter tools with web server device.
   - Remove clearing all scripts on page load for extension debugger.
-=======
-- Split SDK validation methods to allow validation of separate components.
->>>>>>> d9ca97a6
 
 ## 13.1.0
 - Update _fe_analyzer_shared to version ^38.0.0.
