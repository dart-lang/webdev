--- conflicted
+++ resolved
@@ -1,11 +1,6 @@
-<<<<<<< HEAD
-## 24.2.1
-
-- Update to be forward compatible with changes to `package:shelf_web_socket`.
+## 24.3.1-wip
+
 - Add support for binding DDS to a custom port.
-- Added support for some debugging APIs with the DDC library bundle format. - [#2537](https://github.com/dart-lang/webdev/issues/2537),[#2544](https://github.com/dart-lang/webdev/issues/2544)
-=======
-## 24.4.0-wip
 
 ## 24.3.0
 
@@ -15,7 +10,6 @@
 - Expose a partial implementation of
   `FrontendServerDdcLibraryBundleStrategyProvider`.
 - Update `package:vm_service_interface` to '^2.0.1'.
->>>>>>> 659e1dfc
 
 ## 24.2.0
 
