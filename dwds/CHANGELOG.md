--- conflicted
+++ resolved
@@ -3,12 +3,9 @@
 - Fix an issue where we source map paths were not normalized.
 - Added a check to tests for the variable DWDS_DEBUG_CHROME to run Chrome with a
   UI rather than headless.
-<<<<<<< HEAD
 - Catch unhandled errors in `client.js` and recommend using the
   `--no-injected-client` flag for webdev users.
-=======
 - Depend on latest `package:vm_service`.
->>>>>>> 2b632fb7
 
 ## 0.4.0
 
