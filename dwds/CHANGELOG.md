--- conflicted
+++ resolved
@@ -5,12 +5,9 @@
 - Temporarily disable the paused in debugger overlay.
 - Add `SdkConfiguration` and `SdkConfigurationProvider` classes to allow
   for lazily created SDK configurations.
-<<<<<<< HEAD
 - Fix an issue in reporting DevTools stats where the DevTools load time was
   not always recorded.
-=======
 - Add an `ide` query parameter to the Dart DevTools URL for analytics.
->>>>>>> 9a455907
 
 **Breaking changes:**
 - `Dwds.start` and `ExpressionCompilerService` now take
