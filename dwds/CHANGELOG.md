--- conflicted
+++ resolved
@@ -1,13 +1,11 @@
-<<<<<<< HEAD
 ## 25.1.0-wip
-=======
+
 ## 25.0.2
 
 ### Bug Fixes:
 
 - Fix issue where DDS would fail to initialize if DWDS already had existing
   clients.
->>>>>>> 1c291254
 
 ## 25.0.1
 
