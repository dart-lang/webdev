--- conflicted
+++ resolved
@@ -9,12 +9,9 @@
 - Include the entire exception description up to the stacktrace in
   `mapExceptionStackTrace`.
 - Allow enabling experiments in the expression compiler service.
-- Include an optional param to `Dwds.start` to indicate whether it a Flutter app
-  or not.
-<<<<<<< HEAD
-=======
 - Pre-warm expression compiler cache to speed up Flutter Inspector loading.
->>>>>>> d3892cf8
+- Include an optional param to `Dwds.start` to indicate whether the connected
+  app is a Flutter app.
 
 ## 16.0.1
 
