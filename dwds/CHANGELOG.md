<<<<<<< HEAD
## 0.1.1

- Change the exposed type on DebugService to VmServiceInterface
=======
## 0.2.1

- Support `setExceptionPauseMode`.

## 0.2.0

- Added custom tokens to the `wsUri` for increased security.
  - Treating this as a breaking change because you now must use the `wsUri`
    getter to get a valid uri for connecting to the service, when previously
    combining the port and host was sufficient.
>>>>>>> 8b6cfdbd

## 0.1.0

- Initial version<|MERGE_RESOLUTION|>--- conflicted
+++ resolved
@@ -1,8 +1,7 @@
-<<<<<<< HEAD
-## 0.1.1
+## 0.2.2
 
 - Change the exposed type on DebugService to VmServiceInterface
-=======
+
 ## 0.2.1
 
 - Support `setExceptionPauseMode`.
@@ -13,7 +12,6 @@
   - Treating this as a breaking change because you now must use the `wsUri`
     getter to get a valid uri for connecting to the service, when previously
     combining the port and host was sufficient.
->>>>>>> 8b6cfdbd
 
 ## 0.1.0
 
