## 0.5.0

- Fix an issue where we source map paths were not normalized.
- Added a check to tests for the variable DWDS_DEBUG_CHROME to run Chrome with a
  UI rather than headless.
<<<<<<< HEAD
- Catch unhandled errors in `client.js` and recommend using the
  `--no-injected-client` flag for webdev users.
=======
- Add support for an SSE connection with Dart DevTools.
- Rename `wsUri` to `uri` on `DebugConnection` to reflect that the uri may not
  be a websocket.
>>>>>>> 7513607c
- Depend on latest `package:vm_service`.

## 0.4.0

- Move `data` abstractions from `package:webdev` into `package:dwds`.
- Move debugging related handlers from `package:webdev` into `package:dwds`.
- Move injected client from `package:webdev` into `package:dwds`.
- Create new public entrypoint `dwds.dart`. Existing public API `services.dart`
  is now private.

## 0.3.3

- Add support for `getScript` for paused isolates.
- Add support for `onRequest` and `onResponse` listeners for the vm service.

## 0.3.2

- Add support for `scope` in `evaluate` calls.

## 0.3.1

- Improve error reporting for evals, give the full JS eval in the error message
  so it can be more easily reproduced.

## 0.3.0

- Change the exposed type on DebugService to VmServiceInterface

## 0.2.1

- Support `setExceptionPauseMode`.

## 0.2.0

- Added custom tokens to the `wsUri` for increased security.
  - Treating this as a breaking change because you now must use the `wsUri`
    getter to get a valid uri for connecting to the service, when previously
    combining the port and host was sufficient.

## 0.1.0

- Initial version<|MERGE_RESOLUTION|>--- conflicted
+++ resolved
@@ -3,14 +3,11 @@
 - Fix an issue where we source map paths were not normalized.
 - Added a check to tests for the variable DWDS_DEBUG_CHROME to run Chrome with a
   UI rather than headless.
-<<<<<<< HEAD
 - Catch unhandled errors in `client.js` and recommend using the
   `--no-injected-client` flag for webdev users.
-=======
 - Add support for an SSE connection with Dart DevTools.
 - Rename `wsUri` to `uri` on `DebugConnection` to reflect that the uri may not
   be a websocket.
->>>>>>> 7513607c
 - Depend on latest `package:vm_service`.
 
 ## 0.4.0
