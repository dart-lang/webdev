--- conflicted
+++ resolved
@@ -1,12 +1,8 @@
-<<<<<<< HEAD
 ## 24.3.3
 
-- Add support for hot restart using the DDC library bundle format.
-=======
-## 24.3.3-wip
 - Added support for some debugging APIs with the DDC library bundle format. - [#2563](https://github.com/dart-lang/webdev/issues/2563)
 - Update `DCM` version to `1.26.0-1`
->>>>>>> 63894bbb
+- Add support for hot restart using the DDC library bundle format.
 
 ## 24.3.2
 
