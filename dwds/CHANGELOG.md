--- conflicted
+++ resolved
@@ -1,10 +1,7 @@
 ## 0.7.4
 
-<<<<<<< HEAD
 - Deobfuscate DDC extension method stack traces.
-=======
 - Properly get all libraries with the `legacy` module system.
->>>>>>> ad21fc30
 
 ## 0.7.3
 
