--- conflicted
+++ resolved
@@ -1,11 +1,8 @@
 ## 0.7.6-dev
 
 - Fix issue with source map logic for the legacy module system.
-<<<<<<< HEAD
 - Allow setting breakpoints multiple times and just return the old breakpoint.
-=======
 - Fix a bug with Maps that contain lists of simple types.
->>>>>>> 37a6c243
 
 ## 0.7.5
 
