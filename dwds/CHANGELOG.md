--- conflicted
+++ resolved
@@ -1,9 +1,6 @@
 ## 13.1.1-dev
 - Add column information to breakpoints to allow precise breakpoint placement.
 - Split SDK validation methods to allow validation of separate components.
-<<<<<<< HEAD
-- Fix breakpoints not hitting after changing a base in index.html.
-=======
 - Remove dependency on `package:_fe_analyzer_shared`.
   Note: this removes current incomplete support for resolving `dart:` uris.
 - Fix issues discovered when using flutter tools with web server device:
@@ -11,7 +8,7 @@
     used.
   - Fix crash when using flutter tools with web server device.
   - Remove clearing all scripts on page load for extension debugger.
->>>>>>> 8c814f9d
+- Fix breakpoints not hitting after changing a base in index.html.
 
 ## 13.1.0
 - Update _fe_analyzer_shared to version ^38.0.0.
