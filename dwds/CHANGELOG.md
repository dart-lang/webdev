<<<<<<< HEAD
## 15.0.0-dev
- Port some `dwds` files to null safety.
- Fix failing `frontend_server_evaluate` tests.
- Add `AppInspectorInterface` to break circualr dependencies between files.

**Breaking changes**

- Remove `assetHandler` parameter from `ExpressionCompilerService`.
- `ExpressionCompilerService` no longer provides a handler to service requests.
  - Note that the only user, expression compiler worker in dart SDK already
    communicates to the asset server directly.
=======
## 15.0.0
- Port some `dwds` files to null safety.
- Fix failing `frontend_server_evaluate` tests.
- Prevent `flutter_tools` crash when the Dart execution context cannot be found.
- Update method signature of `lookupResolvedPackageUris`.
>>>>>>> 1a70a1aa

## 14.0.3
- Make data types null safe.
- Update `package:vm_service` to 8.3.0.
- Convert JavaScript stack traces in uncaught exceptions to Dart stack traces.
- Fix failure to set breakpoints on windows with a base change in index.html.
- Add the `setIsolatePauseMode` method to Chrome Proxy Service.
- Batch extension `Debugger.scriptParsed` events and send batches every 1000ms
  to the server.
- Move `batched_stream.dart` into shared utilities.
- Update the method signature for `lookupResolvedPackageUris`. 

## 14.0.2
- Update the min SDK constraint to 2.17.0.

## 14.0.1
- Add `libraryFilters` optional parameter to the vm service implememtation
  of `getSourceReport`.
- Update temp variable detection heuristics so internal JS type objects do
  not show in the debugger.

## 14.0.0
- Add column information to breakpoints to allow precise breakpoint placement.
- Split SDK validation methods to allow validation of separate components.
- Remove dependency on `package:_fe_analyzer_shared`.
  Note: this removes current incomplete support for resolving `dart:` uris.
- Fix issues discovered when using flutter tools with web server device:
  - Remove `dart:web_sql` from the list of SDK libraries as it is no longer
    used.
  - Fix crash when using flutter tools with web server device.
  - Remove clearing all scripts on page load for extension debugger.
- Fix breakpoints not hitting after changing a base in index.html.
- Find best locations for call frames, breakpoints, or expression evaluation.
- Close the SSE connection when a DebugExtension.detached event is received.
- Fix issues discovered when using legacy module system, debug extension,
  and JIT modules:
  - Improve step-into times by not stepping into library loading code.
  - Fix incorrect skip lists due to unsorted locations.
  - Fix memory leak in extension debugger by removing stale script IDs.
  - Allow mapping JS locations to Dart locations matching other JS lines,
    to match the behavior of Chrome DevTools.
  - Fix expression evaluation failure if debugger is stopped in the middle
    of a variable definition.

**Breaking changes:**
- Add `basePath` parameter to `FrontendServerRequireStrategy`.
- Add `loadLibrariesModule` getter to `LoadStrategy` interface.

## 13.1.0
- Update _fe_analyzer_shared to version ^38.0.0.

## 13.0.0
- Change wording of paused overlay from "Paused in Dart DevTools" to "Paused"
- Allow sending back the Dart DevTools URL from DWDS instead of launching
  Dart DevTools, to support embedding Dart DevTools in Chrome DevTools.
- Temporarily disable the paused in debugger overlay.
- Add `SdkConfiguration` and `SdkConfigurationProvider` classes to allow
  for lazily created SDK configurations.
- Fix an issue in reporting DevTools stats where the DevTools load time was
  not always recorded.
- Add an `ide` query parameter to the Dart DevTools URL for analytics.
- Fix a race where injected client crashed on events send just before hot
  restart.
- Remove verbose printing on receiving DevTools events.
- Update `vm_service` version to `^8.2.0`.
- Migrate .packages to package_config.json.
- Update error message on expression evaluation using unloaded libraries.
- Add `screen` field to the `DebuggerReady` event.
- Report `DebuggerReady` events for DevTools embedded into Chrome Devtools.
- Fix missing `CallFrame.url` after update to Chrome 100.

**Breaking changes:**
- `Dwds.start` and `ExpressionCompilerService` now take
  `sdkConfigurationProvider` argument instead of separate SDK-related file
  paths.

## 12.1.0
- Update _fe_analyzer_shared to version ^34.0.0.

## 12.0.0

- Implement `lookupResolvedPackageUris` and `lookupPackageUris` vm service API.
- Update `vm_service` version to `^8.1.0`.
- Make `ExpressionCompilerService` infer location of `libraries.json` from
  `sdkDir` parameter.
- Show an alert in the Dart Debug Extension for a multi-app scenario.
- Fix a bug where `dartEmitDebugEvents` was set as a `String` instead of `bool`
  in the injected client.
- Emit a warning instead of crashing on missing `libraries.json`.
- Remove dead code for reading `'dart.developer.registerExtension'` and
  `'dart.developer.postEvent'` events from the chrome console. These messages
  haven't been written to the console since dwds v11.1.0 and Dart SDK v2.14.0.
- Batch debug events sent from injected client to dwds to relieve network load. 
- Update `_fe_analyzer_shared` version to `33.0.0`
- Update the Dart minimum SDK to `>=2.16.0`.

**Breaking changes:**

- Add `sdkDir` and `librariesPath` arguments to `Dwds.start` to help file
  resolution for sdk uris.
- Add `emitDebugEvents` argument to `Dwds.start` to suppress emitting debug
  events from the injected client.
- Replace `sdkRoot` parameter by `sdkDir` in `ExpressionCompilerService`.
- Adds an additional parameter to launch Dart DevTools in the same window as
  the connected Dart app.

## 11.5.1

- Update SDK contraint to `>=2.15.0 <3.0.0`.

## 11.5.0

- Support hot restart in a multi-app scenario with legacy modules.
  - Rename `$dartHotRestart` in the injected client to `$dartHotRestartDwds`.
  - Make `$dartHotRestartDwds` take a `runId`.
  - No change in behavior for single applications.
  - For a multi-app scenario using legacy modules, this will make all
    sub-apps with the same `runId` restart at the same time once.

  Note that multi-app scenario is currently only supported for legacy modules,
  used by DDR, and is not yet supported for amd modules that are used by
  flutter tools and webdev.

- Fix chrome detection in iPhone emulation mode in chrome or edge browsers.
- Reliably find unused port for extension backend http service.
- Ignore offset / count parameters in getObject if the object has no length.
- Include static member information for classes.

## 11.4.0

- Fix duplicated scripts returned by `VmService.getScripts` API.
- Handle and log http request serving errors.
- Encode extension url asynchronously.
- Use default constant port for debug service.
  - If we fail binding to the port, fall back to previous strategy
    of finding unbound ports.
- Add metrics measuring
  - DevTools Initial Page Load time
  - Various VM API
  - Hot restart
  - Http request handling exceptions
- Only return scripts included in the library with Library object.
- Add `ext.dwds.sendEvent` service extension to dwds so other tools
  can send events to the debugger.
  Event format:
  ```
  {
    'type': '<event type>',
    'payload': {
      'screen: '<screen name>',
      'action: '<action name>'
    }
  }
  ```
  Currently supported event values:
  ```
  {
    'type: 'DevtoolsEvent',
    'payload': {
      'screen': 'debugger',
      'action': 'pageReady'
    }
  }
  ```

## 11.3.0

- Update SDK constraint to `>=2.14.0 <3.0.0`
- Depend on `vm_service` version `7.3.0`.

## 11.2.3

- Fix race causing intermittent `Aww, snap` errors on starting debugger
  with multiple breakpoints in source.
- Fix needing chrome to be focus in order to wait for the isolate to
  exit on hot restart.

## 11.2.2

- Depend on `dds` version `2.1.1`.
- Depend on `vm_service` version `7.2.0`.

## 11.2.1

- Recover from used port errors when starting debug service.
- Update min SDK constraint to `2.13.0`.

## 11.2.0

- Throw `SentinelException` instead of `RPCError` on vm service
  API on unrecognized isolate.
- Throw `RPCError` in `getStack` if the application is not paused.
- Recognize `dart:ui` library when debugging flutter apps.
- Fix hang on hot restart when the application has a breakpoint.
- Fix out of memory issue during sending debug event notifications.

## 11.1.2
- Return empty library from `ChromeProxyService.getObject` for
  libraries present in medatata but not loaded at runtime.
- Log failures to load kernel during expression evaluation.
- Show lowered final fields using their original dart names.
- Limit simultaneous connections to asset server to prevent broken sockets.
- Fix hangs in hot restart.
- Initial support for passing scope to `ChromeProxyService.evaluate`.
- Require `build_web_compilers` version `3.0.0` so current version
  of dwds could be used with SDK stable `2.13.x` versions.

## 11.1.1

- Update versions of `package:sse`, `package:vm_service`, `package:dds`.

## 11.1.0

- Add global functions to the injected client for `dart.developer.postEvent`
  and `dart.developer.registerExtension`.
- Register new service extension `ext.dwds.emitEvent` so clients can emit
  events. This is intended to be used for analytics.

## 11.0.2

- Implement `_flutter.listViews` extension method in dwds vm client.

## 11.0.1

- Make adding and removing breakpoints match VM behavior:
  - Allow adding existing breakpoints.
  - Throw `RPCError` when removing non-existent breakpoints.


## 11.0.0

- Do not send `kServiceExtensionAdded` events to subscribers
  on the terminating isolate during hot restart.
- Support `vm_service` version `6.2.0`.
- Fix missing sdk libraries in `getObject()` calls.
- Fix incorrect `rootLib` returned by `ChromeProxyService`.
- Fix not working breakpoints in library part files.
- Fix data race in calculating locations for a module.
- Fix uninitialized isolate after hot restart.
- Fix intermittent failure caused by evaluation not waiting for dependencies
  to be updated.
- The injected client now posts a top level event when the Dart application is loaded.
  This event is intended to be consumed by the Dart Debug Extension.

**Breaking changes:**
- `Dwds.start` no longer supports automatically injecting a devtools server. A `devtoolsLauncher`
  callback must be provided to support launching devtools.

## 10.0.1

- Support `webkit_inspection_protocol` version `^1.0.0`.

## 10.0.0

- Support `VMService.evaluate` using expression compiler.
- Update min sdk constraint to `>=2.13.0-144.0.dev`.
- Throw `RPCError` on evaluation if the program is not paused.
- Record `ErrorRef` returned by evaluation in analytics.

**Breaking changes:**
- Change `ExpressionCompiler.initialize` method to include module format.
- Add `LoadStrategy.moduleFormat` to be used for communicating current
  module format to the expression compiler.

## 9.1.0

- Support authentication endpoint for the Dart Debug Extension.
- Support using WebSockets for the injected client by passing
  `useSseForInjectedClient: false` to `Dwds.start()`. Unlike SSE,
  WebSockets do not currently support keepAlives here (beyond the
  standard WebSocket pings to keep the socket alive).

## 9.0.0

- Fix an issue where relative worker paths provided to the `ExpressionCompilerService`
  would cause a crash.
- Fix an issue where the injected client connection could be lost while the application
  is paused.
- Support keep-alive for debug service connections.
- Depend on the latest `package:sse`.
- Filter out DDC temporary variables from the variable inspection view.
- Add `DwdsEvent`s around stepping and evaluation.
- Send an event to the Dart Debug Extension that contains VM service protocol URI.
- Depend on `package:vm_service` version `6.1.0+1`.
- Update the `keepAlive` configs to prevent accidental reuse of a connection after stopping
  a debug session.
- Support disabling the launching of Dart DevTools through `Alt + d` with `enableDevtoolsLaunch`.
- Opt all dart files out of null safety for min SDK constraint update.

**Breaking changes:**
- `LoadStrategy`s now require a `moduleInfoForEntrypoint`.

## 8.0.3

- Fix an issue where failed hot restarts would hang indefinitely.

## 8.0.2

- Change `ExpressionCompiler` to accept `FutureOr<int>` port configuration.
- Depend on `package:vm_service` version `6.0.1-nullsafety.1`.

## 8.0.1

- Support null safe versions of `package:crypto`, `package:uuid` and
  `package:webdriver`.

## 8.0.0

- Improve logging around execution contexts.
- Remove the expression compilation dependency update from the create
  isolate critical path.
- Expose new event stream for future use with analytics.
- Update `ExpressionCompiler` to include new `initialize` method which
  has a parameter for the null safety mode.
- Update `ExpressionCompilerService` to change how it is instantiated and
  implement the new `initialize` method.
- Provide summary module paths to the expression compiler
- Depend on `package:vm_service` version `6.0.1-nullsafety.0`.

**Breaking changes:**
- Change `ExpressionCompiler.updateDependencies` method to include
  module summary paths

## 7.1.1

- Properly handle `requireJS` errors during hot restarts.
- Fix an issue where Dart frame computation could result in a
  stack overflow for highly nested calls.
- Fix an issue where calling add breakpoint in quick succession
  would corrupt the internal state.
- Fix expression evaluation failure inside blocks.
- Now log the encoded URI of the debug service to both the terminal
  and application console.
- No longer blacklist the Dart SDK as the `skipLists` support serves
  the same purpose.
- Fix an issue where running webdev with expression evaluation
  enabled would fail to find `libraries.json` file and emit severe
  error.

## 7.1.0

- Fix a potential null issue while resuming.
- Depend on the latest `package:vm_service`.
- Fix crash in expression evaluation on null isolate.
- Fix incorrect file name detection for full kernel files.
- Add `ExpressionCompilerService.startWithPlatform` API
  to enable running expression compiler worker from
  a given location.
- Support Chrome `skipLists` to improve stepping performance.
- Export `AbsoluteImportUriException`.
- Depend on the latest `package:vm_service` which supports a new
  `limit` parameter to `getStack`.

## 7.0.2

- Depend on the latest `pacakge:sse`.
- Add more verbose logging around `hotRestart`, `fullReload` and
  entrypoint injection.

## 7.0.1

- Fix an issue where we attempted to find locations for the special
  `dart_library` module.

## 7.0.0

- Add support for the Dart Development Service (DDS). Introduces 'single
  client mode', which prevents additional direct connections to DWDS when
  DDS is connected.
- Update metadata reader version to `2.0.0`. Support reading metadata
  versions `2.0.0` and `1.0.0`.
- Support custom hosts and HTTPs traffic in a `ProxyServerAssetReader`.
- Remove heuristics from require strategies and use metadata to look up
  module paths.
  - Fix issue where upgrading `build_web_compilers` would cause missing
    module assets (JavaScript code and source maps).
- Fix issue where open http connections prevent the process for exiting.
- Add `ExpressionCompilationService` class that runs ddc in worker mode to
  support expression evaluation for clients that use build systems to build
  the code.
- Require at least `devtools` and `devtools_server` version `0.9.2`.
- Require at least `dds` version `1.4.1`.
- Require at least `build_web_compilers` version  `2.12.0`.
- Update min sdk constraint to `>=2.10.0`.
- Update `MetadataProvider` to throw an `AbsoluteImportUriException` when
  absolute file paths are used in an import uri.

**Breaking changes:**
- Change `ExpressionCompiler` to require a new `updateDependencies` method.
- Update a number of `LoadStrategy` APIs to remove heuristics and rely on
  the `MetadataProvider`.
- No longer require a `LogWriter` and corresponding `verbose` arguement
  but instead properly use `package:logger`.
- `FrontendServerRequireStrategyProvider` now requires a `digestProvider`.

## 6.0.0

- Depend on the latest `package:devtools` and `package:devtools_server`.
- Support using WebSockets for the debug backend by passing
  `useSseForDebugBackend: false` to `Dwds.start()`
- Ensure we run main on a hot restart request even if no modules were
  updated.
- Allow reading metadata generated by `dev_compiler` from file to supply
  module information to `Dwds`.
- Hide JavaScript type errors when hovering over text in the debugger.
- Fix an issue where reusing a connection could cause a null error.
- Improve the heuristic which filters JS scopes for debugging needs.

**Breaking Changes:**
- Require access to the `.ddc_merged_metadata` file.
- Remove deprecated parameter `restoreBreakpoints` as breakpoints are now
  set by regex URL and Chrome automatically reestablishes them.

## 5.0.0

- Have unimplemented VM service protocol methods return the RPC error
  'MethodNotFound' / `-32601`.
- Fix an issue where the application main function was called before a
  hot restart completed.
- Breaking change `AssetReader` now requires a `metadataContents` implementation.

## 4.0.1

- Fixed issue where `getSupportedProtocols` would return the wrong protocol.

## 4.0.0

- Pin the `package:vm_service` version to prevent unintended breaks.

## 3.1.3

- Fix an issue where the injected client served under `https` assumed the
  corresponding SSE handler was also under `https`.


## 3.1.2

- Gracefully handle multiple injected clients on a single page.
- Update to the latest `package:vm_service` and use more RPCError error
  codes on call failures.
- Update the `require_restarter` to rerun main after a hot restart to align with
  the legacy strategy. We therefore no longer send a `RunRequest` after a hot
  restart.
- Compute only the required top frame for a paused event.
- Change `streamListen` to return an `RPCError` / error code `-32601` for streams
  that are not handled.
- Populate information about async Dart frames.
- Populate the `exception` field in debugger pause event when we break as a result
  of an exception.
- Prompt users to install the Dart Debug Extension if local debugging does not work.
- Allow for the injected client to run with CSP enforced.
- Implement the `getMemoryUsage()` call.
- Fix an issue where the injected client could cause a mixed content error.

## 3.1.1

- Change the reported names for isolates to be more terse.
- Implemented the 'PossibleBreakpoints' report kind for `getSourceReport()`.
- Change the returned errors for the unimplemented `getClassList` and `reloadSources`
  methods to -32601 ('method does not exist / is not available').
- Do not include native JavaScipt objects on stack returned from the debugger.

## 3.1.0

- Support Chromium based Edge.
- Depend on latest `package:sse` version `3.5.0`.
- Bypass connection keep-alives when shutting down to avoid delaying process shutdown.
- Fix an issue where the isolate would incorrectly be destroyed after connection reuse.

## 3.0.3

- Support the latest version of `package:shelf_packages_handler`.
- Throw a more useful error if during a hot restart there is no
  active isolate.
- Fix a race condition in which loading module metadata could cause
  a crash.
- Correct scope detection for expression evaluation
- Silence verbose and recoverable exceptions during expression evaluation
- Return errors from ChromeProxyService.evaluateInFrame as ErrorRef so
  they are not shown when hovering over source in the IDE

## 3.0.2

- Fix an issue in JS to Dart location translation in `ExpressionEvaluator`.
  JS location returned from Chrome is 0-based, adjusted to 1-based.

## 3.0.1

- Drop dependency on `package_resolver` and use `package_config` instead.
- Bump min sdk constraint to `>=2.7.0`.

## 3.0.0

- Depend on the latest `package:vm_service` version `4.0.0`.

**Breaking Changes:**
- Delegate to the `LoadStrategy` for module information:
  - moduleId -> serverPath
  - serverPath -> moduleId

## 2.0.1

- Fix an issue where we would return prematurely during a `hotRestart`.
- Fix an issue where we would incorrectly fail if a `hotRestart` had to
  fall back to a full reload.

## 2.0.0

- Depend on the latest `package:vm_service` version `3.0.0+1`.

**Breaking Changes:**
- Now require a `LoadStrategy` to `Dwds.start`. This package defines two
  compatible load strategies, `RequireStrategy` and `LegacyStrategy.
- `Dwds.start` function signature has been changed to accept one more parameter
  of new interface type `ExpressionCompiler` to support expression
  evaluation
- Provide an implementation of the `RequireStrategy` suitable for use with
  `package:build_runner`.
- Simplify hot reload logic and no longer provide module level hooks.

## 1.0.1

- Make the `root` optional for the `ProxyServerAssetReader`.

## 1.0.0

- Fix an issue where files imported with relative paths containing `../` may fail
  to resolve breakpoint locations.
- Remove dependency on `package:build_daemon`.
- Add `FrontendServerAssetReader` for use with Frontend Server builds.
- Depend on latest `package:sse` for handling client reconnects transparently on the server.
- Fix an issue where a failure to initiate debugging through the Dart Debug
  Extension would cause your development server to crash.
- Fix an issue where trying to launch DevTools in a non-debug enabled Chrome
  instance could crash your development server.

**Breaking Changes:**
- No longer use the `BuildResult` abstraction from `package:build_daemon` but
  require a similar abstraction provided by this package.
- `AssetHandler` has been renamed to `AssetReader` and no longer provides a
  generic resource handler. Specific methods for the required resources are now
  clearly defined. The new abstraction is now consumed through `dwds.dart`.
- `BuildRunnerAssetHandler` has been renamed to `ProxyServerAssetReader` and is
  now consumed through `dwds.dart`.

## 0.9.0

- Expose `middleware` and `handler`.

**Breaking Change:** The `AssetHandler` will not automatically be added the
  DWDS handler cascade. You must now also add the `middelware` to your server's
  pipeline.

## 0.8.5

- Always bind to `localhost` for the local debug workflow.
- Fix an issue where breakpoints could cause DevTools to hang.

## 0.8.4

- Support using WebSockets for the debug (VM Service) proxy by passing
  `useSseForDebugProxy: false` to `Dwds.start()`

## 0.8.3

- Support nesting Dart applications in iframes.

## 0.8.2

- Add the ability to receive events from the extension in batches.

## 0.8.1

- Depend on the latest `package:built_value`.

## 0.8.0

- Add temporary support for restoring breakpoints. Eventually the Dart VM
  protocol will clearly define how breakpoints should be restored.
- Depend on latest `package:sse` to get retry logic.
- Don't spawn DevTools if `serveDevTools` is false.
- `UrlEncoder` will also encode the base URI used by the injected client /
  Dart Debug Extension.
** Breaking Change ** `serveDevTools` is not automatically considered true if
  `enableDebugExtension`is true.

## 0.7.9

- Properly wait for hot reload to complete with the legacy module system.
- Fix issue with `getObject` for a class with a generic type.

## 0.7.8

- Support optional argument `urlEncoder` that is used to encode remote URLs for
  use with the Dart Debug Extension.

## 0.7.7

- Handle getObject for primitives properly.
- Properly black box scripts if query parameters are provided.

## 0.7.6

- Fix issue with source map logic for the legacy module system.
- Allow setting breakpoints multiple times and just return the old breakpoint.
- Fix a bug with Maps that contain lists of simple types.

## 0.7.5

- The injected client's connection is now based off the request URI.
- Fix an issue where resuming while paused at the start would cause an error.
- Expose the `ChromeDebugException` class for error handling purposes.
- Expose the `AppConnectionException` class for error handling purposes.
- DevTools will now launch immediately and lazily sets up necessary state.
- Properly set `pauseBreakpoints` on `kPauseBreakpoint` events.
- Greatly improves handling of List, Map and IdentityMap instances.
- Lazily parse source maps to improve performance for large applications.

## 0.7.4

- Deobfuscate DDC extension method stack traces.
- Properly get all libraries with the `legacy` module system.

## 0.7.3

- Correctly set `Isolate` state if debugging is initiated after the application
  has already started.

## 0.7.2

- Account for root directory path when using `package:` URIs with `DartUri`.

## 0.7.1

- Fix a bug where we would try to create a new isolate even for a failed
  hot restart. This created a race condition that would lead to a crash.
- Don't attempt to write a vm service request to a closed connection.
  - Instead we log a warning with the attempted request message and return.
- Make all `close` methods more robust by allowing them to be called more than
  once and returning the cached future from previous calls.
- Add explicit handling of app not loaded errors when handling chrome pause
  events.

## 0.7.0

- `DWDS.start` now requires an `AssetHandler` instead of `applicationPort`,
  `assetServerPort` and `applicationTarget`.
- Expose a `BuildRunnerAssetHandler` which proxies request to the asset server
  running within build runner.
- Support the Legacy Module strategy through the injected client.
- Support DDK sourcemap URIs.
- Update SDK dependency to minimum of 2.5.0.

### Bug Fixes:

- Fix handling of chrome pause events when we have no isolate loaded yet.

## 0.6.2

- Capture any errors that happen when handling SSE requests in the DevHandler
  and return an error response to the client code.
  - Log error responses in the client to the console.
- Handle empty Chrome exception descriptions.

## 0.6.1

- Add `isolateRef` to `Isolate`s `pauseEvent`s.
- Depend on the latest `package:vm_service`.
- Implements `invoke`.
- Adds support for VM object IDs for things that don't have Chrome object Ids
  (e.g. int, double, bool, null).

## 0.6.0

- Add new required parameter `enableDebugging` to `Dwds.start`. If `false` is
  provided, debug services will not run. However, reload logic will continue
  to work with the injected client.
- Handle injected client SSE errors.
- Handle a race condition when the browser is refreshed in the middle of setting
  up the debug services.

## 0.5.5

- Properly set the `pauseEvent` on the `Isolate`.
- Fix a race condition with Hot Restarts where the Isolate was not created in
  time for pause events.

## 0.5.4

- Fix issue where certain required fields of VM service protocol objects were
  null.
- Properly set the `exceptionPauseMode` on the `Isolate`.
- Depend on the latest `DevTools`.

## 0.5.3

- Fix issue where certain required fields of VM service protocol objects were
  null.

## 0.5.2

- Fix issue where certain required fields of VM service protocol objects were
  null.
- Properly display `Closure` names in the debug view.

## 0.5.1

- Fix an issue where missing source maps would cause a crash. A warning will
  now be logged to the console instead.
- Depend on the latest `package:webkit_inspection_protocol`.

## 0.5.0

- Fix an issue where we source map paths were not normalized.
- Added a check to tests for the variable DWDS_DEBUG_CHROME to run Chrome with a
  UI rather than headless.
- Catch unhandled errors in `client.js` and recommend using the
  `--no-injected-client` flag for webdev users.
- Add support for an SSE connection with Dart DevTools.
- Rename `wsUri` to `uri` on `DebugConnection` to reflect that the uri may not
  be a websocket.
- Depend on latest `package:vm_service`.

## 0.4.0

- Move `data` abstractions from `package:webdev` into `package:dwds`.
- Move debugging related handlers from `package:webdev` into `package:dwds`.
- Move injected client from `package:webdev` into `package:dwds`.
- Create new public entrypoint `dwds.dart`. Existing public API `services.dart`
  is now private.

## 0.3.3

- Add support for `getScript` for paused isolates.
- Add support for `onRequest` and `onResponse` listeners for the vm service.

## 0.3.2

- Add support for `scope` in `evaluate` calls.

## 0.3.1

- Improve error reporting for evals, give the full JS eval in the error message
  so it can be more easily reproduced.

## 0.3.0

- Change the exposed type on DebugService to VmServiceInterface

## 0.2.1

- Support `setExceptionPauseMode`.

## 0.2.0

- Added custom tokens to the `wsUri` for increased security.
  - Treating this as a breaking change because you now must use the `wsUri`
    getter to get a valid uri for connecting to the service, when previously
    combining the port and host was sufficient.

## 0.1.0

- Initial version<|MERGE_RESOLUTION|>--- conflicted
+++ resolved
@@ -1,7 +1,4 @@
-<<<<<<< HEAD
-## 15.0.0-dev
-- Port some `dwds` files to null safety.
-- Fix failing `frontend_server_evaluate` tests.
+## 16.0.0-dev
 - Add `AppInspectorInterface` to break circualr dependencies between files.
 
 **Breaking changes**
@@ -10,13 +7,12 @@
 - `ExpressionCompilerService` no longer provides a handler to service requests.
   - Note that the only user, expression compiler worker in dart SDK already
     communicates to the asset server directly.
-=======
+
 ## 15.0.0
 - Port some `dwds` files to null safety.
 - Fix failing `frontend_server_evaluate` tests.
 - Prevent `flutter_tools` crash when the Dart execution context cannot be found.
 - Update method signature of `lookupResolvedPackageUris`.
->>>>>>> 1a70a1aa
 
 ## 14.0.3
 - Make data types null safe.
