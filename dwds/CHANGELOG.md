--- conflicted
+++ resolved
@@ -1,12 +1,7 @@
-<<<<<<< HEAD
 ## 24.3.4
 
-- Added support for some debugging APIs with the DDC library bundle format. - [#2566](https://github.com/dart-lang/webdev/issues/2566)
+- Added support for some debugging APIs with the DDC library bundle format. - [#2566](https://github.com/dart-lang/webdev/issues/2566), [#2573](https://github.com/dart-lang/webdev/issues/2573)
 - Added support for hot reload using the DDC library bundle format.
-=======
-## 24.3.4-wip
-- Added support for some debugging APIs with the DDC library bundle format. - [#2566](https://github.com/dart-lang/webdev/issues/2566), [#2573](https://github.com/dart-lang/webdev/issues/2573)
->>>>>>> a7ea61ff
 
 ## 24.3.3
 
