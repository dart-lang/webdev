<<<<<<< HEAD
## 26.2.1-wip
=======
## 26.2.1

- Add support for DDS APIs and serving Dart DevTools when no Chrome Debugger is available.
>>>>>>> be9f117f

## 26.2.0

- Add support for more service APIs over websocket connections when no Chrome Debugger is available.

## 26.1.0

- `reloadSources` and `hotRestart` now throw an RPC error with `kServerError` code when `NoClientsAvailableException` is caught (no browser clients are connected), allowing tooling to detect and handle this scenario.
- `pause` now does not send a `PauseInterrupted` event in
  `WebSocketProxyService` as we didn't actually pause.

## 26.0.0

- Bump SDK constraint to ^3.10.0
- Added 'scriptUri' parameter to compileExpressionToJs
- Fix an issue in `reloadSources` where a `PauseInterrupted` event was sent. - [#61560](https://github.com/dart-lang/sdk/issues/61560)
- Expose `dtdUri` via `DebugConnection`.

## 25.1.0

- Added `DartDevelopmentServiceConfiguration` to allow for configuring DDS behavior.
- Added support for serving DevTools via DDS. This will become the sole method of serving
  DevTools from DWDS in a future major release.
- Deprecated `spawnDds`, `ddsPort`, and `devToolsLauncher` properties in `DebugSettings`.
- Added `ddsConfiguration` to `DebugSettings`.

## 25.0.4

### Bug Fixes:

- Fix issue where `DebugService: Error serving requestsError: Unsupported operation: Cannot send Null`
  would be spammed on the console.

## 25.0.3

### Bug Fixes:

- Fix issue in hot restart with the web socket where we didn't pass the reloaded
  sources path, resulting in a null assertion.

## 25.0.2

### Bug Fixes:

- Fix issue where DDS would fail to initialize if DWDS already had existing
  clients.

## 25.0.1

### Bug Fixes:

- Fix issue in hot restart where a hot restart with no changes followed by one
  with changes, a `Future` was completed again, resulting in a crash.

## 25.0.0

- Implemented hot restart over websockets with multi window support.
- Fix refresh race condition bug by adding an isolate destruction grace period.
- Update a call to the `package:shelf_web_socket` `webSocketHandler()` function.

**Breaking changes**

- Remove deprecated parameter `injectDebuggingSupportCode` from `Dwds.start()`.
- Remove all deprecated fields, getters, and parameters
  related to the null safety compilation mode. Dart 3 only
  supports [sound null safety](https://dart.dev/null-safety).
- Rename `FrontendServerDdcLibraryBundleStrategy.hotReloadSourcesUri` to
  `reloadedSourcesUri`. The file that the `Uri` points to should now be updated
  for both a hot restart and a hot reload.

## 24.4.1

- Implemented a WebSocket-based communication protocol that provides essential developer tooling (hot reload, service extensions) when Chrome debugger access is unavailable. - [#2605](https://github.com/dart-lang/webdev/issues/2605)
- Added WebSocket-based hot reload and service extension support via new `WebSocketProxyService` class that implements VM service protocol over WebSockets.
- Enhanced `DevHandler` with `useWebSocketConnection` flag to toggle between Chrome-based and WebSocket-based communication protocols.
- Fixed an issue where we didn't wait until all scripts were parsed before
  recomputing metadata on a hot reload.

## 24.4.0

- Added support for breakpoint registering on a hot reload with the DDC library bundle format using PausePostRequests.
- `FrontendServerDdcLibraryBundleStrategy.hotReloadSourceUri` is now expected to also provide the reloaded modules.

## 24.3.11

- Changed DWDS to always inject the client and added `useDwdsWebSocketConnection` flag to control communication protocol: when true uses socket-based implementation, when false uses Chrome-based communication protocol.
- Added WebSocket-based hot reload support: `reloadSources` in `ChromeProxyService` and `DevHandler` now handle hot reload requests and responses over WebSockets.
- Refactored the injected client to use a reusable function for handling hot reload requests and responses over WebSockets.
- Added support for breakpoint registering on a hot restart with the DDC library bundle format using PausePostRequests.

## 24.3.10

- Disabled breakpoints on changed files in a hot reload. They currently do not
  map to the correct locations or are broken, so disable them for now. - [#60186](https://github.com/dart-lang/sdk/issues/60186)

## 24.3.9

- Renamed DWDS Injector parameter `enableDebuggingSupport` to `injectDebuggingSupportCode` for clearer intent.

## 24.3.8

- Updated DWDS to include a boolean flag that enables debugging support only when set to true. [#60289](https://github.com/dart-lang/sdk/issues/60289)

## 24.3.7

- The registered extension `reassemble` is now no longer called when calling
  `reloadSources`. Users should call `reassemble` using `callServiceExtension`.

- `callServiceExtension` now checks the runtime for the list of registered
  service extensions. It also now throws a `RPCError` with
  `RPCErrorKind.kMethodNotFound` when a service extension is not found instead
  of throwing a JS evaluation error.

## 24.3.6

- Bump minimum sdk version to 3.7.0
- use 'compile js-dev' instead of directly invoking the ddc snapshot.
- `FrontendServerDdcLibraryBundleStrategy` now takes a `hotReloadSourcesUri`
  parameter in order to fetch the file that contains the changed sources and
  libraries instead of assuming it exists in the global `window`.

## 24.3.5

- Allow clients to specify the `packageConfigPath` in `LoadStrategy` class and associated providers.

## 24.3.4

- Added support for some debugging APIs with the DDC library bundle format. - [#2566](https://github.com/dart-lang/webdev/issues/2566), [#2573](https://github.com/dart-lang/webdev/issues/2573)
- Added support for hot reload using the DDC library bundle format.

## 24.3.3

- Added support for some debugging APIs with the DDC library bundle format. - [#2563](https://github.com/dart-lang/webdev/issues/2563)
- Update `DCM` version to `1.26.0-1`
- Add support for hot restart using the DDC library bundle format.

## 24.3.2

- Bump `package:dds` to `>=4.2.5 <6.0.0`.

## 24.3.1

- Add support for binding DDS to a custom port.

## 24.3.0

- Update to be forward compatible with changes to `package:shelf_web_socket`.
- Added support for some debugging APIs with the DDC library bundle format. - [#2537](https://github.com/dart-lang/webdev/issues/2537),[#2544](https://github.com/dart-lang/webdev/issues/2544),[#2548](https://github.com/dart-lang/webdev/issues/2548)
- Fix issue where batched expression evals were failing if any subexpression failed. - [#2551](https://github.com/dart-lang/webdev/issues/2551)
- Expose a partial implementation of
  `FrontendServerDdcLibraryBundleStrategyProvider`.
- Update `package:vm_service_interface` to '^2.0.1'.

## 24.2.0

- Consolidate `FrontendServerDdcStrategyProvider` and `FrontendServerRequireStrategyProvider` under a shared parent class. - [#2517](https://github.com/dart-lang/webdev/issues/2517)
- Remove `build_daemon_ddc_and_canary_evaluate_test`. - [2512](https://github.com/dart-lang/webdev/issues/2512)
- Replace deprecated JS code `this.__proto__` with `Object.getPrototypeOf(this)`. - [#2500](https://github.com/dart-lang/webdev/pull/2500)
- Migrate injected client code to `package:web`. - [#2491](https://github.com/dart-lang/webdev/pull/2491)
- Deprecated MetadataProvider's, CompilerOptions', SdkConfiguration's & SdkLayout's soundNullSafety. - [#2427](https://github.com/dart-lang/webdev/issues/2427)
- Add load strategy and an unimplemented hot restart strategy for DDC library
  bundle format.
- Added `useModuleName` option to `MetadataProvider` to determine whether or not
  to use the provided `name` in a `ModuleMetadata`. Metadata provided by DDC
  when using the library bundle format does not provide a useful bundle name.
- Migrate to `package:web` v1.1.0.
- Added support for some debugging APIs with the DDC library bundle format. - [#2488](https://github.com/dart-lang/webdev/issues/2488), [#2534](https://github.com/dart-lang/webdev/issues/2534)
- Update `package:vm_service` to '>=14.2.4 <16.0.0'.
- Update `package:vm_service_interface` to '2.0.1'.

## 24.1.0

- Fix bug where debugging clients are not aware of service extensions when connecting to a new web app. - [#2388](https://github.com/dart-lang/webdev/pull/2388)
- Respect the value of `pause_isolates_on_start` during page-refreshes. - [#2431](https://github.com/dart-lang/webdev/pull/2431)
- Fix issue where DAP clients wouldn't resume after a restart. - [#2441](https://github.com/dart-lang/webdev/pull/2441)
- Add implementation for the VM Service's `getFlagList` API. - [#2438](https://github.com/dart-lang/webdev/pull/2438)
- Hide more variables from the local scope when debugging. These variables were synthetically added by the compiler to
  support late local variables and don't appear in the original source code. - [#2445](https://github.com/dart-lang/webdev/pull/2445)
- Spawn DDS in a separate process using `dart development-service` instead of launching from `package:dds`. - [#2466](https://github.com/dart-lang/webdev/pull/2466)
- Update package `web_socket_channel: '>=2.2.0 <4.0.0'`.
- Require Dart `^3.4`
- Prepare to update `package:vm_service_interface` constraint to `2.0.0`.

## 24.0.0

- Implement `setFlag` when it is called with `pause_isolates_on_start`. - [#2373](https://github.com/dart-lang/webdev/pull/2373)
- Do not persist breakpoints across hot restarts or page reloads. - [#2371](https://github.com/dart-lang/webdev/pull/2371)
- If `pause_isolates_on_start` is `true`, wait for `resume` to run the app's `main` method. - [#2378](https://github.com/dart-lang/webdev/pull/2378)
- Fix bug where setting breakpoints in a project using macros would fail. - [#2403](https://github.com/dart-lang/webdev/pull/2403)
- Make stack trace calculation resilient against one frame throwing an error. - [#2408](https://github.com/dart-lang/webdev/pull/2408)

**Breaking changes**

- Rename `dart_library.js` to `ddc_module_loader.js` to match SDK naming changes. - [#2360](https://github.com/dart-lang/webdev/pull/2360)

## 23.3.0

- Filter out internal type properties from the new DDC type system. - [#2348](https://github.com/dart-lang/webdev/pull/2348)
- Fix errors on displaying getters when debugging in VS Code. - [#2343](https://github.com/dart-lang/webdev/pull/2343)

## 23.2.0

- Send untruncated `dart:developer` logs to debugging clients. - [#2333](https://github.com/dart-lang/webdev/pull/2333)
- Enabling tests that run with the DDC module system and exposing `utilities/ddc_names.dart` - [#2295](https://github.com/dart-lang/webdev/pull/2295)

## 23.1.1

- Loosen `package:vm_service` constraints to allow `>=13.0.0 <15.0.0`. - [#2329](https://github.com/dart-lang/webdev/pull/2329)

## 23.1.0

- Update `package:vm_service` constraints to allow version `14.x.x`. - [#2307](https://github.com/dart-lang/webdev/pull/2307)

## 23.0.0

- Restructure `LoadStrategy` to provide build settings. - [#2270](https://github.com/dart-lang/webdev/pull/2270)
- Add `FrontendServerLegacyStrategyProvider` and update bootstrap generation logic for `LegacyStrategy` - [#2285](https://github.com/dart-lang/webdev/pull/2285)
- Tolerate failures to detect a Dart execution context. - [#2286](https://github.com/dart-lang/webdev/pull/2286)
- Fix a null cast error when debugging a `Class` from VS Code. - [#2303](https://github.com/dart-lang/webdev/pull/2303)
- Update `package:vm_service` constraint to `^14.0.0`. - [#2307](https://github.com/dart-lang/webdev/pull/2307)
- Update `package:vm_service_interface` constraint to `1.0.1`. - [#2307](https://github.com/dart-lang/webdev/pull/2307)

## 22.1.0

- Update `package:vm_service` constraint to `^13.0.0`. - [#2265](https://github.com/dart-lang/webdev/pull/2265)

## 22.0.0

- Update the interface for ChromeProxyService.getSourceReport to match the VM service. - [#2235](https://github.com/dart-lang/webdev/pull/2235)
- Update `package:vm_service` constraint to `^12.0.0`. - [#2248](https://github.com/dart-lang/webdev/pull/2248)

**Breaking changes**

- Refactor the parameters to `Dwds.start`. - [#2231](https://github.com/dart-lang/webdev/pull/2231).
- Add a new parameter `workspaceName` to the `ToolConfiguration` passed to `Dwds.start`. - [#2237](https://github.com/dart-lang/webdev/pull/2237)

## 21.0.0

- Update Dart SDK constraint to `>=3.2.0-36.0.dev <4.0.0`. - [#2207](https://github.com/dart-lang/webdev/pull/2207)

**Breaking changes**

- Allow clients to specify where to find the package config. - [#2203](https://github.com/dart-lang/webdev/pull/2203).
- Allow clients to specify a way to convert absolute paths to g3-relative paths. - [#2200](https://github.com/dart-lang/webdev/pull/2200)

## 20.0.1

- Update file dependency to `>=6.0.0 < 8.0.0` - [#123260](https://github.com/flutter/flutter/pull/123260#issuecomment-1674001623).

## 20.0.0

- Require clients to specify the `basePath` on `AssetReader`. - [#2160](https://github.com/dart-lang/webdev/pull/2160)
- Update SDK constraint to `>=3.1.0-254.0.dev <4.0.0`. - [#2169](https://github.com/dart-lang/webdev/pull/2169)
- Require min `build_web_compilers` version `4.0.4` - [#2171](https://github.com/dart-lang/webdev/pull/2171)
- Switch to using new debugging API from DDC to support new type system. - [#2159](https://github.com/dart-lang/webdev/pull/2159)
- Fix Flutter crash when calling `resume` when app is not paused. - [#2188](https://github.com/dart-lang/webdev/pull/2188)
- Update file dependency to `7.0.0`.

## 19.0.2

- Fix Flutter crash due to potential null value in `setUpChromeConsoleListener`. - [#2162](https://github.com/dart-lang/webdev/pull/2162)

## 19.0.1

- Do not show async frame errors on evaluation. - [#2073](https://github.com/dart-lang/webdev/pull/2073)
- Refactor code for presenting record instances. - [#2074](https://github.com/dart-lang/webdev/pull/2074)
- Display record types concisely. - [#2070](https://github.com/dart-lang/webdev/pull/2070)
- Display type objects concisely. - [#2103](https://github.com/dart-lang/webdev/pull/2103)
- Support using scope in `ChromeProxyService.evaluateInFrame`. - [#2122](https://github.com/dart-lang/webdev/pull/2122)
- Check for new events more often in batched stream. - [#2123](https://github.com/dart-lang/webdev/pull/2123)
- Map Chrome error on `resume` to the same error returned by the Dart VM. - [#2133](https://github.com/dart-lang/webdev/issues/2133)
- VM service API methods throw type `RPCError`, same as the Dart VM. - [#2144](https://github.com/dart-lang/webdev/pull/2144)

## 19.0.0

- Allow clients to specify the connected app's entrypoint file. - [#2047](https://github.com/dart-lang/webdev/pull/2047)
- Don't include non-instantiated variables in stack frame data. - [#2061](https://github.com/dart-lang/webdev/pull/2061)
- Fix `getObject` failure on record class - [2063](https://github.com/dart-lang/webdev/pull/2063)

## 18.0.2

- Support new DDC temp names for patterns. - [#2042](https://github.com/dart-lang/webdev/pull/2042)
- Make debugger find next dart location when stepping. -[#2043](https://github.com/dart-lang/webdev/pull/2043)

## 18.0.1

- Fix failure to map JS exceptions to dart. - [#2004](https://github.com/dart-lang/webdev/pull/2004)
- Fix for listening to custom streams. - [#2011](https://github.com/dart-lang/webdev/pull/2011)
- Handle unexpected extension debugger disconnect events without crashing the app - [#2021](https://github.com/dart-lang/webdev/pull/2021)
- Support `Set` inspection. - [#2024](https://github.com/dart-lang/webdev/pull/2024)

## 18.0.0

- Cleanup `getObject` code for lists and maps.
  - Now works with offset `0` and `null` count.
  - Fix failures on edge cases.
- Support records:
  - Update SDK constraint to `>=3.0.0-188.0.dev <4.0.0`.
  - Update `package:vm_service` constraint to `>=10.1.2 <12.0.0`.
  - Update `package:dds` constraint to `^2.7.1`.
  - Fill `BoundField.name` for records.
  - Display records as a container of fields.
- Remove test-only code from `sdk_configuration.dart`.
- Move shared test-only code to a new `test_common` package.
- Convert unnecessary async code to sync.
- Allow empty scopes in expression evaluation in a frame.

**Breaking changes**

- Require `sdkConfigurationProvider` in `ExpressionCompilerService`
  constructor.
- Change DWDS parameter `isFlutterApp` from type `bool?` to type
  `Future<bool> Function()?`.

## 17.0.0

- Include debug information in the event sent from the injected client to the
  Dart Debug Extension notifying that the Dart app is ready.
- Fix null cast error on expression evaluations after dwds fails to find class
  metadata.
- Include the entire exception description up to the stacktrace in
  `mapExceptionStackTrace`.
- Allow enabling experiments in the expression compiler service.
- Pre-warm expression compiler cache to speed up Flutter Inspector loading.
- Display full error on failure to start DDS.
- Fix crash on processing DevTools event when starting DevTools from DevTools
  uri.
- Prepare or Dart 3 alpha breaking changes:
  - Move weak null safety tests to special branch of `build_web_compilers`.
  - Do not pass `--(no)-sound-null-safety` flag to build daemon.
- Add back `ChromeProxyService.setExceptionPauseMode()` without override.
- Make hot restart atomic to prevent races on simultaneous execution.
- Return error on expression evaluation if expression evaluator stopped.
- Update SDK constraint to `>=3.0.0-134.0.dev <4.0.0`.
- Update `package:vm_service` constraint to `>=10.1.0 <12.0.0`.
- Fix expression compiler throwing when weak SDK summary is not found.

**Breaking changes**

- Include an optional param to `Dwds.start` to indicate whether it is running
  internally or externally.
- Include an optional param to `Dwds.start` to indicate whether it a Flutter
  app or not.
- Remove `sdkConfigurationProvider` parameter from `Dwds.start`.
- Remove deprecated `ChromeProxyService.setExceptionPauseMode()`.
- Support dart 3.0-alpha breaking changes:
  - Generate missing SDK assets for tests.
  - Enable frontend server null safe tests.
  - Update `build_web_compilers` constraint to `^4.0.0`.
  - Update `build_runner` constraint to `^2.4.0`.
  - Support changes in the SDK layout for dart 3.0.

## 16.0.1

- Allow the following API to return `null` and add error handling:
  - `LoadStrategy.serverPathForModule`
  - `LoadStrategy.sourceMapPathForModule`
- Expression evaluation performance improvement:
  - Batch `ChromeProxyService.evaluate()` requests that are close in time and
    are executed in the same library and scope.
- Update `package:file` version to `6.13` or greater to handle
  https://github.com/dart-lang/sdk/issues/49647.

## 16.0.0

- Fix a hang and report errors on hot reload exceptions from the injected
  client.
- Remove `AppInspector.evaluate` code that has been replaced by expression
  evaluation using a compiler in all scenarios.
- Fix a bug where evaluation would fail with more than one parameter in the
  scope.
- Remove showing un-captured values from the stack during evaluation.
- Refactor code to break most circular dependencies between files.
- Migrate `package:dwds` to null safety.
- Make `ChromeProxyService.getStack` wait for the debugger to perform initial
  resume operation. This avoids race conditions on isolate start.
- Make server paths match directory structure
  - Allows correct relative source map paths resolution.
  - Add `PackageUriMapper` class to allow mapping uris to server paths.
- Update the min SDK constraint to 2.18.0.
- Make DartUri work for `google3:` uris.

**Breaking changes**

- Remove no longer used `ExpressionCompilerService.handler`.
- Remove `assetHandler` parameter from `ExpressionCompilerService` constructor.
- Add `packageUriMapper` parameter to the constructor of
  `FrontendServerRequireStrategyProvider`.

## 15.0.0

- Port some `dwds` files to null safety.
- Fix failing `frontend_server_evaluate` tests.
- Prevent `flutter_tools` crash when the Dart execution context cannot be found.
- Update method signature of `lookupResolvedPackageUris`.

## 14.0.3

- Make data types null safe.
- Update `package:vm_service` to 8.3.0.
- Convert JavaScript stack traces in uncaught exceptions to Dart stack traces.
- Fix failure to set breakpoints on windows with a base change in index.html.
- Add the `setIsolatePauseMode` method to Chrome Proxy Service.
- Batch extension `Debugger.scriptParsed` events and send batches every 1000ms
  to the server.
- Move `batched_stream.dart` into shared utilities.
- Update the method signature for `lookupResolvedPackageUris`.

## 14.0.2

- Update the min SDK constraint to 2.17.0.

## 14.0.1

- Add `libraryFilters` optional parameter to the vm service implementation of
  `getSourceReport`.
- Update temp variable detection heuristics so internal JS type objects do not
  show in the debugger.

## 14.0.0

- Add column information to breakpoints to allow precise breakpoint placement.
- Split SDK validation methods to allow validation of separate components.
- Remove dependency on `package:_fe_analyzer_shared`. Note: this removes current
  incomplete support for resolving `dart:` uris.
- Fix issues discovered when using flutter tools with web server device:
  - Remove `dart:web_sql` from the list of SDK libraries as it is no longer
    used.
  - Fix crash when using flutter tools with web server device.
  - Remove clearing all scripts on page load for extension debugger.
- Fix breakpoints not hitting after changing a base in index.html.
- Find best locations for call frames, breakpoints, or expression evaluation.
- Close the SSE connection when a DebugExtension.detached event is received.
- Fix issues discovered when using legacy module system, debug extension, and
  JIT modules:
  - Improve step-into times by not stepping into library loading code.
  - Fix incorrect skip lists due to unsorted locations.
  - Fix memory leak in extension debugger by removing stale script IDs.
  - Allow mapping JS locations to Dart locations matching other JS lines, to
    match the behavior of Chrome DevTools.
  - Fix expression evaluation failure if debugger is stopped in the middle of a
    variable definition.

**Breaking changes:**

- Add `basePath` parameter to `FrontendServerRequireStrategy`.
- Add `loadLibrariesModule` getter to `LoadStrategy` interface.

## 13.1.0

- Update \_fe_analyzer_shared to version ^38.0.0.

## 13.0.0

- Change wording of paused overlay from "Paused in Dart DevTools" to "Paused"
- Allow sending back the Dart DevTools URL from DWDS instead of launching Dart
  DevTools, to support embedding Dart DevTools in Chrome DevTools.
- Temporarily disable the paused in debugger overlay.
- Add `SdkConfiguration` and `SdkConfigurationProvider` classes to allow for
  lazily created SDK configurations.
- Fix an issue in reporting DevTools stats where the DevTools load time was not
  always recorded.
- Add an `ide` query parameter to the Dart DevTools URL for analytics.
- Fix a race where injected client crashed on events send just before hot
  restart.
- Remove verbose printing on receiving DevTools events.
- Update `vm_service` version to `^8.2.0`.
- Migrate .packages to package_config.json.
- Update error message on expression evaluation using unloaded libraries.
- Add `screen` field to the `DebuggerReady` event.
- Report `DebuggerReady` events for DevTools embedded into Chrome Devtools.
- Fix missing `CallFrame.url` after update to Chrome 100.

**Breaking changes:**

- `Dwds.start` and `ExpressionCompilerService` now take
  `sdkConfigurationProvider` argument instead of separate SDK-related file
  paths.

## 12.1.0

- Update \_fe_analyzer_shared to version ^34.0.0.

## 12.0.0

- Implement `lookupResolvedPackageUris` and `lookupPackageUris` vm service API.
- Update `vm_service` version to `^8.1.0`.
- Make `ExpressionCompilerService` infer location of `libraries.json` from
  `sdkDir` parameter.
- Show an alert in the Dart Debug Extension for a multi-app scenario.
- Fix a bug where `dartEmitDebugEvents` was set as a `String` instead of `bool`
  in the injected client.
- Emit a warning instead of crashing on missing `libraries.json`.
- Remove dead code for reading `'dart.developer.registerExtension'` and
  `'dart.developer.postEvent'` events from the chrome console. These messages
  haven't been written to the console since dwds v11.1.0 and Dart SDK v2.14.0.
- Batch debug events sent from injected client to dwds to relieve network load.
- Update `_fe_analyzer_shared` version to `33.0.0`
- Update the Dart minimum SDK to `>=2.16.0`.

**Breaking changes:**

- Add `sdkDir` and `librariesPath` arguments to `Dwds.start` to help file
  resolution for sdk uris.
- Add `emitDebugEvents` argument to `Dwds.start` to suppress emitting debug
  events from the injected client.
- Replace `sdkRoot` parameter by `sdkDir` in `ExpressionCompilerService`.
- Adds an additional parameter to launch Dart DevTools in the same window as the
  connected Dart app.

## 11.5.1

- Update SDK constraint to `>=2.15.0 <3.0.0`.

## 11.5.0

- Support hot restart in a multi-app scenario with legacy modules.

  - Rename `$dartHotRestart` in the injected client to `$dartHotRestartDwds`.
  - Make `$dartHotRestartDwds` take a `runId`.
  - No change in behavior for single applications.
  - For a multi-app scenario using legacy modules, this will make all sub-apps
    with the same `runId` restart at the same time once.

  Note that multi-app scenario is currently only supported for legacy modules,
  used by DDR, and is not yet supported for amd modules that are used by flutter
  tools and webdev.

- Fix chrome detection in iPhone emulation mode in chrome or edge browsers.

- Reliably find unused port for extension backend http service.

- Ignore offset / count parameters in getObject if the object has no length.

- Include static member information for classes.

## 11.4.0

- Fix duplicated scripts returned by `VmService.getScripts` API.
- Handle and log http request serving errors.
- Encode extension url asynchronously.
- Use default constant port for debug service.
  - If we fail binding to the port, fall back to previous strategy of finding
    unbound ports.
- Add metrics measuring
  - DevTools Initial Page Load time
  - Various VM API
  - Hot restart
  - Http request handling exceptions
- Only return scripts included in the library with Library object.
- Add `ext.dwds.sendEvent` service extension to dwds so other tools can send
  events to the debugger. Event format:
  ```
  {
    'type': '<event type>',
    'payload': {
      'screen: '<screen name>',
      'action: '<action name>'
    }
  }
  ```
  Currently supported event values:
  ```
  {
    'type: 'DevtoolsEvent',
    'payload': {
      'screen': 'debugger',
      'action': 'pageReady'
    }
  }
  ```

## 11.3.0

- Update SDK constraint to `>=2.14.0 <3.0.0`
- Depend on `vm_service` version `7.3.0`.

## 11.2.3

- Fix race causing intermittent `Aww, snap` errors on starting debugger with
  multiple breakpoints in source.
- Fix needing chrome to be focus in order to wait for the isolate to exit on hot
  restart.

## 11.2.2

- Depend on `dds` version `2.1.1`.
- Depend on `vm_service` version `7.2.0`.

## 11.2.1

- Recover from used port errors when starting debug service.
- Update min SDK constraint to `2.13.0`.

## 11.2.0

- Throw `SentinelException` instead of `RPCError` on vm service API on
  unrecognized isolate.
- Throw `RPCError` in `getStack` if the application is not paused.
- Recognize `dart:ui` library when debugging flutter apps.
- Fix hang on hot restart when the application has a breakpoint.
- Fix out of memory issue during sending debug event notifications.

## 11.1.2

- Return empty library from `ChromeProxyService.getObject` for libraries present
  in metadata but not loaded at runtime.
- Log failures to load kernel during expression evaluation.
- Show lowered final fields using their original dart names.
- Limit simultaneous connections to asset server to prevent broken sockets.
- Fix hangs in hot restart.
- Initial support for passing scope to `ChromeProxyService.evaluate`.
- Require `build_web_compilers` version `3.0.0` so current version of dwds could
  be used with SDK stable `2.13.x` versions.

## 11.1.1

- Update versions of `package:sse`, `package:vm_service`, `package:dds`.

## 11.1.0

- Add global functions to the injected client for `dart.developer.postEvent` and
  `dart.developer.registerExtension`.
- Register new service extension `ext.dwds.emitEvent` so clients can emit
  events. This is intended to be used for analytics.

## 11.0.2

- Implement `_flutter.listViews` extension method in dwds vm client.

## 11.0.1

- Make adding and removing breakpoints match VM behavior:
  - Allow adding existing breakpoints.
  - Throw `RPCError` when removing non-existent breakpoints.

## 11.0.0

- Do not send `kServiceExtensionAdded` events to subscribers on the terminating
  isolate during hot restart.
- Support `vm_service` version `6.2.0`.
- Fix missing sdk libraries in `getObject()` calls.
- Fix incorrect `rootLib` returned by `ChromeProxyService`.
- Fix not working breakpoints in library part files.
- Fix data race in calculating locations for a module.
- Fix uninitialized isolate after hot restart.
- Fix intermittent failure caused by evaluation not waiting for dependencies to
  be updated.
- The injected client now posts a top level event when the Dart application is
  loaded. This event is intended to be consumed by the Dart Debug Extension.

**Breaking changes:**

- `Dwds.start` no longer supports automatically injecting a devtools server. A
  `devtoolsLauncher` callback must be provided to support launching devtools.

## 10.0.1

- Support `webkit_inspection_protocol` version `^1.0.0`.

## 10.0.0

- Support `VMService.evaluate` using expression compiler.
- Update min sdk constraint to `>=2.13.0-144.0.dev`.
- Throw `RPCError` on evaluation if the program is not paused.
- Record `ErrorRef` returned by evaluation in analytics.

**Breaking changes:**

- Change `ExpressionCompiler.initialize` method to include module format.
- Add `LoadStrategy.moduleFormat` to be used for communicating current module
  format to the expression compiler.

## 9.1.0

- Support authentication endpoint for the Dart Debug Extension.
- Support using WebSockets for the injected client by passing
  `useSseForInjectedClient: false` to `Dwds.start()`. Unlike SSE, WebSockets do
  not currently support keepAlives here (beyond the standard WebSocket pings to
  keep the socket alive).

## 9.0.0

- Fix an issue where relative worker paths provided to the
  `ExpressionCompilerService` would cause a crash.
- Fix an issue where the injected client connection could be lost while the
  application is paused.
- Support keep-alive for debug service connections.
- Depend on the latest `package:sse`.
- Filter out DDC temporary variables from the variable inspection view.
- Add `DwdsEvent`s around stepping and evaluation.
- Send an event to the Dart Debug Extension that contains VM service protocol
  URI.
- Depend on `package:vm_service` version `6.1.0+1`.
- Update the `keepAlive` configs to prevent accidental reuse of a connection
  after stopping a debug session.
- Support disabling the launching of Dart DevTools through `Alt + d` with
  `enableDevtoolsLaunch`.
- Opt all dart files out of null safety for min SDK constraint update.

**Breaking changes:**

- `LoadStrategy`s now require a `moduleInfoForEntrypoint`.

## 8.0.3

- Fix an issue where failed hot restarts would hang indefinitely.

## 8.0.2

- Change `ExpressionCompiler` to accept `FutureOr<int>` port configuration.
- Depend on `package:vm_service` version `6.0.1-nullsafety.1`.

## 8.0.1

- Support null safe versions of `package:crypto`, `package:uuid` and
  `package:webdriver`.

## 8.0.0

- Improve logging around execution contexts.
- Remove the expression compilation dependency update from the create isolate
  critical path.
- Expose new event stream for future use with analytics.
- Update `ExpressionCompiler` to include new `initialize` method which has a
  parameter for the null safety mode.
- Update `ExpressionCompilerService` to change how it is instantiated and
  implement the new `initialize` method.
- Provide summary module paths to the expression compiler
- Depend on `package:vm_service` version `6.0.1-nullsafety.0`.

**Breaking changes:**

- Change `ExpressionCompiler.updateDependencies` method to include module
  summary paths

## 7.1.1

- Properly handle `requireJS` errors during hot restarts.
- Fix an issue where Dart frame computation could result in a stack overflow for
  highly nested calls.
- Fix an issue where calling add breakpoint in quick succession would corrupt
  the internal state.
- Fix expression evaluation failure inside blocks.
- Now log the encoded URI of the debug service to both the terminal and
  application console.
- No longer blacklist the Dart SDK as the `skipLists` support serves the same
  purpose.
- Fix an issue where running webdev with expression evaluation enabled would
  fail to find `libraries.json` file and emit severe error.

## 7.1.0

- Fix a potential null issue while resuming.
- Depend on the latest `package:vm_service`.
- Fix crash in expression evaluation on null isolate.
- Fix incorrect file name detection for full kernel files.
- Add `ExpressionCompilerService.startWithPlatform` API to enable running
  expression compiler worker from a given location.
- Support Chrome `skipLists` to improve stepping performance.
- Export `AbsoluteImportUriException`.
- Depend on the latest `package:vm_service` which supports a new `limit`
  parameter to `getStack`.

## 7.0.2

- Depend on the latest `package:sse`.
- Add more verbose logging around `hotRestart`, `fullReload` and entrypoint
  injection.

## 7.0.1

- Fix an issue where we attempted to find locations for the special
  `dart_library` module.

## 7.0.0

- Add support for the Dart Development Service (DDS). Introduces 'single client
  mode', which prevents additional direct connections to DWDS when DDS is
  connected.
- Update metadata reader version to `2.0.0`. Support reading metadata versions
  `2.0.0` and `1.0.0`.
- Support custom hosts and HTTPs traffic in a `ProxyServerAssetReader`.
- Remove heuristics from require strategies and use metadata to look up module
  paths.
  - Fix issue where upgrading `build_web_compilers` would cause missing module
    assets (JavaScript code and source maps).
- Fix issue where open http connections prevent the process for exiting.
- Add `ExpressionCompilationService` class that runs ddc in worker mode to
  support expression evaluation for clients that use build systems to build the
  code.
- Require at least `devtools` and `devtools_server` version `0.9.2`.
- Require at least `dds` version `1.4.1`.
- Require at least `build_web_compilers` version `2.12.0`.
- Update min sdk constraint to `>=2.10.0`.
- Update `MetadataProvider` to throw an `AbsoluteImportUriException` when
  absolute file paths are used in an import uri.

**Breaking changes:**

- Change `ExpressionCompiler` to require a new `updateDependencies` method.
- Update a number of `LoadStrategy` APIs to remove heuristics and rely on the
  `MetadataProvider`.
- No longer require a `LogWriter` and corresponding `verbose` argument but
  instead properly use `package:logger`.
- `FrontendServerRequireStrategyProvider` now requires a `digestProvider`.

## 6.0.0

- Depend on the latest `package:devtools` and `package:devtools_server`.
- Support using WebSockets for the debug backend by passing
  `useSseForDebugBackend: false` to `Dwds.start()`
- Ensure we run main on a hot restart request even if no modules were updated.
- Allow reading metadata generated by `dev_compiler` from file to supply module
  information to `Dwds`.
- Hide JavaScript type errors when hovering over text in the debugger.
- Fix an issue where reusing a connection could cause a null error.
- Improve the heuristic which filters JS scopes for debugging needs.

**Breaking Changes:**

- Require access to the `.ddc_merged_metadata` file.
- Remove deprecated parameter `restoreBreakpoints` as breakpoints are now set by
  regex URL and Chrome automatically reestablishes them.

## 5.0.0

- Have unimplemented VM service protocol methods return the RPC error
  'MethodNotFound' / `-32601`.
- Fix an issue where the application main function was called before a hot
  restart completed.
- Breaking change `AssetReader` now requires a `metadataContents`
  implementation.

## 4.0.1

- Fixed issue where `getSupportedProtocols` would return the wrong protocol.

## 4.0.0

- Pin the `package:vm_service` version to prevent unintended breaks.

## 3.1.3

- Fix an issue where the injected client served under `https` assumed the
  corresponding SSE handler was also under `https`.

## 3.1.2

- Gracefully handle multiple injected clients on a single page.
- Update to the latest `package:vm_service` and use more RPCError error codes on
  call failures.
- Update the `require_restarter` to rerun main after a hot restart to align with
  the legacy strategy. We therefore no longer send a `RunRequest` after a hot
  restart.
- Compute only the required top frame for a paused event.
- Change `streamListen` to return an `RPCError` / error code `-32601` for
  streams that are not handled.
- Populate information about async Dart frames.
- Populate the `exception` field in debugger pause event when we break as a
  result of an exception.
- Prompt users to install the Dart Debug Extension if local debugging does not
  work.
- Allow for the injected client to run with CSP enforced.
- Implement the `getMemoryUsage()` call.
- Fix an issue where the injected client could cause a mixed content error.

## 3.1.1

- Change the reported names for isolates to be more terse.
- Implemented the 'PossibleBreakpoints' report kind for `getSourceReport()`.
- Change the returned errors for the unimplemented `getClassList` and
  `reloadSources` methods to -32601 ('method does not exist / is not
  available').
- Do not include native JavaScript objects on stack returned from the debugger.

## 3.1.0

- Support Chromium based Edge.
- Depend on latest `package:sse` version `3.5.0`.
- Bypass connection keep-alives when shutting down to avoid delaying process
  shutdown.
- Fix an issue where the isolate would incorrectly be destroyed after connection
  reuse.

## 3.0.3

- Support the latest version of `package:shelf_packages_handler`.
- Throw a more useful error if during a hot restart there is no active isolate.
- Fix a race condition in which loading module metadata could cause a crash.
- Correct scope detection for expression evaluation
- Silence verbose and recoverable exceptions during expression evaluation
- Return errors from ChromeProxyService.evaluateInFrame as ErrorRef so they are
  not shown when hovering over source in the IDE

## 3.0.2

- Fix an issue in JS to Dart location translation in `ExpressionEvaluator`. JS
  location returned from Chrome is 0-based, adjusted to 1-based.

## 3.0.1

- Drop dependency on `package_resolver` and use `package_config` instead.
- Bump min sdk constraint to `>=2.7.0`.

## 3.0.0

- Depend on the latest `package:vm_service` version `4.0.0`.

**Breaking Changes:**

- Delegate to the `LoadStrategy` for module information:
  - moduleId -> serverPath
  - serverPath -> moduleId

## 2.0.1

- Fix an issue where we would return prematurely during a `hotRestart`.
- Fix an issue where we would incorrectly fail if a `hotRestart` had to fall
  back to a full reload.

## 2.0.0

- Depend on the latest `package:vm_service` version `3.0.0+1`.

**Breaking Changes:**

- Now require a `LoadStrategy` to `Dwds.start`. This package defines two
  compatible load strategies, `RequireStrategy` and \`LegacyStrategy.
- `Dwds.start` function signature has been changed to accept one more parameter
  of new interface type `ExpressionCompiler` to support expression evaluation
- Provide an implementation of the `RequireStrategy` suitable for use with
  `package:build_runner`.
- Simplify hot reload logic and no longer provide module level hooks.

## 1.0.1

- Make the `root` optional for the `ProxyServerAssetReader`.

## 1.0.0

- Fix an issue where files imported with relative paths containing `../` may
  fail to resolve breakpoint locations.
- Remove dependency on `package:build_daemon`.
- Add `FrontendServerAssetReader` for use with Frontend Server builds.
- Depend on latest `package:sse` for handling client reconnects transparently on
  the server.
- Fix an issue where a failure to initiate debugging through the Dart Debug
  Extension would cause your development server to crash.
- Fix an issue where trying to launch DevTools in a non-debug enabled Chrome
  instance could crash your development server.

**Breaking Changes:**

- No longer use the `BuildResult` abstraction from `package:build_daemon` but
  require a similar abstraction provided by this package.
- `AssetHandler` has been renamed to `AssetReader` and no longer provides a
  generic resource handler. Specific methods for the required resources are now
  clearly defined. The new abstraction is now consumed through `dwds.dart`.
- `BuildRunnerAssetHandler` has been renamed to `ProxyServerAssetReader` and is
  now consumed through `dwds.dart`.

## 0.9.0

- Expose `middleware` and `handler`.

**Breaking Change:** The `AssetHandler` will not automatically be added the DWDS
handler cascade. You must now also add the `middleware` to your server's
pipeline.

## 0.8.5

- Always bind to `localhost` for the local debug workflow.
- Fix an issue where breakpoints could cause DevTools to hang.

## 0.8.4

- Support using WebSockets for the debug (VM Service) proxy by passing
  `useSseForDebugProxy: false` to `Dwds.start()`

## 0.8.3

- Support nesting Dart applications in iframes.

## 0.8.2

- Add the ability to receive events from the extension in batches.

## 0.8.1

- Depend on the latest `package:built_value`.

## 0.8.0

- Add temporary support for restoring breakpoints. Eventually the Dart VM
  protocol will clearly define how breakpoints should be restored.
- Depend on latest `package:sse` to get retry logic.
- Don't spawn DevTools if `serveDevTools` is false.
- `UrlEncoder` will also encode the base URI used by the injected client / Dart
  Debug Extension. \*\* Breaking Change \*\* `serveDevTools` is not
  automatically considered true if `enableDebugExtension`is true.

## 0.7.9

- Properly wait for hot reload to complete with the legacy module system.
- Fix issue with `getObject` for a class with a generic type.

## 0.7.8

- Support optional argument `urlEncoder` that is used to encode remote URLs for
  use with the Dart Debug Extension.

## 0.7.7

- Handle getObject for primitives properly.
- Properly black box scripts if query parameters are provided.

## 0.7.6

- Fix issue with source map logic for the legacy module system.
- Allow setting breakpoints multiple times and just return the old breakpoint.
- Fix a bug with Maps that contain lists of simple types.

## 0.7.5

- The injected client's connection is now based off the request URI.
- Fix an issue where resuming while paused at the start would cause an error.
- Expose the `ChromeDebugException` class for error handling purposes.
- Expose the `AppConnectionException` class for error handling purposes.
- DevTools will now launch immediately and lazily sets up necessary state.
- Properly set `pauseBreakpoints` on `kPauseBreakpoint` events.
- Greatly improves handling of List, Map and IdentityMap instances.
- Lazily parse source maps to improve performance for large applications.

## 0.7.4

- Deobfuscate DDC extension method stack traces.
- Properly get all libraries with the `legacy` module system.

## 0.7.3

- Correctly set `Isolate` state if debugging is initiated after the application
  has already started.

## 0.7.2

- Account for root directory path when using `package:` URIs with `DartUri`.

## 0.7.1

- Fix a bug where we would try to create a new isolate even for a failed hot
  restart. This created a race condition that would lead to a crash.
- Don't attempt to write a vm service request to a closed connection.
  - Instead we log a warning with the attempted request message and return.
- Make all `close` methods more robust by allowing them to be called more than
  once and returning the cached future from previous calls.
- Add explicit handling of app not loaded errors when handling chrome pause
  events.

## 0.7.0

- `DWDS.start` now requires an `AssetHandler` instead of `applicationPort`,
  `assetServerPort` and `applicationTarget`.
- Expose a `BuildRunnerAssetHandler` which proxies request to the asset server
  running within build runner.
- Support the Legacy Module strategy through the injected client.
- Support DDK sourcemap URIs.
- Update SDK dependency to minimum of 2.5.0.

### Bug Fixes:

- Fix handling of chrome pause events when we have no isolate loaded yet.

## 0.6.2

- Capture any errors that happen when handling SSE requests in the DevHandler
  and return an error response to the client code.
  - Log error responses in the client to the console.
- Handle empty Chrome exception descriptions.

## 0.6.1

- Add `isolateRef` to `Isolate`s `pauseEvent`s.
- Depend on the latest `package:vm_service`.
- Implements `invoke`.
- Adds support for VM object IDs for things that don't have Chrome object Ids
  (e.g. int, double, bool, null).

## 0.6.0

- Add new required parameter `enableDebugging` to `Dwds.start`. If `false` is
  provided, debug services will not run. However, reload logic will continue to
  work with the injected client.
- Handle injected client SSE errors.
- Handle a race condition when the browser is refreshed in the middle of setting
  up the debug services.

## 0.5.5

- Properly set the `pauseEvent` on the `Isolate`.
- Fix a race condition with Hot Restarts where the Isolate was not created in
  time for pause events.

## 0.5.4

- Fix issue where certain required fields of VM service protocol objects were
  null.
- Properly set the `exceptionPauseMode` on the `Isolate`.
- Depend on the latest `DevTools`.

## 0.5.3

- Fix issue where certain required fields of VM service protocol objects were
  null.

## 0.5.2

- Fix issue where certain required fields of VM service protocol objects were
  null.
- Properly display `Closure` names in the debug view.

## 0.5.1

- Fix an issue where missing source maps would cause a crash. A warning will now
  be logged to the console instead.
- Depend on the latest `package:webkit_inspection_protocol`.

## 0.5.0

- Fix an issue where we source map paths were not normalized.
- Added a check to tests for the variable DWDS_DEBUG_CHROME to run Chrome with a
  UI rather than headless.
- Catch unhandled errors in `client.js` and recommend using the
  `--no-injected-client` flag for webdev users.
- Add support for an SSE connection with Dart DevTools.
- Rename `wsUri` to `uri` on `DebugConnection` to reflect that the uri may not
  be a websocket.
- Depend on latest `package:vm_service`.

## 0.4.0

- Move `data` abstractions from `package:webdev` into `package:dwds`.
- Move debugging related handlers from `package:webdev` into `package:dwds`.
- Move injected client from `package:webdev` into `package:dwds`.
- Create new public entrypoint `dwds.dart`. Existing public API `services.dart`
  is now private.

## 0.3.3

- Add support for `getScript` for paused isolates.
- Add support for `onRequest` and `onResponse` listeners for the vm service.

## 0.3.2

- Add support for `scope` in `evaluate` calls.

## 0.3.1

- Improve error reporting for evals, give the full JS eval in the error message
  so it can be more easily reproduced.

## 0.3.0

- Change the exposed type on DebugService to VmServiceInterface

## 0.2.1

- Support `setExceptionPauseMode`.

## 0.2.0

- Added custom tokens to the `wsUri` for increased security.
  - Treating this as a breaking change because you now must use the `wsUri`
    getter to get a valid uri for connecting to the service, when previously
    combining the port and host was sufficient.

## 0.1.0

- Initial version<|MERGE_RESOLUTION|>--- conflicted
+++ resolved
@@ -1,10 +1,8 @@
-<<<<<<< HEAD
-## 26.2.1-wip
-=======
+## 26.2.2-wip
+
 ## 26.2.1
 
 - Add support for DDS APIs and serving Dart DevTools when no Chrome Debugger is available.
->>>>>>> be9f117f
 
 ## 26.2.0
 
