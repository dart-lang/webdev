<<<<<<< HEAD
## 0.7.0

- Update SDK dependency to minimum of 2.5.0.
=======
## 0.7.0-dev

- `DWDS.start` now requires an `AssetHandler` instead of `applicationPort`,
  `assetServerPort` and `applicationTarget`.
- Expose a `BuildRunnerAssetHandler` which proxies request to the asset server
  running within build runner.
>>>>>>> b8b80d0d

## 0.6.2

- Capture any errors that happen when handling SSE requests in the DevHandler
  and return an error response to the client code.
  - Log error responses in the client to the console.
- Handle empty Chrome exception descriptions.

## 0.6.1

- Add `isolateRef` to `Isolate`s `pauseEvent`s.
- Depend on the latest `package:vm_service`.
- Implements `invoke`.
- Adds support for VM object IDs for things that don't have Chrome object Ids
  (e.g. int, double, bool, null).

## 0.6.0

- Add new required parameter `enableDebugging` to `Dwds.start`. If `false` is
  provided, debug services will not run. However, reload logic will continue
  to work with the injected client.
- Handle injected client SSE errors.
- Handle a race condition when the browser is refreshed in the middle of setting
  up the debug services.

## 0.5.5

- Properly set the `pauseEvent` on the `Isolate`.
- Fix a race condition with Hot Restarts where the Isolate was not created in
  time for pause events.

## 0.5.4

- Fix issue where certain required fields of VM service protocol objects were
  null.
- Properly set the `exceptionPauseMode` on the `Isolate`.
- Depend on the latest `DevTools`.

## 0.5.3

- Fix issue where certain required fields of VM service protocol objects were
  null.

## 0.5.2

- Fix issue where certain required fields of VM service protocol objects were
  null.
- Properly display `Closure` names in the debug view.

## 0.5.1

- Fix an issue where missing source maps would cause a crash. A warning will
  now be logged to the console instead.
- Depend on the latest `package:webkit_inspection_protocol`.

## 0.5.0

- Fix an issue where we source map paths were not normalized.
- Added a check to tests for the variable DWDS_DEBUG_CHROME to run Chrome with a
  UI rather than headless.
- Catch unhandled errors in `client.js` and recommend using the
  `--no-injected-client` flag for webdev users.
- Add support for an SSE connection with Dart DevTools.
- Rename `wsUri` to `uri` on `DebugConnection` to reflect that the uri may not
  be a websocket.
- Depend on latest `package:vm_service`.

## 0.4.0

- Move `data` abstractions from `package:webdev` into `package:dwds`.
- Move debugging related handlers from `package:webdev` into `package:dwds`.
- Move injected client from `package:webdev` into `package:dwds`.
- Create new public entrypoint `dwds.dart`. Existing public API `services.dart`
  is now private.

## 0.3.3

- Add support for `getScript` for paused isolates.
- Add support for `onRequest` and `onResponse` listeners for the vm service.

## 0.3.2

- Add support for `scope` in `evaluate` calls.

## 0.3.1

- Improve error reporting for evals, give the full JS eval in the error message
  so it can be more easily reproduced.

## 0.3.0

- Change the exposed type on DebugService to VmServiceInterface

## 0.2.1

- Support `setExceptionPauseMode`.

## 0.2.0

- Added custom tokens to the `wsUri` for increased security.
  - Treating this as a breaking change because you now must use the `wsUri`
    getter to get a valid uri for connecting to the service, when previously
    combining the port and host was sufficient.

## 0.1.0

- Initial version<|MERGE_RESOLUTION|>--- conflicted
+++ resolved
@@ -1,15 +1,10 @@
-<<<<<<< HEAD
-## 0.7.0
-
-- Update SDK dependency to minimum of 2.5.0.
-=======
 ## 0.7.0-dev
 
 - `DWDS.start` now requires an `AssetHandler` instead of `applicationPort`,
   `assetServerPort` and `applicationTarget`.
 - Expose a `BuildRunnerAssetHandler` which proxies request to the asset server
   running within build runner.
->>>>>>> b8b80d0d
+- Update SDK dependency to minimum of 2.5.0.
 
 ## 0.6.2
 
