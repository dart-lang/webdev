## 17.0.0-dev

- Include debug information in the event sent from the injected client to the
  Dart Debug Extension notifying that the Dart app is ready.
- Fix null cast error on expression evaluations after dwds fails to find class
  metadata.
- Include the entire exception description up to the stacktrace in
  `mapExceptionStackTrace`.
- Allow enabling experiments in the expression compiler service.
- Pre-warm expression compiler cache to speed up Flutter Inspector loading.
- Display full error on failure to start DDS.
- Fix crash on processing DevTools event when starting DevTools from DevTools
  uri.
- Prepare or Dart 3 alpha breaking changes:
  - Move weak null safety tests to special branch of `build_web_compilers`.
  - Do not pass `--(no)-sound-null-safety` flag to build daemon.
- Add back `ChromeProxyService.setExceptionPauseMode()` without override.
<<<<<<< HEAD
- Return error on expression evaluation if expression evaluator stopped.
=======
- Make hot restart atomic to prevent races on simultaneous execution.
>>>>>>> 37432936

**Breaking changes**
- Include an optional param to `Dwds.start` to indicate whether it is running
  internally or externally.
- Include an optional param to `Dwds.start` to indicate whether it a Flutter app
  or not.
- Remove deprecated `ChromeProxyService.setExceptionPauseMode()`.

## 16.0.1

- Allow the following API to return `null` and add error handling:
  - `LoadStrategy.serverPathForModule`
  - `LoadStrategy.sourceMapPathForModule`
- Expression evaluation performance improvement:
  - Batch `ChromeProxyService.evaluate()` requests that are close in time and
    are executed in the same library and scope.
- Update `package:file` version to `6.13` or greater to handle
  https://github.com/dart-lang/sdk/issues/49647.

## 16.0.0

- Fix a hang and report errors on hot reload exceptions from the injected
  client.
- Remove `AppInspector.evaluate` code that has been replaced by expression
  evaluation using a compiler in all scenarios.
- Fix a bug where evaluation would fail with more than one parameter in the
  scope.
- Remove showing un-captured values from the stack during evaluation.
- Refactor code to break most circular dependencies between files.
- Migrate `package:dwds` to null safety.
- Make `ChromeProxyService.getStack` wait for the debugger to perform initial
  resume operation. This avoids race conditions on isolate start.
- Make server paths match directory structure
  - Allows correct relative source map paths resolution.
  - Add `PackageUriMapper` class to allow mapping uris to server paths.
- Update the min SDK constraint to 2.18.0.
- Make DartUri work for `google3:` uris.

**Breaking changes**

- Remove no longer used `ExpressionCompilerService.handler`.
- Remove `assetHandler` parameter from `ExpressionCompilerService` constructor.
- Add `packageUriMapper` parameter to the constructor of
  `FrontendServerRequireStrategyProvider`.

## 15.0.0

- Port some `dwds` files to null safety.
- Fix failing `frontend_server_evaluate` tests.
- Prevent `flutter_tools` crash when the Dart execution context cannot be found.
- Update method signature of `lookupResolvedPackageUris`.

## 14.0.3

- Make data types null safe.
- Update `package:vm_service` to 8.3.0.
- Convert JavaScript stack traces in uncaught exceptions to Dart stack traces.
- Fix failure to set breakpoints on windows with a base change in index.html.
- Add the `setIsolatePauseMode` method to Chrome Proxy Service.
- Batch extension `Debugger.scriptParsed` events and send batches every 1000ms
  to the server.
- Move `batched_stream.dart` into shared utilities.
- Update the method signature for `lookupResolvedPackageUris`.

## 14.0.2

- Update the min SDK constraint to 2.17.0.

## 14.0.1

- Add `libraryFilters` optional parameter to the vm service implementation of
  `getSourceReport`.
- Update temp variable detection heuristics so internal JS type objects do not
  show in the debugger.

## 14.0.0

- Add column information to breakpoints to allow precise breakpoint placement.
- Split SDK validation methods to allow validation of separate components.
- Remove dependency on `package:_fe_analyzer_shared`. Note: this removes current
  incomplete support for resolving `dart:` uris.
- Fix issues discovered when using flutter tools with web server device:
  - Remove `dart:web_sql` from the list of SDK libraries as it is no longer
    used.
  - Fix crash when using flutter tools with web server device.
  - Remove clearing all scripts on page load for extension debugger.
- Fix breakpoints not hitting after changing a base in index.html.
- Find best locations for call frames, breakpoints, or expression evaluation.
- Close the SSE connection when a DebugExtension.detached event is received.
- Fix issues discovered when using legacy module system, debug extension, and
  JIT modules:
  - Improve step-into times by not stepping into library loading code.
  - Fix incorrect skip lists due to unsorted locations.
  - Fix memory leak in extension debugger by removing stale script IDs.
  - Allow mapping JS locations to Dart locations matching other JS lines, to
    match the behavior of Chrome DevTools.
  - Fix expression evaluation failure if debugger is stopped in the middle of a
    variable definition.

**Breaking changes:**

- Add `basePath` parameter to `FrontendServerRequireStrategy`.
- Add `loadLibrariesModule` getter to `LoadStrategy` interface.

## 13.1.0

- Update \_fe_analyzer_shared to version ^38.0.0.

## 13.0.0

- Change wording of paused overlay from "Paused in Dart DevTools" to "Paused"
- Allow sending back the Dart DevTools URL from DWDS instead of launching Dart
  DevTools, to support embedding Dart DevTools in Chrome DevTools.
- Temporarily disable the paused in debugger overlay.
- Add `SdkConfiguration` and `SdkConfigurationProvider` classes to allow for
  lazily created SDK configurations.
- Fix an issue in reporting DevTools stats where the DevTools load time was not
  always recorded.
- Add an `ide` query parameter to the Dart DevTools URL for analytics.
- Fix a race where injected client crashed on events send just before hot
  restart.
- Remove verbose printing on receiving DevTools events.
- Update `vm_service` version to `^8.2.0`.
- Migrate .packages to package_config.json.
- Update error message on expression evaluation using unloaded libraries.
- Add `screen` field to the `DebuggerReady` event.
- Report `DebuggerReady` events for DevTools embedded into Chrome Devtools.
- Fix missing `CallFrame.url` after update to Chrome 100.

**Breaking changes:**

- `Dwds.start` and `ExpressionCompilerService` now take
  `sdkConfigurationProvider` argument instead of separate SDK-related file
  paths.

## 12.1.0

- Update \_fe_analyzer_shared to version ^34.0.0.

## 12.0.0

- Implement `lookupResolvedPackageUris` and `lookupPackageUris` vm service API.
- Update `vm_service` version to `^8.1.0`.
- Make `ExpressionCompilerService` infer location of `libraries.json` from
  `sdkDir` parameter.
- Show an alert in the Dart Debug Extension for a multi-app scenario.
- Fix a bug where `dartEmitDebugEvents` was set as a `String` instead of `bool`
  in the injected client.
- Emit a warning instead of crashing on missing `libraries.json`.
- Remove dead code for reading `'dart.developer.registerExtension'` and
  `'dart.developer.postEvent'` events from the chrome console. These messages
  haven't been written to the console since dwds v11.1.0 and Dart SDK v2.14.0.
- Batch debug events sent from injected client to dwds to relieve network load.
- Update `_fe_analyzer_shared` version to `33.0.0`
- Update the Dart minimum SDK to `>=2.16.0`.

**Breaking changes:**

- Add `sdkDir` and `librariesPath` arguments to `Dwds.start` to help file
  resolution for sdk uris.
- Add `emitDebugEvents` argument to `Dwds.start` to suppress emitting debug
  events from the injected client.
- Replace `sdkRoot` parameter by `sdkDir` in `ExpressionCompilerService`.
- Adds an additional parameter to launch Dart DevTools in the same window as the
  connected Dart app.

## 11.5.1

- Update SDK constraint to `>=2.15.0 <3.0.0`.

## 11.5.0

- Support hot restart in a multi-app scenario with legacy modules.

  - Rename `$dartHotRestart` in the injected client to `$dartHotRestartDwds`.
  - Make `$dartHotRestartDwds` take a `runId`.
  - No change in behavior for single applications.
  - For a multi-app scenario using legacy modules, this will make all sub-apps
    with the same `runId` restart at the same time once.

  Note that multi-app scenario is currently only supported for legacy modules,
  used by DDR, and is not yet supported for amd modules that are used by flutter
  tools and webdev.

- Fix chrome detection in iPhone emulation mode in chrome or edge browsers.

- Reliably find unused port for extension backend http service.

- Ignore offset / count parameters in getObject if the object has no length.

- Include static member information for classes.

## 11.4.0

- Fix duplicated scripts returned by `VmService.getScripts` API.
- Handle and log http request serving errors.
- Encode extension url asynchronously.
- Use default constant port for debug service.
  - If we fail binding to the port, fall back to previous strategy of finding
    unbound ports.
- Add metrics measuring
  - DevTools Initial Page Load time
  - Various VM API
  - Hot restart
  - Http request handling exceptions
- Only return scripts included in the library with Library object.
- Add `ext.dwds.sendEvent` service extension to dwds so other tools can send
  events to the debugger. Event format:
  ```
  {
    'type': '<event type>',
    'payload': {
      'screen: '<screen name>',
      'action: '<action name>'
    }
  }
  ```
  Currently supported event values:
  ```
  {
    'type: 'DevtoolsEvent',
    'payload': {
      'screen': 'debugger',
      'action': 'pageReady'
    }
  }
  ```

## 11.3.0

- Update SDK constraint to `>=2.14.0 <3.0.0`
- Depend on `vm_service` version `7.3.0`.

## 11.2.3

- Fix race causing intermittent `Aww, snap` errors on starting debugger with
  multiple breakpoints in source.
- Fix needing chrome to be focus in order to wait for the isolate to exit on hot
  restart.

## 11.2.2

- Depend on `dds` version `2.1.1`.
- Depend on `vm_service` version `7.2.0`.

## 11.2.1

- Recover from used port errors when starting debug service.
- Update min SDK constraint to `2.13.0`.

## 11.2.0

- Throw `SentinelException` instead of `RPCError` on vm service API on
  unrecognized isolate.
- Throw `RPCError` in `getStack` if the application is not paused.
- Recognize `dart:ui` library when debugging flutter apps.
- Fix hang on hot restart when the application has a breakpoint.
- Fix out of memory issue during sending debug event notifications.

## 11.1.2

- Return empty library from `ChromeProxyService.getObject` for libraries present
  in metadata but not loaded at runtime.
- Log failures to load kernel during expression evaluation.
- Show lowered final fields using their original dart names.
- Limit simultaneous connections to asset server to prevent broken sockets.
- Fix hangs in hot restart.
- Initial support for passing scope to `ChromeProxyService.evaluate`.
- Require `build_web_compilers` version `3.0.0` so current version of dwds could
  be used with SDK stable `2.13.x` versions.

## 11.1.1

- Update versions of `package:sse`, `package:vm_service`, `package:dds`.

## 11.1.0

- Add global functions to the injected client for `dart.developer.postEvent` and
  `dart.developer.registerExtension`.
- Register new service extension `ext.dwds.emitEvent` so clients can emit
  events. This is intended to be used for analytics.

## 11.0.2

- Implement `_flutter.listViews` extension method in dwds vm client.

## 11.0.1

- Make adding and removing breakpoints match VM behavior:
  - Allow adding existing breakpoints.
  - Throw `RPCError` when removing non-existent breakpoints.

## 11.0.0

- Do not send `kServiceExtensionAdded` events to subscribers on the terminating
  isolate during hot restart.
- Support `vm_service` version `6.2.0`.
- Fix missing sdk libraries in `getObject()` calls.
- Fix incorrect `rootLib` returned by `ChromeProxyService`.
- Fix not working breakpoints in library part files.
- Fix data race in calculating locations for a module.
- Fix uninitialized isolate after hot restart.
- Fix intermittent failure caused by evaluation not waiting for dependencies to
  be updated.
- The injected client now posts a top level event when the Dart application is
  loaded. This event is intended to be consumed by the Dart Debug Extension.

**Breaking changes:**

- `Dwds.start` no longer supports automatically injecting a devtools server. A
  `devtoolsLauncher` callback must be provided to support launching devtools.

## 10.0.1

- Support `webkit_inspection_protocol` version `^1.0.0`.

## 10.0.0

- Support `VMService.evaluate` using expression compiler.
- Update min sdk constraint to `>=2.13.0-144.0.dev`.
- Throw `RPCError` on evaluation if the program is not paused.
- Record `ErrorRef` returned by evaluation in analytics.

**Breaking changes:**

- Change `ExpressionCompiler.initialize` method to include module format.
- Add `LoadStrategy.moduleFormat` to be used for communicating current module
  format to the expression compiler.

## 9.1.0

- Support authentication endpoint for the Dart Debug Extension.
- Support using WebSockets for the injected client by passing
  `useSseForInjectedClient: false` to `Dwds.start()`. Unlike SSE, WebSockets do
  not currently support keepAlives here (beyond the standard WebSocket pings to
  keep the socket alive).

## 9.0.0

- Fix an issue where relative worker paths provided to the
  `ExpressionCompilerService` would cause a crash.
- Fix an issue where the injected client connection could be lost while the
  application is paused.
- Support keep-alive for debug service connections.
- Depend on the latest `package:sse`.
- Filter out DDC temporary variables from the variable inspection view.
- Add `DwdsEvent`s around stepping and evaluation.
- Send an event to the Dart Debug Extension that contains VM service protocol
  URI.
- Depend on `package:vm_service` version `6.1.0+1`.
- Update the `keepAlive` configs to prevent accidental reuse of a connection
  after stopping a debug session.
- Support disabling the launching of Dart DevTools through `Alt + d` with
  `enableDevtoolsLaunch`.
- Opt all dart files out of null safety for min SDK constraint update.

**Breaking changes:**

- `LoadStrategy`s now require a `moduleInfoForEntrypoint`.

## 8.0.3

- Fix an issue where failed hot restarts would hang indefinitely.

## 8.0.2

- Change `ExpressionCompiler` to accept `FutureOr<int>` port configuration.
- Depend on `package:vm_service` version `6.0.1-nullsafety.1`.

## 8.0.1

- Support null safe versions of `package:crypto`, `package:uuid` and
  `package:webdriver`.

## 8.0.0

- Improve logging around execution contexts.
- Remove the expression compilation dependency update from the create isolate
  critical path.
- Expose new event stream for future use with analytics.
- Update `ExpressionCompiler` to include new `initialize` method which has a
  parameter for the null safety mode.
- Update `ExpressionCompilerService` to change how it is instantiated and
  implement the new `initialize` method.
- Provide summary module paths to the expression compiler
- Depend on `package:vm_service` version `6.0.1-nullsafety.0`.

**Breaking changes:**

- Change `ExpressionCompiler.updateDependencies` method to include module
  summary paths

## 7.1.1

- Properly handle `requireJS` errors during hot restarts.
- Fix an issue where Dart frame computation could result in a stack overflow for
  highly nested calls.
- Fix an issue where calling add breakpoint in quick succession would corrupt
  the internal state.
- Fix expression evaluation failure inside blocks.
- Now log the encoded URI of the debug service to both the terminal and
  application console.
- No longer blacklist the Dart SDK as the `skipLists` support serves the same
  purpose.
- Fix an issue where running webdev with expression evaluation enabled would
  fail to find `libraries.json` file and emit severe error.

## 7.1.0

- Fix a potential null issue while resuming.
- Depend on the latest `package:vm_service`.
- Fix crash in expression evaluation on null isolate.
- Fix incorrect file name detection for full kernel files.
- Add `ExpressionCompilerService.startWithPlatform` API to enable running
  expression compiler worker from a given location.
- Support Chrome `skipLists` to improve stepping performance.
- Export `AbsoluteImportUriException`.
- Depend on the latest `package:vm_service` which supports a new `limit`
  parameter to `getStack`.

## 7.0.2

- Depend on the latest `package:sse`.
- Add more verbose logging around `hotRestart`, `fullReload` and entrypoint
  injection.

## 7.0.1

- Fix an issue where we attempted to find locations for the special
  `dart_library` module.

## 7.0.0

- Add support for the Dart Development Service (DDS). Introduces 'single client
  mode', which prevents additional direct connections to DWDS when DDS is
  connected.
- Update metadata reader version to `2.0.0`. Support reading metadata versions
  `2.0.0` and `1.0.0`.
- Support custom hosts and HTTPs traffic in a `ProxyServerAssetReader`.
- Remove heuristics from require strategies and use metadata to look up module
  paths.
  - Fix issue where upgrading `build_web_compilers` would cause missing module
    assets (JavaScript code and source maps).
- Fix issue where open http connections prevent the process for exiting.
- Add `ExpressionCompilationService` class that runs ddc in worker mode to
  support expression evaluation for clients that use build systems to build the
  code.
- Require at least `devtools` and `devtools_server` version `0.9.2`.
- Require at least `dds` version `1.4.1`.
- Require at least `build_web_compilers` version `2.12.0`.
- Update min sdk constraint to `>=2.10.0`.
- Update `MetadataProvider` to throw an `AbsoluteImportUriException` when
  absolute file paths are used in an import uri.

**Breaking changes:**

- Change `ExpressionCompiler` to require a new `updateDependencies` method.
- Update a number of `LoadStrategy` APIs to remove heuristics and rely on the
  `MetadataProvider`.
- No longer require a `LogWriter` and corresponding `verbose` argument but
  instead properly use `package:logger`.
- `FrontendServerRequireStrategyProvider` now requires a `digestProvider`.

## 6.0.0

- Depend on the latest `package:devtools` and `package:devtools_server`.
- Support using WebSockets for the debug backend by passing
  `useSseForDebugBackend: false` to `Dwds.start()`
- Ensure we run main on a hot restart request even if no modules were updated.
- Allow reading metadata generated by `dev_compiler` from file to supply module
  information to `Dwds`.
- Hide JavaScript type errors when hovering over text in the debugger.
- Fix an issue where reusing a connection could cause a null error.
- Improve the heuristic which filters JS scopes for debugging needs.

**Breaking Changes:**

- Require access to the `.ddc_merged_metadata` file.
- Remove deprecated parameter `restoreBreakpoints` as breakpoints are now set by
  regex URL and Chrome automatically reestablishes them.

## 5.0.0

- Have unimplemented VM service protocol methods return the RPC error
  'MethodNotFound' / `-32601`.
- Fix an issue where the application main function was called before a hot
  restart completed.
- Breaking change `AssetReader` now requires a `metadataContents`
  implementation.

## 4.0.1

- Fixed issue where `getSupportedProtocols` would return the wrong protocol.

## 4.0.0

- Pin the `package:vm_service` version to prevent unintended breaks.

## 3.1.3

- Fix an issue where the injected client served under `https` assumed the
  corresponding SSE handler was also under `https`.

## 3.1.2

- Gracefully handle multiple injected clients on a single page.
- Update to the latest `package:vm_service` and use more RPCError error codes on
  call failures.
- Update the `require_restarter` to rerun main after a hot restart to align with
  the legacy strategy. We therefore no longer send a `RunRequest` after a hot
  restart.
- Compute only the required top frame for a paused event.
- Change `streamListen` to return an `RPCError` / error code `-32601` for
  streams that are not handled.
- Populate information about async Dart frames.
- Populate the `exception` field in debugger pause event when we break as a
  result of an exception.
- Prompt users to install the Dart Debug Extension if local debugging does not
  work.
- Allow for the injected client to run with CSP enforced.
- Implement the `getMemoryUsage()` call.
- Fix an issue where the injected client could cause a mixed content error.

## 3.1.1

- Change the reported names for isolates to be more terse.
- Implemented the 'PossibleBreakpoints' report kind for `getSourceReport()`.
- Change the returned errors for the unimplemented `getClassList` and
  `reloadSources` methods to -32601 ('method does not exist / is not
  available').
- Do not include native JavaScript objects on stack returned from the debugger.

## 3.1.0

- Support Chromium based Edge.
- Depend on latest `package:sse` version `3.5.0`.
- Bypass connection keep-alives when shutting down to avoid delaying process
  shutdown.
- Fix an issue where the isolate would incorrectly be destroyed after connection
  reuse.

## 3.0.3

- Support the latest version of `package:shelf_packages_handler`.
- Throw a more useful error if during a hot restart there is no active isolate.
- Fix a race condition in which loading module metadata could cause a crash.
- Correct scope detection for expression evaluation
- Silence verbose and recoverable exceptions during expression evaluation
- Return errors from ChromeProxyService.evaluateInFrame as ErrorRef so they are
  not shown when hovering over source in the IDE

## 3.0.2

- Fix an issue in JS to Dart location translation in `ExpressionEvaluator`. JS
  location returned from Chrome is 0-based, adjusted to 1-based.

## 3.0.1

- Drop dependency on `package_resolver` and use `package_config` instead.
- Bump min sdk constraint to `>=2.7.0`.

## 3.0.0

- Depend on the latest `package:vm_service` version `4.0.0`.

**Breaking Changes:**

- Delegate to the `LoadStrategy` for module information:
  - moduleId -> serverPath
  - serverPath -> moduleId

## 2.0.1

- Fix an issue where we would return prematurely during a `hotRestart`.
- Fix an issue where we would incorrectly fail if a `hotRestart` had to fall
  back to a full reload.

## 2.0.0

- Depend on the latest `package:vm_service` version `3.0.0+1`.

**Breaking Changes:**

- Now require a `LoadStrategy` to `Dwds.start`. This package defines two
  compatible load strategies, `RequireStrategy` and \`LegacyStrategy.
- `Dwds.start` function signature has been changed to accept one more parameter
  of new interface type `ExpressionCompiler` to support expression evaluation
- Provide an implementation of the `RequireStrategy` suitable for use with
  `package:build_runner`.
- Simplify hot reload logic and no longer provide module level hooks.

## 1.0.1

- Make the `root` optional for the `ProxyServerAssetReader`.

## 1.0.0

- Fix an issue where files imported with relative paths containing `../` may
  fail to resolve breakpoint locations.
- Remove dependency on `package:build_daemon`.
- Add `FrontendServerAssetReader` for use with Frontend Server builds.
- Depend on latest `package:sse` for handling client reconnects transparently on
  the server.
- Fix an issue where a failure to initiate debugging through the Dart Debug
  Extension would cause your development server to crash.
- Fix an issue where trying to launch DevTools in a non-debug enabled Chrome
  instance could crash your development server.

**Breaking Changes:**

- No longer use the `BuildResult` abstraction from `package:build_daemon` but
  require a similar abstraction provided by this package.
- `AssetHandler` has been renamed to `AssetReader` and no longer provides a
  generic resource handler. Specific methods for the required resources are now
  clearly defined. The new abstraction is now consumed through `dwds.dart`.
- `BuildRunnerAssetHandler` has been renamed to `ProxyServerAssetReader` and is
  now consumed through `dwds.dart`.

## 0.9.0

- Expose `middleware` and `handler`.

**Breaking Change:** The `AssetHandler` will not automatically be added the DWDS
handler cascade. You must now also add the `middleware` to your server's
pipeline.

## 0.8.5

- Always bind to `localhost` for the local debug workflow.
- Fix an issue where breakpoints could cause DevTools to hang.

## 0.8.4

- Support using WebSockets for the debug (VM Service) proxy by passing
  `useSseForDebugProxy: false` to `Dwds.start()`

## 0.8.3

- Support nesting Dart applications in iframes.

## 0.8.2

- Add the ability to receive events from the extension in batches.

## 0.8.1

- Depend on the latest `package:built_value`.

## 0.8.0

- Add temporary support for restoring breakpoints. Eventually the Dart VM
  protocol will clearly define how breakpoints should be restored.
- Depend on latest `package:sse` to get retry logic.
- Don't spawn DevTools if `serveDevTools` is false.
- `UrlEncoder` will also encode the base URI used by the injected client / Dart
  Debug Extension. \*\* Breaking Change \*\* `serveDevTools` is not
  automatically considered true if `enableDebugExtension`is true.

## 0.7.9

- Properly wait for hot reload to complete with the legacy module system.
- Fix issue with `getObject` for a class with a generic type.

## 0.7.8

- Support optional argument `urlEncoder` that is used to encode remote URLs for
  use with the Dart Debug Extension.

## 0.7.7

- Handle getObject for primitives properly.
- Properly black box scripts if query parameters are provided.

## 0.7.6

- Fix issue with source map logic for the legacy module system.
- Allow setting breakpoints multiple times and just return the old breakpoint.
- Fix a bug with Maps that contain lists of simple types.

## 0.7.5

- The injected client's connection is now based off the request URI.
- Fix an issue where resuming while paused at the start would cause an error.
- Expose the `ChromeDebugException` class for error handling purposes.
- Expose the `AppConnectionException` class for error handling purposes.
- DevTools will now launch immediately and lazily sets up necessary state.
- Properly set `pauseBreakpoints` on `kPauseBreakpoint` events.
- Greatly improves handling of List, Map and IdentityMap instances.
- Lazily parse source maps to improve performance for large applications.

## 0.7.4

- Deobfuscate DDC extension method stack traces.
- Properly get all libraries with the `legacy` module system.

## 0.7.3

- Correctly set `Isolate` state if debugging is initiated after the application
  has already started.

## 0.7.2

- Account for root directory path when using `package:` URIs with `DartUri`.

## 0.7.1

- Fix a bug where we would try to create a new isolate even for a failed hot
  restart. This created a race condition that would lead to a crash.
- Don't attempt to write a vm service request to a closed connection.
  - Instead we log a warning with the attempted request message and return.
- Make all `close` methods more robust by allowing them to be called more than
  once and returning the cached future from previous calls.
- Add explicit handling of app not loaded errors when handling chrome pause
  events.

## 0.7.0

- `DWDS.start` now requires an `AssetHandler` instead of `applicationPort`,
  `assetServerPort` and `applicationTarget`.
- Expose a `BuildRunnerAssetHandler` which proxies request to the asset server
  running within build runner.
- Support the Legacy Module strategy through the injected client.
- Support DDK sourcemap URIs.
- Update SDK dependency to minimum of 2.5.0.

### Bug Fixes:

- Fix handling of chrome pause events when we have no isolate loaded yet.

## 0.6.2

- Capture any errors that happen when handling SSE requests in the DevHandler
  and return an error response to the client code.
  - Log error responses in the client to the console.
- Handle empty Chrome exception descriptions.

## 0.6.1

- Add `isolateRef` to `Isolate`s `pauseEvent`s.
- Depend on the latest `package:vm_service`.
- Implements `invoke`.
- Adds support for VM object IDs for things that don't have Chrome object Ids
  (e.g. int, double, bool, null).

## 0.6.0

- Add new required parameter `enableDebugging` to `Dwds.start`. If `false` is
  provided, debug services will not run. However, reload logic will continue to
  work with the injected client.
- Handle injected client SSE errors.
- Handle a race condition when the browser is refreshed in the middle of setting
  up the debug services.

## 0.5.5

- Properly set the `pauseEvent` on the `Isolate`.
- Fix a race condition with Hot Restarts where the Isolate was not created in
  time for pause events.

## 0.5.4

- Fix issue where certain required fields of VM service protocol objects were
  null.
- Properly set the `exceptionPauseMode` on the `Isolate`.
- Depend on the latest `DevTools`.

## 0.5.3

- Fix issue where certain required fields of VM service protocol objects were
  null.

## 0.5.2

- Fix issue where certain required fields of VM service protocol objects were
  null.
- Properly display `Closure` names in the debug view.

## 0.5.1

- Fix an issue where missing source maps would cause a crash. A warning will now
  be logged to the console instead.
- Depend on the latest `package:webkit_inspection_protocol`.

## 0.5.0

- Fix an issue where we source map paths were not normalized.
- Added a check to tests for the variable DWDS_DEBUG_CHROME to run Chrome with a
  UI rather than headless.
- Catch unhandled errors in `client.js` and recommend using the
  `--no-injected-client` flag for webdev users.
- Add support for an SSE connection with Dart DevTools.
- Rename `wsUri` to `uri` on `DebugConnection` to reflect that the uri may not
  be a websocket.
- Depend on latest `package:vm_service`.

## 0.4.0

- Move `data` abstractions from `package:webdev` into `package:dwds`.
- Move debugging related handlers from `package:webdev` into `package:dwds`.
- Move injected client from `package:webdev` into `package:dwds`.
- Create new public entrypoint `dwds.dart`. Existing public API `services.dart`
  is now private.

## 0.3.3

- Add support for `getScript` for paused isolates.
- Add support for `onRequest` and `onResponse` listeners for the vm service.

## 0.3.2

- Add support for `scope` in `evaluate` calls.

## 0.3.1

- Improve error reporting for evals, give the full JS eval in the error message
  so it can be more easily reproduced.

## 0.3.0

- Change the exposed type on DebugService to VmServiceInterface

## 0.2.1

- Support `setExceptionPauseMode`.

## 0.2.0

- Added custom tokens to the `wsUri` for increased security.
  - Treating this as a breaking change because you now must use the `wsUri`
    getter to get a valid uri for connecting to the service, when previously
    combining the port and host was sufficient.

## 0.1.0

- Initial version<|MERGE_RESOLUTION|>--- conflicted
+++ resolved
@@ -15,11 +15,8 @@
   - Move weak null safety tests to special branch of `build_web_compilers`.
   - Do not pass `--(no)-sound-null-safety` flag to build daemon.
 - Add back `ChromeProxyService.setExceptionPauseMode()` without override.
-<<<<<<< HEAD
+- Make hot restart atomic to prevent races on simultaneous execution.
 - Return error on expression evaluation if expression evaluator stopped.
-=======
-- Make hot restart atomic to prevent races on simultaneous execution.
->>>>>>> 37432936
 
 **Breaking changes**
 - Include an optional param to `Dwds.start` to indicate whether it is running
