--- conflicted
+++ resolved
@@ -1,8 +1,5 @@
 ## 25.1.0
 
-<<<<<<< HEAD
-- Bump minimum SDK version to 3.8.0
-=======
 - Added `DartDevelopmentServiceConfiguration` to allow for configuring DDS behavior.
 - Added support for serving DevTools via DDS. This will become the sole method of serving
   DevTools from DWDS in a future major release.
@@ -41,7 +38,6 @@
 
 - Implemented hot restart over websockets with multi window support.
 - Fix refresh race condition bug by adding an isolate destruction grace period.
->>>>>>> 23aefebe
 - Update a call to the `package:shelf_web_socket` `webSocketHandler()` function.
 
 **Breaking changes**
