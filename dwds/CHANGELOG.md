## 16.0.0-dev
<<<<<<< HEAD
- Add `AppInspectorInterface` to break circualr dependencies between files.

**Breaking changes**

- Remove `assetHandler` parameter from `ExpressionCompilerService`.
- `ExpressionCompilerService` no longer provides a handler to service requests.
  - Note that the only user, expression compiler worker in dart SDK already
    communicates to the asset server directly.
=======
- Fix a hang and report errors on hot reload exceptions from the injected
  client.
- Remove `AppInspector.evaluate` code that has been replaced by expression
  evaluation using a compiler in all scenarios.
- Fix a bug where evaluation would fail with more than one parameter in
  the scope.
- Remove showing uncaptured values from the stack during evaluation.
- Refactor code to break most circular dependencies between files.

**Breaking changes**
- Remove no longer used `ExpressionCompilerService.handler`.
- Remove `assetHandler` parameter from `ExpressionCompilerService` constructor.
>>>>>>> 0fda9d33

## 15.0.0
- Port some `dwds` files to null safety.
- Fix failing `frontend_server_evaluate` tests.
- Prevent `flutter_tools` crash when the Dart execution context cannot be found.
- Update method signature of `lookupResolvedPackageUris`.

## 14.0.3
- Make data types null safe.
- Update `package:vm_service` to 8.3.0.
- Convert JavaScript stack traces in uncaught exceptions to Dart stack traces.
- Fix failure to set breakpoints on windows with a base change in index.html.
- Add the `setIsolatePauseMode` method to Chrome Proxy Service.
- Batch extension `Debugger.scriptParsed` events and send batches every 1000ms
  to the server.
- Move `batched_stream.dart` into shared utilities.
- Update the method signature for `lookupResolvedPackageUris`. 

## 14.0.2
- Update the min SDK constraint to 2.17.0.

## 14.0.1
- Add `libraryFilters` optional parameter to the vm service implememtation
  of `getSourceReport`.
- Update temp variable detection heuristics so internal JS type objects do
  not show in the debugger.

## 14.0.0
- Add column information to breakpoints to allow precise breakpoint placement.
- Split SDK validation methods to allow validation of separate components.
- Remove dependency on `package:_fe_analyzer_shared`.
  Note: this removes current incomplete support for resolving `dart:` uris.
- Fix issues discovered when using flutter tools with web server device:
  - Remove `dart:web_sql` from the list of SDK libraries as it is no longer
    used.
  - Fix crash when using flutter tools with web server device.
  - Remove clearing all scripts on page load for extension debugger.
- Fix breakpoints not hitting after changing a base in index.html.
- Find best locations for call frames, breakpoints, or expression evaluation.
- Close the SSE connection when a DebugExtension.detached event is received.
- Fix issues discovered when using legacy module system, debug extension,
  and JIT modules:
  - Improve step-into times by not stepping into library loading code.
  - Fix incorrect skip lists due to unsorted locations.
  - Fix memory leak in extension debugger by removing stale script IDs.
  - Allow mapping JS locations to Dart locations matching other JS lines,
    to match the behavior of Chrome DevTools.
  - Fix expression evaluation failure if debugger is stopped in the middle
    of a variable definition.

**Breaking changes:**
- Add `basePath` parameter to `FrontendServerRequireStrategy`.
- Add `loadLibrariesModule` getter to `LoadStrategy` interface.

## 13.1.0
- Update _fe_analyzer_shared to version ^38.0.0.

## 13.0.0
- Change wording of paused overlay from "Paused in Dart DevTools" to "Paused"
- Allow sending back the Dart DevTools URL from DWDS instead of launching
  Dart DevTools, to support embedding Dart DevTools in Chrome DevTools.
- Temporarily disable the paused in debugger overlay.
- Add `SdkConfiguration` and `SdkConfigurationProvider` classes to allow
  for lazily created SDK configurations.
- Fix an issue in reporting DevTools stats where the DevTools load time was
  not always recorded.
- Add an `ide` query parameter to the Dart DevTools URL for analytics.
- Fix a race where injected client crashed on events send just before hot
  restart.
- Remove verbose printing on receiving DevTools events.
- Update `vm_service` version to `^8.2.0`.
- Migrate .packages to package_config.json.
- Update error message on expression evaluation using unloaded libraries.
- Add `screen` field to the `DebuggerReady` event.
- Report `DebuggerReady` events for DevTools embedded into Chrome Devtools.
- Fix missing `CallFrame.url` after update to Chrome 100.

**Breaking changes:**
- `Dwds.start` and `ExpressionCompilerService` now take
  `sdkConfigurationProvider` argument instead of separate SDK-related file
  paths.

## 12.1.0
- Update _fe_analyzer_shared to version ^34.0.0.

## 12.0.0

- Implement `lookupResolvedPackageUris` and `lookupPackageUris` vm service API.
- Update `vm_service` version to `^8.1.0`.
- Make `ExpressionCompilerService` infer location of `libraries.json` from
  `sdkDir` parameter.
- Show an alert in the Dart Debug Extension for a multi-app scenario.
- Fix a bug where `dartEmitDebugEvents` was set as a `String` instead of `bool`
  in the injected client.
- Emit a warning instead of crashing on missing `libraries.json`.
- Remove dead code for reading `'dart.developer.registerExtension'` and
  `'dart.developer.postEvent'` events from the chrome console. These messages
  haven't been written to the console since dwds v11.1.0 and Dart SDK v2.14.0.
- Batch debug events sent from injected client to dwds to relieve network load. 
- Update `_fe_analyzer_shared` version to `33.0.0`
- Update the Dart minimum SDK to `>=2.16.0`.

**Breaking changes:**

- Add `sdkDir` and `librariesPath` arguments to `Dwds.start` to help file
  resolution for sdk uris.
- Add `emitDebugEvents` argument to `Dwds.start` to suppress emitting debug
  events from the injected client.
- Replace `sdkRoot` parameter by `sdkDir` in `ExpressionCompilerService`.
- Adds an additional parameter to launch Dart DevTools in the same window as
  the connected Dart app.

## 11.5.1

- Update SDK contraint to `>=2.15.0 <3.0.0`.

## 11.5.0

- Support hot restart in a multi-app scenario with legacy modules.
  - Rename `$dartHotRestart` in the injected client to `$dartHotRestartDwds`.
  - Make `$dartHotRestartDwds` take a `runId`.
  - No change in behavior for single applications.
  - For a multi-app scenario using legacy modules, this will make all
    sub-apps with the same `runId` restart at the same time once.

  Note that multi-app scenario is currently only supported for legacy modules,
  used by DDR, and is not yet supported for amd modules that are used by
  flutter tools and webdev.

- Fix chrome detection in iPhone emulation mode in chrome or edge browsers.
- Reliably find unused port for extension backend http service.
- Ignore offset / count parameters in getObject if the object has no length.
- Include static member information for classes.

## 11.4.0

- Fix duplicated scripts returned by `VmService.getScripts` API.
- Handle and log http request serving errors.
- Encode extension url asynchronously.
- Use default constant port for debug service.
  - If we fail binding to the port, fall back to previous strategy
    of finding unbound ports.
- Add metrics measuring
  - DevTools Initial Page Load time
  - Various VM API
  - Hot restart
  - Http request handling exceptions
- Only return scripts included in the library with Library object.
- Add `ext.dwds.sendEvent` service extension to dwds so other tools
  can send events to the debugger.
  Event format:
  ```
  {
    'type': '<event type>',
    'payload': {
      'screen: '<screen name>',
      'action: '<action name>'
    }
  }
  ```
  Currently supported event values:
  ```
  {
    'type: 'DevtoolsEvent',
    'payload': {
      'screen': 'debugger',
      'action': 'pageReady'
    }
  }
  ```

## 11.3.0

- Update SDK constraint to `>=2.14.0 <3.0.0`
- Depend on `vm_service` version `7.3.0`.

## 11.2.3

- Fix race causing intermittent `Aww, snap` errors on starting debugger
  with multiple breakpoints in source.
- Fix needing chrome to be focus in order to wait for the isolate to
  exit on hot restart.

## 11.2.2

- Depend on `dds` version `2.1.1`.
- Depend on `vm_service` version `7.2.0`.

## 11.2.1

- Recover from used port errors when starting debug service.
- Update min SDK constraint to `2.13.0`.

## 11.2.0

- Throw `SentinelException` instead of `RPCError` on vm service
  API on unrecognized isolate.
- Throw `RPCError` in `getStack` if the application is not paused.
- Recognize `dart:ui` library when debugging flutter apps.
- Fix hang on hot restart when the application has a breakpoint.
- Fix out of memory issue during sending debug event notifications.

## 11.1.2
- Return empty library from `ChromeProxyService.getObject` for
  libraries present in medatata but not loaded at runtime.
- Log failures to load kernel during expression evaluation.
- Show lowered final fields using their original dart names.
- Limit simultaneous connections to asset server to prevent broken sockets.
- Fix hangs in hot restart.
- Initial support for passing scope to `ChromeProxyService.evaluate`.
- Require `build_web_compilers` version `3.0.0` so current version
  of dwds could be used with SDK stable `2.13.x` versions.

## 11.1.1

- Update versions of `package:sse`, `package:vm_service`, `package:dds`.

## 11.1.0

- Add global functions to the injected client for `dart.developer.postEvent`
  and `dart.developer.registerExtension`.
- Register new service extension `ext.dwds.emitEvent` so clients can emit
  events. This is intended to be used for analytics.

## 11.0.2

- Implement `_flutter.listViews` extension method in dwds vm client.

## 11.0.1

- Make adding and removing breakpoints match VM behavior:
  - Allow adding existing breakpoints.
  - Throw `RPCError` when removing non-existent breakpoints.


## 11.0.0

- Do not send `kServiceExtensionAdded` events to subscribers
  on the terminating isolate during hot restart.
- Support `vm_service` version `6.2.0`.
- Fix missing sdk libraries in `getObject()` calls.
- Fix incorrect `rootLib` returned by `ChromeProxyService`.
- Fix not working breakpoints in library part files.
- Fix data race in calculating locations for a module.
- Fix uninitialized isolate after hot restart.
- Fix intermittent failure caused by evaluation not waiting for dependencies
  to be updated.
- The injected client now posts a top level event when the Dart application is loaded.
  This event is intended to be consumed by the Dart Debug Extension.

**Breaking changes:**
- `Dwds.start` no longer supports automatically injecting a devtools server. A `devtoolsLauncher`
  callback must be provided to support launching devtools.

## 10.0.1

- Support `webkit_inspection_protocol` version `^1.0.0`.

## 10.0.0

- Support `VMService.evaluate` using expression compiler.
- Update min sdk constraint to `>=2.13.0-144.0.dev`.
- Throw `RPCError` on evaluation if the program is not paused.
- Record `ErrorRef` returned by evaluation in analytics.

**Breaking changes:**
- Change `ExpressionCompiler.initialize` method to include module format.
- Add `LoadStrategy.moduleFormat` to be used for communicating current
  module format to the expression compiler.

## 9.1.0

- Support authentication endpoint for the Dart Debug Extension.
- Support using WebSockets for the injected client by passing
  `useSseForInjectedClient: false` to `Dwds.start()`. Unlike SSE,
  WebSockets do not currently support keepAlives here (beyond the
  standard WebSocket pings to keep the socket alive).

## 9.0.0

- Fix an issue where relative worker paths provided to the `ExpressionCompilerService`
  would cause a crash.
- Fix an issue where the injected client connection could be lost while the application
  is paused.
- Support keep-alive for debug service connections.
- Depend on the latest `package:sse`.
- Filter out DDC temporary variables from the variable inspection view.
- Add `DwdsEvent`s around stepping and evaluation.
- Send an event to the Dart Debug Extension that contains VM service protocol URI.
- Depend on `package:vm_service` version `6.1.0+1`.
- Update the `keepAlive` configs to prevent accidental reuse of a connection after stopping
  a debug session.
- Support disabling the launching of Dart DevTools through `Alt + d` with `enableDevtoolsLaunch`.
- Opt all dart files out of null safety for min SDK constraint update.

**Breaking changes:**
- `LoadStrategy`s now require a `moduleInfoForEntrypoint`.

## 8.0.3

- Fix an issue where failed hot restarts would hang indefinitely.

## 8.0.2

- Change `ExpressionCompiler` to accept `FutureOr<int>` port configuration.
- Depend on `package:vm_service` version `6.0.1-nullsafety.1`.

## 8.0.1

- Support null safe versions of `package:crypto`, `package:uuid` and
  `package:webdriver`.

## 8.0.0

- Improve logging around execution contexts.
- Remove the expression compilation dependency update from the create
  isolate critical path.
- Expose new event stream for future use with analytics.
- Update `ExpressionCompiler` to include new `initialize` method which
  has a parameter for the null safety mode.
- Update `ExpressionCompilerService` to change how it is instantiated and
  implement the new `initialize` method.
- Provide summary module paths to the expression compiler
- Depend on `package:vm_service` version `6.0.1-nullsafety.0`.

**Breaking changes:**
- Change `ExpressionCompiler.updateDependencies` method to include
  module summary paths

## 7.1.1

- Properly handle `requireJS` errors during hot restarts.
- Fix an issue where Dart frame computation could result in a
  stack overflow for highly nested calls.
- Fix an issue where calling add breakpoint in quick succession
  would corrupt the internal state.
- Fix expression evaluation failure inside blocks.
- Now log the encoded URI of the debug service to both the terminal
  and application console.
- No longer blacklist the Dart SDK as the `skipLists` support serves
  the same purpose.
- Fix an issue where running webdev with expression evaluation
  enabled would fail to find `libraries.json` file and emit severe
  error.

## 7.1.0

- Fix a potential null issue while resuming.
- Depend on the latest `package:vm_service`.
- Fix crash in expression evaluation on null isolate.
- Fix incorrect file name detection for full kernel files.
- Add `ExpressionCompilerService.startWithPlatform` API
  to enable running expression compiler worker from
  a given location.
- Support Chrome `skipLists` to improve stepping performance.
- Export `AbsoluteImportUriException`.
- Depend on the latest `package:vm_service` which supports a new
  `limit` parameter to `getStack`.

## 7.0.2

- Depend on the latest `pacakge:sse`.
- Add more verbose logging around `hotRestart`, `fullReload` and
  entrypoint injection.

## 7.0.1

- Fix an issue where we attempted to find locations for the special
  `dart_library` module.

## 7.0.0

- Add support for the Dart Development Service (DDS). Introduces 'single
  client mode', which prevents additional direct connections to DWDS when
  DDS is connected.
- Update metadata reader version to `2.0.0`. Support reading metadata
  versions `2.0.0` and `1.0.0`.
- Support custom hosts and HTTPs traffic in a `ProxyServerAssetReader`.
- Remove heuristics from require strategies and use metadata to look up
  module paths.
  - Fix issue where upgrading `build_web_compilers` would cause missing
    module assets (JavaScript code and source maps).
- Fix issue where open http connections prevent the process for exiting.
- Add `ExpressionCompilationService` class that runs ddc in worker mode to
  support expression evaluation for clients that use build systems to build
  the code.
- Require at least `devtools` and `devtools_server` version `0.9.2`.
- Require at least `dds` version `1.4.1`.
- Require at least `build_web_compilers` version  `2.12.0`.
- Update min sdk constraint to `>=2.10.0`.
- Update `MetadataProvider` to throw an `AbsoluteImportUriException` when
  absolute file paths are used in an import uri.

**Breaking changes:**
- Change `ExpressionCompiler` to require a new `updateDependencies` method.
- Update a number of `LoadStrategy` APIs to remove heuristics and rely on
  the `MetadataProvider`.
- No longer require a `LogWriter` and corresponding `verbose` arguement
  but instead properly use `package:logger`.
- `FrontendServerRequireStrategyProvider` now requires a `digestProvider`.

## 6.0.0

- Depend on the latest `package:devtools` and `package:devtools_server`.
- Support using WebSockets for the debug backend by passing
  `useSseForDebugBackend: false` to `Dwds.start()`
- Ensure we run main on a hot restart request even if no modules were
  updated.
- Allow reading metadata generated by `dev_compiler` from file to supply
  module information to `Dwds`.
- Hide JavaScript type errors when hovering over text in the debugger.
- Fix an issue where reusing a connection could cause a null error.
- Improve the heuristic which filters JS scopes for debugging needs.

**Breaking Changes:**
- Require access to the `.ddc_merged_metadata` file.
- Remove deprecated parameter `restoreBreakpoints` as breakpoints are now
  set by regex URL and Chrome automatically reestablishes them.

## 5.0.0

- Have unimplemented VM service protocol methods return the RPC error
  'MethodNotFound' / `-32601`.
- Fix an issue where the application main function was called before a
  hot restart completed.
- Breaking change `AssetReader` now requires a `metadataContents` implementation.

## 4.0.1

- Fixed issue where `getSupportedProtocols` would return the wrong protocol.

## 4.0.0

- Pin the `package:vm_service` version to prevent unintended breaks.

## 3.1.3

- Fix an issue where the injected client served under `https` assumed the
  corresponding SSE handler was also under `https`.


## 3.1.2

- Gracefully handle multiple injected clients on a single page.
- Update to the latest `package:vm_service` and use more RPCError error
  codes on call failures.
- Update the `require_restarter` to rerun main after a hot restart to align with
  the legacy strategy. We therefore no longer send a `RunRequest` after a hot
  restart.
- Compute only the required top frame for a paused event.
- Change `streamListen` to return an `RPCError` / error code `-32601` for streams
  that are not handled.
- Populate information about async Dart frames.
- Populate the `exception` field in debugger pause event when we break as a result
  of an exception.
- Prompt users to install the Dart Debug Extension if local debugging does not work.
- Allow for the injected client to run with CSP enforced.
- Implement the `getMemoryUsage()` call.
- Fix an issue where the injected client could cause a mixed content error.

## 3.1.1

- Change the reported names for isolates to be more terse.
- Implemented the 'PossibleBreakpoints' report kind for `getSourceReport()`.
- Change the returned errors for the unimplemented `getClassList` and `reloadSources`
  methods to -32601 ('method does not exist / is not available').
- Do not include native JavaScipt objects on stack returned from the debugger.

## 3.1.0

- Support Chromium based Edge.
- Depend on latest `package:sse` version `3.5.0`.
- Bypass connection keep-alives when shutting down to avoid delaying process shutdown.
- Fix an issue where the isolate would incorrectly be destroyed after connection reuse.

## 3.0.3

- Support the latest version of `package:shelf_packages_handler`.
- Throw a more useful error if during a hot restart there is no
  active isolate.
- Fix a race condition in which loading module metadata could cause
  a crash.
- Correct scope detection for expression evaluation
- Silence verbose and recoverable exceptions during expression evaluation
- Return errors from ChromeProxyService.evaluateInFrame as ErrorRef so
  they are not shown when hovering over source in the IDE

## 3.0.2

- Fix an issue in JS to Dart location translation in `ExpressionEvaluator`.
  JS location returned from Chrome is 0-based, adjusted to 1-based.

## 3.0.1

- Drop dependency on `package_resolver` and use `package_config` instead.
- Bump min sdk constraint to `>=2.7.0`.

## 3.0.0

- Depend on the latest `package:vm_service` version `4.0.0`.

**Breaking Changes:**
- Delegate to the `LoadStrategy` for module information:
  - moduleId -> serverPath
  - serverPath -> moduleId

## 2.0.1

- Fix an issue where we would return prematurely during a `hotRestart`.
- Fix an issue where we would incorrectly fail if a `hotRestart` had to
  fall back to a full reload.

## 2.0.0

- Depend on the latest `package:vm_service` version `3.0.0+1`.

**Breaking Changes:**
- Now require a `LoadStrategy` to `Dwds.start`. This package defines two
  compatible load strategies, `RequireStrategy` and `LegacyStrategy.
- `Dwds.start` function signature has been changed to accept one more parameter
  of new interface type `ExpressionCompiler` to support expression
  evaluation
- Provide an implementation of the `RequireStrategy` suitable for use with
  `package:build_runner`.
- Simplify hot reload logic and no longer provide module level hooks.

## 1.0.1

- Make the `root` optional for the `ProxyServerAssetReader`.

## 1.0.0

- Fix an issue where files imported with relative paths containing `../` may fail
  to resolve breakpoint locations.
- Remove dependency on `package:build_daemon`.
- Add `FrontendServerAssetReader` for use with Frontend Server builds.
- Depend on latest `package:sse` for handling client reconnects transparently on the server.
- Fix an issue where a failure to initiate debugging through the Dart Debug
  Extension would cause your development server to crash.
- Fix an issue where trying to launch DevTools in a non-debug enabled Chrome
  instance could crash your development server.

**Breaking Changes:**
- No longer use the `BuildResult` abstraction from `package:build_daemon` but
  require a similar abstraction provided by this package.
- `AssetHandler` has been renamed to `AssetReader` and no longer provides a
  generic resource handler. Specific methods for the required resources are now
  clearly defined. The new abstraction is now consumed through `dwds.dart`.
- `BuildRunnerAssetHandler` has been renamed to `ProxyServerAssetReader` and is
  now consumed through `dwds.dart`.

## 0.9.0

- Expose `middleware` and `handler`.

**Breaking Change:** The `AssetHandler` will not automatically be added the
  DWDS handler cascade. You must now also add the `middelware` to your server's
  pipeline.

## 0.8.5

- Always bind to `localhost` for the local debug workflow.
- Fix an issue where breakpoints could cause DevTools to hang.

## 0.8.4

- Support using WebSockets for the debug (VM Service) proxy by passing
  `useSseForDebugProxy: false` to `Dwds.start()`

## 0.8.3

- Support nesting Dart applications in iframes.

## 0.8.2

- Add the ability to receive events from the extension in batches.

## 0.8.1

- Depend on the latest `package:built_value`.

## 0.8.0

- Add temporary support for restoring breakpoints. Eventually the Dart VM
  protocol will clearly define how breakpoints should be restored.
- Depend on latest `package:sse` to get retry logic.
- Don't spawn DevTools if `serveDevTools` is false.
- `UrlEncoder` will also encode the base URI used by the injected client /
  Dart Debug Extension.
** Breaking Change ** `serveDevTools` is not automatically considered true if
  `enableDebugExtension`is true.

## 0.7.9

- Properly wait for hot reload to complete with the legacy module system.
- Fix issue with `getObject` for a class with a generic type.

## 0.7.8

- Support optional argument `urlEncoder` that is used to encode remote URLs for
  use with the Dart Debug Extension.

## 0.7.7

- Handle getObject for primitives properly.
- Properly black box scripts if query parameters are provided.

## 0.7.6

- Fix issue with source map logic for the legacy module system.
- Allow setting breakpoints multiple times and just return the old breakpoint.
- Fix a bug with Maps that contain lists of simple types.

## 0.7.5

- The injected client's connection is now based off the request URI.
- Fix an issue where resuming while paused at the start would cause an error.
- Expose the `ChromeDebugException` class for error handling purposes.
- Expose the `AppConnectionException` class for error handling purposes.
- DevTools will now launch immediately and lazily sets up necessary state.
- Properly set `pauseBreakpoints` on `kPauseBreakpoint` events.
- Greatly improves handling of List, Map and IdentityMap instances.
- Lazily parse source maps to improve performance for large applications.

## 0.7.4

- Deobfuscate DDC extension method stack traces.
- Properly get all libraries with the `legacy` module system.

## 0.7.3

- Correctly set `Isolate` state if debugging is initiated after the application
  has already started.

## 0.7.2

- Account for root directory path when using `package:` URIs with `DartUri`.

## 0.7.1

- Fix a bug where we would try to create a new isolate even for a failed
  hot restart. This created a race condition that would lead to a crash.
- Don't attempt to write a vm service request to a closed connection.
  - Instead we log a warning with the attempted request message and return.
- Make all `close` methods more robust by allowing them to be called more than
  once and returning the cached future from previous calls.
- Add explicit handling of app not loaded errors when handling chrome pause
  events.

## 0.7.0

- `DWDS.start` now requires an `AssetHandler` instead of `applicationPort`,
  `assetServerPort` and `applicationTarget`.
- Expose a `BuildRunnerAssetHandler` which proxies request to the asset server
  running within build runner.
- Support the Legacy Module strategy through the injected client.
- Support DDK sourcemap URIs.
- Update SDK dependency to minimum of 2.5.0.

### Bug Fixes:

- Fix handling of chrome pause events when we have no isolate loaded yet.

## 0.6.2

- Capture any errors that happen when handling SSE requests in the DevHandler
  and return an error response to the client code.
  - Log error responses in the client to the console.
- Handle empty Chrome exception descriptions.

## 0.6.1

- Add `isolateRef` to `Isolate`s `pauseEvent`s.
- Depend on the latest `package:vm_service`.
- Implements `invoke`.
- Adds support for VM object IDs for things that don't have Chrome object Ids
  (e.g. int, double, bool, null).

## 0.6.0

- Add new required parameter `enableDebugging` to `Dwds.start`. If `false` is
  provided, debug services will not run. However, reload logic will continue
  to work with the injected client.
- Handle injected client SSE errors.
- Handle a race condition when the browser is refreshed in the middle of setting
  up the debug services.

## 0.5.5

- Properly set the `pauseEvent` on the `Isolate`.
- Fix a race condition with Hot Restarts where the Isolate was not created in
  time for pause events.

## 0.5.4

- Fix issue where certain required fields of VM service protocol objects were
  null.
- Properly set the `exceptionPauseMode` on the `Isolate`.
- Depend on the latest `DevTools`.

## 0.5.3

- Fix issue where certain required fields of VM service protocol objects were
  null.

## 0.5.2

- Fix issue where certain required fields of VM service protocol objects were
  null.
- Properly display `Closure` names in the debug view.

## 0.5.1

- Fix an issue where missing source maps would cause a crash. A warning will
  now be logged to the console instead.
- Depend on the latest `package:webkit_inspection_protocol`.

## 0.5.0

- Fix an issue where we source map paths were not normalized.
- Added a check to tests for the variable DWDS_DEBUG_CHROME to run Chrome with a
  UI rather than headless.
- Catch unhandled errors in `client.js` and recommend using the
  `--no-injected-client` flag for webdev users.
- Add support for an SSE connection with Dart DevTools.
- Rename `wsUri` to `uri` on `DebugConnection` to reflect that the uri may not
  be a websocket.
- Depend on latest `package:vm_service`.

## 0.4.0

- Move `data` abstractions from `package:webdev` into `package:dwds`.
- Move debugging related handlers from `package:webdev` into `package:dwds`.
- Move injected client from `package:webdev` into `package:dwds`.
- Create new public entrypoint `dwds.dart`. Existing public API `services.dart`
  is now private.

## 0.3.3

- Add support for `getScript` for paused isolates.
- Add support for `onRequest` and `onResponse` listeners for the vm service.

## 0.3.2

- Add support for `scope` in `evaluate` calls.

## 0.3.1

- Improve error reporting for evals, give the full JS eval in the error message
  so it can be more easily reproduced.

## 0.3.0

- Change the exposed type on DebugService to VmServiceInterface

## 0.2.1

- Support `setExceptionPauseMode`.

## 0.2.0

- Added custom tokens to the `wsUri` for increased security.
  - Treating this as a breaking change because you now must use the `wsUri`
    getter to get a valid uri for connecting to the service, when previously
    combining the port and host was sufficient.

## 0.1.0

- Initial version<|MERGE_RESOLUTION|>--- conflicted
+++ resolved
@@ -1,14 +1,4 @@
 ## 16.0.0-dev
-<<<<<<< HEAD
-- Add `AppInspectorInterface` to break circualr dependencies between files.
-
-**Breaking changes**
-
-- Remove `assetHandler` parameter from `ExpressionCompilerService`.
-- `ExpressionCompilerService` no longer provides a handler to service requests.
-  - Note that the only user, expression compiler worker in dart SDK already
-    communicates to the asset server directly.
-=======
 - Fix a hang and report errors on hot reload exceptions from the injected
   client.
 - Remove `AppInspector.evaluate` code that has been replaced by expression
@@ -21,7 +11,6 @@
 **Breaking changes**
 - Remove no longer used `ExpressionCompilerService.handler`.
 - Remove `assetHandler` parameter from `ExpressionCompilerService` constructor.
->>>>>>> 0fda9d33
 
 ## 15.0.0
 - Port some `dwds` files to null safety.
