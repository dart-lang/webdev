--- conflicted
+++ resolved
@@ -1,12 +1,10 @@
-<<<<<<< HEAD
 ## 23.2.0-wip
 
 - Migrate injected client code to `package:web`. - [#2306](https://github.com/dart-lang/webdev/pull/2306)
-=======
+
 ## 23.1.1
 
 - Loosen `package:vm_service` constraints to allow `>=13.0.0 <15.0.0`.  - [#2329](https://github.com/dart-lang/webdev/pull/2329)
->>>>>>> c08a65c9
 
 ## 23.1.0
 
