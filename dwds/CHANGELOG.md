--- conflicted
+++ resolved
@@ -4,12 +4,9 @@
   Dart Debug Extension notifying that the Dart app is ready.
 - Include an optional param to `Dwds.start` to indicate whether it is running
   internally or externally.
-<<<<<<< HEAD
-- Pre-warm expression compiler cache to speed up Flutter Inspector loading.
-=======
 - Fix null cast error on expression evaluations after dwds fails to find class
   metadata.
->>>>>>> 7152ed2d
+- Pre-warm expression compiler cache to speed up Flutter Inspector loading.
 
 ## 16.0.1
 
