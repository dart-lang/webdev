--- conflicted
+++ resolved
@@ -14,14 +14,12 @@
 - Pre-warm expression compiler cache to speed up Flutter Inspector loading.
 - Remove `ChromeProxyService.setExceptionPauseMode()`.
 - Display full error on failure to start DDS.
-<<<<<<< HEAD
+- Fix crash on processing DevTools event when starting DevTools from DevTools
+  uri.
 - Prepare or Dart 3 alpha breaking changes:
   - Move weak null safety tests to special branch of `build_web_compilers`.
   - Do not pass `--(no)-sound-null-safety` flag to build daemon.
-=======
-- Fix crash on processing DevTools event when starting DevTools from observatory
-  uri.
->>>>>>> e71c0e3d
+
 
 ## 16.0.1
 
