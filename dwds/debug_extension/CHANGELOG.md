## 1.29

- Notify the debugger and inspector panels when the debug session is disconnected.
<<<<<<< HEAD
- Fix compilation errors when the extension is built with DDC.
=======
- Provide a detailed error message when the debugger fails to connect.
>>>>>>> 88da408a

## 1.28

- Support Chrome 100 updates to the remote debugging protocol.

## 1.27

- Support embedded debugger and inspector in Chrome DevTools for Flutter Web apps. 

## 1.26

- Support embedded debugging experience in environments with no Dart app ID. 

## 1.25

- Embed Dart DevTools in Chrome DevTools.

## 1.24

- Detect Dart applications in multi-app environments and show an alert.

## 1.23

- Depend on the latest `package:sse` to improve stability of the connection with many
  concurrent requests. 

## 1.22

- Detect Dart applications and update the icon accordingly.

## 1.21

- Detect authentication issues and prompt accordingly.

## 1.20

- Return response when `dwds.startDebugging` is called.


## 1.19

- Support cross-extension communication for use with Google specific extensions.

## 1.18

- Depend on the latest `package:sse`.

## 1.17

- Depend on the latest `package:sse`.

## 1.16

- Depend on the latest `package:sse`.


## 1.15

- No longer send script parsed events when skipLists are supported,
  improving the IPL of Dart DevTools.

## 1.14

- Depend on the latest `package:sse`.


## 1.13

- Add support for using WebSockets for connection debug backend.

## 1.12

- Update error message to potentially direct users to enable debugging.

## 1.11

- Fix issue where the extension would provide an invalid alert when attempting
  to launch for a non Dart application.

## 1.10

- Properly handle `sendCommand` errors.

## 1.9

- Look for Dart applications nested in iframes.

## 1.8

- Add support for batching scriptParsed events.

## 1.7

- Depend on latest `package:sse` to get retry logic.<|MERGE_RESOLUTION|>--- conflicted
+++ resolved
@@ -1,11 +1,8 @@
 ## 1.29
 
 - Notify the debugger and inspector panels when the debug session is disconnected.
-<<<<<<< HEAD
+- Provide a detailed error message when the debugger fails to connect.
 - Fix compilation errors when the extension is built with DDC.
-=======
-- Provide a detailed error message when the debugger fails to connect.
->>>>>>> 88da408a
 
 ## 1.28
 
