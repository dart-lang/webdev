--- conflicted
+++ resolved
@@ -2,11 +2,8 @@
 
 - Notify the debugger and inspector panels when the debug session is disconnected.
 - Provide a detailed error message when the debugger fails to connect.
-<<<<<<< HEAD
+- Send an event to the server when the debugger is detached.
 - Fix compilation errors when the extension is built with DDC.
-=======
-- Send an event to the server when the debugger is detached.
->>>>>>> a0b9bae2
 
 ## 1.28
 
