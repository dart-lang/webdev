## Building

> Note: First make the script executable: `chmod +x tool/build_extension.sh`

### With DDC (for development):

```
./tool/build_extension.sh
```

* This will build to the `/build/web` directory. 

### With dart2js (for release):

```
./tool/build_extension.sh prod
```

<<<<<<< HEAD
* This will build to the `/build/web_prod` directory.

> Note: Building the dart2js-compiled extension will also overwrite any previous builds of the DDC-compiled extension in the `build/web` directory. You will need to run the build step for DDC again to continue development work. 
=======
This will build to the `/build/web` directory.
>>>>>>> 1de398ef

## Local Development

### Create a `manifest.json`:

Make a copy of `web/manifest_prod.json` and rename the copy to `web/manifest.json`. This new `manifest.json` is gitignored, and should never be committed. 

<<<<<<< HEAD
* Change the `default_icon` in `manifest.json` to `dart_dev.png` (Note: this is not strictly necessary, but will help you to distinguish your local version of the extension from the published version)
* [For Googlers] A developer key is needed for local development and testing. Add one of the whitelisted keys to `web/manifest.json`. IMPORTANT: DO NOT COMMIT THE KEY.
=======
- Change the `default_icon` in `manifest.json` to `dart_dev.png` (Note: this is
  not strictly necessary, but will help you to distinguish your local version of
  the extension from the published version)
- \[For Googlers\] The developer key is needed for local development and
  testing. Add one of the whitelisted keys to `web/manifest.json`. IMPORTANT: DO
  NOT COMMIT THE KEY.
>>>>>>> 1de398ef

```
{
    "name": "Dart Debug Extension",
    "key": "XXXXXXXXXXXXXXXXXXXXXXXXXXXXXXXXXXXX",
    ...
}
```

### Build and upload your local extension

<<<<<<< HEAD
* Build the extension following the instructions above
* Visit chrome://extensions
* Toggle "Developer mode" on
* Click the "Load unpacked" button
* Select the extension directory: `build/web`
=======
- Build the extension following the instructions above
- Visit chrome://extensions
- Toggle "Developer mode" on
- Click the "Load unpacked" button
- Select the extension directory: `/dwds/debug_extension/web`
>>>>>>> 1de398ef

### Debug your local extension

- Click the Extensions puzzle piece, and pin the Dart Debug Extension with the
  dev icon (unpin the published version so you don't confuse them)
- You can now use the extension normally by clicking it when a local Dart web
  application has loaded in a Chrome tab
- To debug, visit chrome://extensions and click "Inspect view on background
  page" to open Chrome DevTools for the extension
- More debugging information can be found in the
  [Chrome Developers documentation](https://developer.chrome.com/docs/extensions/mv3/devguide/)

## Release process

<<<<<<< HEAD
1. Update the version in `web/manifest_prod.json`, `pubspec.yaml`, and in the `CHANGELOG`. 
2. Follow the instructions above to build the dart2js-compiled release version of the extension.
> *At this point, you should manually verify that everything is working by following the steps in [Local Development](#local-development), except load the extension from the `build/web_prod` directory. You will need to add a manifest developer key to the `manifest.json` in the `build/web_prod` directory.
3. Open a PR to submit the version and build changes.
4. Once submitted, pull the changes down to your local branch, and create a zip of the `build/web_prod` directory (NOT `build/web`). 
5. Rename the zip `version_XX.XX.XX.zip` (eg, `version_1.24.0.zip`) and add it to the go/dart-debug-extension-zips folder 
=======
1. Update the version in `web/manifest.json`, `pubspec.yaml`, and in the
   `CHANGELOG`.
1. Build dart2js: `pub run build_runner build web -o build -r`

> *At this point, you should manually verify that everything is working by
> following the steps in [Local Development](#local-development).*

3. Open a PR to submit the version and build changes.
1. Once submitted, pull the changes down to your local branch, and create a zip
   of the `debug_extension/web` directory (NOT `debug_extension/build/web`).
1. Rename the zip `version_XX.XX.XX.zip` (eg, `version_1.24.0.zip`) and add it
   to the go/dart-debug-extension-zips folder

>>>>>>> 1de398ef
> *You must be a Googler to do this. Ask for help if not.*

6. Go to the
   [Chrome Web Store Developer Dashboard](https://chrome.google.com/webstore/devconsole).
1. At the top-right, under Publisher, select dart-bat.

> *If you don’t see dart-bat as an option, you will need someone on the Dart
> team to add you to the dart-bat Google group.*

7. Under Items, select the "Dart Debug Extension".
1. Go to “Package” then select “Upload new package”.

> *The first time you do this, you will be asked to pay a $5 registration fee.
> The registration fee can be expensed.*

9. Upload the zip file you created in step 4.
1. Save as draft, and verify that the new version is correct.
1. Publish. The extension will be published immediately after going through the
   review process.

## Rollback process

> The Chrome Web Store Developer Dashboard does not support rollbacks. Instead
> you must re-publish an earlier version. This means that the extension will
> still have to go through the review process, which can take anywhere from a
> few hours (most common) to a few days.

1. Find the previous version you want to rollback to in the
   go/dart-debug-extension-zips folder.

> > *You must be a Googler to do this. Ask for help if not.*

2. Unzip the version you have chosen, and in `manifest.json` edit the version
   number to be the next sequential version after the current "bad" version (eg,
   the bad version is `1.28.0` and you are rolling back to version `1.27.0`.
   Therefore you change `1.27.0` to `1.29.0`).
1. Re-zip the directory and rename it to the new version number. Add it to the
   go/dart-debug-extension-zips folder.
1. Now, follow steps 6 - 11 in [Release process](#release-process).<|MERGE_RESOLUTION|>--- conflicted
+++ resolved
@@ -8,7 +8,7 @@
 ./tool/build_extension.sh
 ```
 
-* This will build to the `/build/web` directory. 
+- This will build to the `/build/web` directory.
 
 ### With dart2js (for release):
 
@@ -16,31 +16,26 @@
 ./tool/build_extension.sh prod
 ```
 
-<<<<<<< HEAD
-* This will build to the `/build/web_prod` directory.
+- This will build to the `/build/web_prod` directory.
 
-> Note: Building the dart2js-compiled extension will also overwrite any previous builds of the DDC-compiled extension in the `build/web` directory. You will need to run the build step for DDC again to continue development work. 
-=======
-This will build to the `/build/web` directory.
->>>>>>> 1de398ef
+> Note: Building the dart2js-compiled extension will also overwrite any previous
+> builds of the DDC-compiled extension in the `build/web` directory. You will
+> need to run the build step for DDC again to continue development work.
 
 ## Local Development
 
 ### Create a `manifest.json`:
 
-Make a copy of `web/manifest_prod.json` and rename the copy to `web/manifest.json`. This new `manifest.json` is gitignored, and should never be committed. 
+Make a copy of `web/manifest_prod.json` and rename the copy to
+`web/manifest.json`. This new `manifest.json` is gitignored, and should never be
+committed.
 
-<<<<<<< HEAD
-* Change the `default_icon` in `manifest.json` to `dart_dev.png` (Note: this is not strictly necessary, but will help you to distinguish your local version of the extension from the published version)
-* [For Googlers] A developer key is needed for local development and testing. Add one of the whitelisted keys to `web/manifest.json`. IMPORTANT: DO NOT COMMIT THE KEY.
-=======
 - Change the `default_icon` in `manifest.json` to `dart_dev.png` (Note: this is
   not strictly necessary, but will help you to distinguish your local version of
   the extension from the published version)
-- \[For Googlers\] The developer key is needed for local development and
-  testing. Add one of the whitelisted keys to `web/manifest.json`. IMPORTANT: DO
-  NOT COMMIT THE KEY.
->>>>>>> 1de398ef
+- \[For Googlers\] A developer key is needed for local development and testing.
+  Add one of the whitelisted keys to `web/manifest.json`. IMPORTANT: DO NOT
+  COMMIT THE KEY.
 
 ```
 {
@@ -52,19 +47,11 @@
 
 ### Build and upload your local extension
 
-<<<<<<< HEAD
-* Build the extension following the instructions above
-* Visit chrome://extensions
-* Toggle "Developer mode" on
-* Click the "Load unpacked" button
-* Select the extension directory: `build/web`
-=======
 - Build the extension following the instructions above
 - Visit chrome://extensions
 - Toggle "Developer mode" on
 - Click the "Load unpacked" button
-- Select the extension directory: `/dwds/debug_extension/web`
->>>>>>> 1de398ef
+- Select the extension directory: `build/web`
 
 ### Debug your local extension
 
@@ -79,28 +66,23 @@
 
 ## Release process
 
-<<<<<<< HEAD
-1. Update the version in `web/manifest_prod.json`, `pubspec.yaml`, and in the `CHANGELOG`. 
-2. Follow the instructions above to build the dart2js-compiled release version of the extension.
-> *At this point, you should manually verify that everything is working by following the steps in [Local Development](#local-development), except load the extension from the `build/web_prod` directory. You will need to add a manifest developer key to the `manifest.json` in the `build/web_prod` directory.
-3. Open a PR to submit the version and build changes.
-4. Once submitted, pull the changes down to your local branch, and create a zip of the `build/web_prod` directory (NOT `build/web`). 
-5. Rename the zip `version_XX.XX.XX.zip` (eg, `version_1.24.0.zip`) and add it to the go/dart-debug-extension-zips folder 
-=======
-1. Update the version in `web/manifest.json`, `pubspec.yaml`, and in the
+1. Update the version in `web/manifest_prod.json`, `pubspec.yaml`, and in the
    `CHANGELOG`.
-1. Build dart2js: `pub run build_runner build web -o build -r`
+1. Follow the instructions above to build the dart2js-compiled release version
+   of the extension.
 
-> *At this point, you should manually verify that everything is working by
-> following the steps in [Local Development](#local-development).*
+> \*At this point, you should manually verify that everything is working by
+> following the steps in [Local Development](#local-development), except load
+> the extension from the `build/web_prod` directory. You will need to add a
+> manifest developer key to the `manifest.json` in the `build/web_prod`
+> directory.
 
 3. Open a PR to submit the version and build changes.
 1. Once submitted, pull the changes down to your local branch, and create a zip
-   of the `debug_extension/web` directory (NOT `debug_extension/build/web`).
+   of the `build/web_prod` directory (NOT `build/web`).
 1. Rename the zip `version_XX.XX.XX.zip` (eg, `version_1.24.0.zip`) and add it
    to the go/dart-debug-extension-zips folder
 
->>>>>>> 1de398ef
 > *You must be a Googler to do this. Ask for help if not.*
 
 6. Go to the
