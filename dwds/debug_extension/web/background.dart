// Copyright (c) 2019, the Dart project authors.  Please see the AUTHORS file
// for details. All rights reserved. Use of this source code is governed by a
// BSD-style license that can be found in the LICENSE file.

// @dart = 2.9

@JS()
library background;

import 'dart:async';
import 'dart:convert';
import 'dart:html';

import 'package:built_collection/built_collection.dart';
import 'package:dwds/data/devtools_request.dart';
import 'package:dwds/data/extension_request.dart';
import 'package:dwds/data/serializers.dart';
import 'package:dwds/src/sockets.dart';
import 'package:js/js.dart';
import 'package:js/js_util.dart' as js_util;
import 'package:pub_semver/pub_semver.dart';
import 'package:sse/client/sse_client.dart';
import 'package:web_socket_channel/web_socket_channel.dart';

const _notADartAppAlert = 'No Dart application detected.'
    ' Your development server should inject metadata to indicate support for'
    ' Dart debugging. This may require setting a flag. Check the documentation'
    ' for your development server.';

// Extensions allowed for cross-extension communication.
const _allowedExtensions = {
  'nbkbficgbembimioedhceniahniffgpl', // AngularDart DevTools
};

// Events forwarded to allowed extensions.
const _allowedEvents = {'Overlay.inspectNodeRequested'};

// Map of Chrome tab ID to encoded vm service protocol URI.
final _tabIdToEncodedUri = <int, String>{};

// Map of Chrome tab ID to warnings for that tab.
final _tabIdToWarning = <int, String>{};

final _debuggableTabs = <int>{};

final _tabsToAttach = <Tab>{};

final _debugSessions = <DebugSession>[];

class DebugSession {
  final SocketClient socketClient;

  // The tab ID that contains the running Dart application.
  final int appTabId;

  // The tab ID that contains the corresponding Dart DevTools.
  int devtoolsTabId;

  DebugSession(this.socketClient, this.appTabId);
}

void main() {
<<<<<<< HEAD
  // Start debugging when a user clicks the Dart Debug Extension:
  browserActionOnClickedAddListener(allowInterop(_startDebugging));
=======
  var startDebugging = allowInterop((_) {
    var query = QueryInfo(active: true, currentWindow: true);
    Tab currentTab;

    // Sends commands to debugger attached to the current tab.
    //
    // Extracts the extension backend port from the injected JS.
    var callback = allowInterop((List<Tab> tabs) async {
      currentTab = tabs[0];
      if (!_debuggableTabs.contains(currentTab.id)) return;

      if (_tabIdToWarning.containsKey(currentTab.id)) {
        alert(_tabIdToWarning[currentTab.id]);
        return;
      }

      attach(Debuggee(tabId: currentTab.id), '1.3', allowInterop(() async {
        if (lastError != null) {
          String alertMessage;
          if (lastError.message.contains('Cannot access') ||
              lastError.message.contains('Cannot attach')) {
            alertMessage = _notADartAppAlert;
          } else {
            alertMessage = 'DevTools is already opened on a different window.';
          }
          alert(alertMessage);
          return;
        }
        _tabsToAttach.add(currentTab);
        sendCommand(Debuggee(tabId: currentTab.id), 'Runtime.enable',
            EmptyParam(), allowInterop((e) {}));
      }));
    });
>>>>>>> 40f82652

  // Marks the current tab as debuggable and changes the extension icon to blue
  // when it receives a message.
  // TODO(elliette): Currently the only message this ever receives is from
  // context.js, which sends a message when it receives a "dart-app-ready" event
  // from DWDS. Consider making it explicit what message this is listening for.
  onMessageAddListener(allowInterop(_markTabAsDebuggable));

  // Attaches a debug session to the app when the extension receives a
  // Runtime.executionContextCreated event from DWDS:
  addDebuggerListener(allowInterop(_maybeAttachDebugSession));

  // When a Dart application tab is closed, detach the corresponding debug
  // session:
  tabsOnRemovedAddListener(allowInterop(_maybeDetachDebugSessionForTab));

<<<<<<< HEAD
  // When a debug session is detached, remove the reference to it:
  onDetachAddListener(allowInterop((Debuggee source, DetachReason reason) {
    _maybeRemoveDebugSessionForTab(source.tabId);
=======
  onMessageAddListener(allowInterop(
      (Request request, Sender sender, Function sendResponse) async {
    // Register any warnings for the tab:
    if (request.warning != '') {
      _tabIdToWarning[sender.tab.id] = request.warning;
    }
    _debuggableTabs.add(sender.tab.id);
    _updateIcon();
    // TODO(grouma) - We can conditionally auto start debugging here.
    // For example: startDebugging(null);
    sendResponse(true);
>>>>>>> 40f82652
  }));

  // Save the tab ID for the opened DevTools.
  tabsOnCreatedAddListener(allowInterop(_maybeSaveDevToolsTabId));

  // Forward debugger events to the backend if applicable.
  addDebuggerListener(allowInterop(_filterAndForwardToBackend));

  // Maybe update the extension icon when a user clicks the tab:
  tabsOnActivatedAddListener(allowInterop((ActiveInfo info) {
    _updateIcon();
  }));

  // Message handler enabling communication with external Chrome extensions:
  onMessageExternalAddListener(
      allowInterop(_handleMessageFromExternalExtensions));

  // Message forwarder enabling communication with external Chrome extensions:
  addDebuggerListener(allowInterop(_forwardMessageToExternalExtensions));

  // Maybe update the extension icon when the window focus changes:
  windowOnFocusChangeAddListener(allowInterop((_) {
    _updateIcon();
  }));

  // Maybe update the extension icon during tab navigation:
  webNavigationOnCommittedAddListener(
      allowInterop((NavigationInfo navigationInfo) {
    if (navigationInfo.transitionType != 'auto_subframe' &&
        _debuggableTabs.remove(navigationInfo.tabId)) {
      _updateIcon();
    }
  }));

  /// Everything after this is for testing only.
  /// TODO(elliette): Figure out if there is a workaround that would allow us to
  /// remove this.
  ///
  /// An automated click on the extension icon is not supported by WebDriver.
  /// We initiate a fake click from the `debug_extension_test`
  /// after the extension is loaded.
  onFakeClick = allowInterop(() {
    _startDebugging(null);
  });

  /// This is how we determine the extension tab to connect to during E2E tests.
  isDartDebugExtension = true;
}

// Gets the current tab, then attaches the debugger to it:
void _startDebugging(_) {
  final getCurrentTabQuery = QueryInfo(active: true, currentWindow: true);

  // Sends commands to debugger attached to the current tab.
  // Extracts the extension backend port from the injected JS.
  var attachDebuggerToTab = allowInterop((Tab currentTab) async {
    if (!_debuggableTabs.contains(currentTab.id)) return;
    attach(Debuggee(tabId: currentTab.id), '1.3', allowInterop(() async {
      if (lastError != null) {
        String alertMessage;
        if (lastError.message.contains('Cannot access') ||
            lastError.message.contains('Cannot attach')) {
          alertMessage = _notADartAppAlert;
        } else {
          alertMessage = 'DevTools is already opened on a different window.';
        }
        alert(alertMessage);
        return;
      }
      _tabsToAttach.add(currentTab);
      sendCommand(Debuggee(tabId: currentTab.id), 'Runtime.enable',
          EmptyParam(), allowInterop((e) {}));
    }));
  });

  queryTabs(getCurrentTabQuery, allowInterop((List<Tab> tabs) {
    attachDebuggerToTab(tabs[0]);
  }));
}

void _markTabAsDebuggable(
    Request request, Sender sender, Function sendResponse) async {
  _debuggableTabs.add(sender.tab.id);
  _updateIcon();
  // TODO(grouma) - We can conditionally auto start debugging here.
  // For example: _startDebugging(null);
  sendResponse(true);
}

void _maybeAttachDebugSession(
  Debuggee source,
  String method,
  Object params,
) async {
  // Return early if it's not a Runtime.executionContextCreated event (sent from
  // DWDS):
  if (method != 'Runtime.executionContextCreated') return;

  var context = json.decode(stringify(params))['context'];
  var tab = _tabsToAttach.firstWhere((tab) => tab.id == source.tabId,
      orElse: () => null);
  if (tab != null) {
    if (await _tryAttach(context['id'] as int, tab)) {
      _tabsToAttach.remove(tab);
    }
  }
}

void _maybeDetachDebugSessionForTab(int tabId, _) {
  final removedTabId = _maybeRemoveDebugSessionForTab(tabId);

  if (removedTabId != -1) {
    detach(Debuggee(tabId: removedTabId), allowInterop(() {}));
  }
}

void _maybeSaveDevToolsTabId(Tab tab) async {
  // Remembers the ID of the DevTools tab.
  //
  // This assumes that the next launched tab after a session is created is the
  // DevTools tab.
  if (_debugSessions.isNotEmpty) _debugSessions.last.devtoolsTabId ??= tab.id;
}

void _handleMessageFromExternalExtensions(
    Request request, Sender sender, Function sendResponse) async {
  if (_allowedExtensions.contains(sender.id)) {
    if (request.name == 'chrome.debugger.sendCommand') {
      try {
        var options = request.options as SendCommandOptions;
        sendCommand(Debuggee(tabId: request.tabId), options.method,
            options.commandParams, allowInterop(([e]) {
          // No arguments indicate that an error occurred.
          if (e == null) {
            sendResponse(ErrorResponse()..error = stringify(lastError));
          } else {
            sendResponse(e);
          }
        }));
      } catch (e) {
        sendResponse(ErrorResponse()..error = '$e');
      }
    } else if (request.name == 'dwds.encodedUri') {
      sendResponse(_tabIdToEncodedUri[request.tabId] ?? '');
    } else if (request.name == 'dwds.startDebugging') {
      _startDebugging(null);
      // TODO(grouma) - Actually determine if debugging initiated
      // successfully.
      sendResponse(true);
    } else {
      sendResponse(
          ErrorResponse()..error = 'Unknown request name: ${request.name}');
    }
  }
}

void _forwardMessageToExternalExtensions(
    Debuggee source, String method, Object params) async {
  if (_allowedEvents.contains(method)) {
    sendMessageToExtensions(Request(
        name: 'chrome.debugger.event',
        tabId: source.tabId,
        options: DebugEvent(method: method, params: params)));
  }
}

// Tries to remove the debug session for the specified tab. If no session is
// found, returns -1. Otherwise returns the tab ID.
int _maybeRemoveDebugSessionForTab(int tabId) {
  var session = _debugSessions.firstWhere(
      (session) => session.appTabId == tabId || session.devtoolsTabId == tabId,
      orElse: () => null);
  if (session != null) {
    session.socketClient.close();
    _debugSessions.remove(session);
    return session.appTabId;
  } else {
    return -1;
  }
}

void sendMessageToExtensions(Request request) {
  for (var extensionId in _allowedExtensions) {
    try {
      sendMessage(extensionId, request, RequestOptions(), allowInterop(([e]) {
        if (e == null) {
          // Error sending message. Check lastError to silently fail.
          lastError;
        }
      }));
    } catch (_) {}
  }
}

/// Attempts to attach to the Dart application in the provided Tab and execution
/// context.
Future<bool> _tryAttach(int contextId, Tab tab) async {
  var successCompleter = Completer<bool>();
  sendCommand(
      Debuggee(tabId: tab.id),
      'Runtime.evaluate',
      InjectedParams(
          expression:
              '[\$dartExtensionUri, \$dartAppId, \$dartAppInstanceId, window.\$dwdsVersion]',
          returnByValue: true,
          contextId: contextId), allowInterop((e) {
    String extensionUri, appId, instanceId, dwdsVersion;
    if (e.result.value == null) {
      successCompleter.complete(false);
      return;
    }
    extensionUri = e.result.value[0] as String;
    appId = e.result.value[1] as String;
    instanceId = e.result.value[2] as String;
    dwdsVersion = e.result.value[3] as String;
    _startSseClient(
      Uri.parse(extensionUri),
      appId,
      instanceId,
      contextId,
      tab,
      dwdsVersion,
    );
    successCompleter.complete(true);
  }));
  return successCompleter.future;
}

// Starts an SSE client.
//
// Initiates a [DevToolsRequest], handles an [ExtensionRequest],
// and sends an [ExtensionEvent].
Future<void> _startSseClient(
  Uri uri,
  String appId,
  String instanceId,
  int contextId,
  Tab currentTab,
  String dwdsVersion,
) async {
  if (Version.parse(dwdsVersion ?? '0.0.0') >= Version.parse('9.1.0')) {
    var authUri = uri.replace(path: authenticationPath);
    if (authUri.scheme == 'ws') authUri = authUri.replace(scheme: 'http');
    if (authUri.scheme == 'wss') authUri = authUri.replace(scheme: 'https');
    var authUrl = authUri.toString();
    try {
      var response = await HttpRequest.request(authUrl,
          method: 'GET', withCredentials: true);
      if (!response.responseText
          .contains('Dart Debug Authentication Success!')) {
        throw Exception('Not authenticated.');
      }
    } catch (_) {
      if (window.confirm(
          'Authentication required.\n\nClick OK to authenticate then try again.')) {
        // TODO(grouma) - see if we can get a callback on a successful auth
        // and automatically reinitiate the dev workflow.
        window.open(authUrl, 'Dart DevTools Authentication');
        detach(Debuggee(tabId: currentTab.id), allowInterop(() {}));
      }
      return;
    }
  }

  // Specifies whether the debugger is attached.
  //
  // A debugger is detached if it is closed by user or the target is closed.
  var client = uri.isScheme('ws') || uri.isScheme('wss')
      ? WebSocketClient(WebSocketChannel.connect(uri))
      : SseSocketClient(SseClient(uri.toString()));
  _debugSessions.add(DebugSession(client, currentTab.id));
  print('Connected to DWDS version $dwdsVersion with appId=$appId');
  client.stream.listen((data) {
    var message = serializers.deserialize(jsonDecode(data));
    if (message is ExtensionRequest) {
      var params =
          BuiltMap<String, Object>(json.decode(message.commandParams)).toMap();
      sendCommand(Debuggee(tabId: currentTab.id), message.command,
          js_util.jsify(params), allowInterop(([e]) {
        // No arguments indicate that an error occurred.
        if (e == null) {
          client.sink
              .add(jsonEncode(serializers.serialize(ExtensionResponse((b) => b
                ..id = message.id
                ..success = false
                ..result = stringify(lastError)))));
        } else {
          client.sink
              .add(jsonEncode(serializers.serialize(ExtensionResponse((b) => b
                ..id = message.id
                ..success = true
                ..result = stringify(e)))));
        }
      }));
    } else if (message is ExtensionEvent) {
      if (message.method == 'dwds.encodedUri') {
        sendMessageToExtensions(Request(
            name: 'dwds.encodedUri',
            tabId: currentTab.id,
            options: message.params));
        _tabIdToEncodedUri[currentTab.id] = message.params;
      }
    }
  }, onDone: () {
    _tabIdToEncodedUri.remove(currentTab.id);
    client.close();
    return;
  }, onError: (_) {
    _tabIdToEncodedUri.remove(currentTab.id);
    alert('Lost app connection.');
    client.close();
  }, cancelOnError: true);

  client.sink.add(jsonEncode(serializers.serialize(DevToolsRequest((b) => b
    ..appId = appId
    ..instanceId = instanceId
    ..contextId = contextId
    ..tabUrl = currentTab.url))));

  sendCommand(Debuggee(tabId: currentTab.id), 'Runtime.enable', EmptyParam(),
      allowInterop((e) {}));
}

void _updateIcon() {
  var query = QueryInfo(active: true, currentWindow: true);
  queryTabs(query, allowInterop((List tabs) {
    var tabList = List<Tab>.from(tabs);
    // If tabList is empty, the user has likely navigated to a different window.
    // Therefore, do not update the icon:
    if (tabList.isEmpty || tabList.first == null || tabList.first.id == null) {
      return;
    }

    if (_tabIdToWarning.containsKey(tabList.first.id)) {
      // Set the warning icon (red):
      setIcon(IconInfo(path: 'dart_warning.png'));
    } else if (_debuggableTabs.contains(tabList.first.id)) {
      // Set the debuggable icon (blue):
      setIcon(IconInfo(path: 'dart.png'));
    } else {
      // Set the default icon (grey):
      setIcon(IconInfo(path: 'dart_grey.png'));
    }
  }));
}

/// Construct an [ExtensionEvent] from [method] and [params].
ExtensionEvent _extensionEventFor(String method, Object params) =>
    ExtensionEvent((b) => b
      ..params = jsonEncode(json.decode(stringify(params)))
      ..method = jsonEncode(method));

/// Forward debugger events to the backend if applicable.
void _filterAndForwardToBackend(Debuggee source, String method, Object params) {
  var debugSession = _debugSessions.firstWhere(
      (session) => session.appTabId == source.tabId,
      orElse: () => null);

  if (debugSession == null) return;

  if (method == 'Debugger.scriptParsed') return;

  var event = _extensionEventFor(method, params);

  debugSession.socketClient.sink.add(jsonEncode(serializers.serialize(event)));
}

@JS('chrome.browserAction.onClicked.addListener')
external void browserActionOnClickedAddListener(Function callback);

@JS('chrome.debugger.sendCommand')
external void sendCommand(
    Debuggee target, String method, Object commandParams, Function callback);

@JS('chrome.debugger.attach')
external void attach(
    Debuggee target, String requiredVersion, Function callback);

@JS('chrome.debugger.detach')
external void detach(Debuggee target, Function callback);

@JS('chrome.debugger.onEvent.addListener')
external dynamic addDebuggerListener(Function callback);

@JS('chrome.debugger.onDetach.addListener')
external dynamic onDetachAddListener(Function callback);

@JS('chrome.tabs.query')
external List<Tab> queryTabs(QueryInfo queryInfo, Function callback);

@JS('JSON.stringify')
external String stringify(o);

@JS('window.alert')
external void alert([String message]);

@JS('chrome.tabs.onCreated.addListener')
external void tabsOnCreatedAddListener(Function callback);

@JS('chrome.windows.onFocusChanged.addListener')
external void windowOnFocusChangeAddListener(Function callback);

@JS('chrome.webNavigation.onCommitted.addListener')
external void webNavigationOnCommittedAddListener(Function callback);

@JS('chrome.tabs.onActivated.addListener')
external void tabsOnActivatedAddListener(Function callback);

@JS('chrome.tabs.onRemoved.addListener')
external void tabsOnRemovedAddListener(Function callback);

@JS('chrome.runtime.onMessageExternal.addListener')
external void onMessageExternalAddListener(Function callback);

@JS('chrome.runtime.onMessage.addListener')
external void onMessageAddListener(Function callback);

@JS('chrome.browserAction.setIcon')
external void setIcon(IconInfo iconInfo);

@JS('chrome.runtime.sendMessage')
external void sendMessage(
    String id, Object message, Object options, Function callback);

// Note: Not checking the lastError when one occurs throws a runtime exception.
@JS('chrome.runtime.lastError')
external ChromeError get lastError;

@JS()
class ChromeError {
  external String get message;
}

@JS()
@anonymous
class QueryInfo {
  external bool get active;
  external bool get currentWindow;
  external factory QueryInfo({bool active, bool currentWindow});
}

@JS()
@anonymous
class RemoveInfo {
  external int get windowId;
  external bool get isWindowClosing;
}

@JS()
@anonymous
class IconInfo {
  external String get path;
  external factory IconInfo({String path});
}

@JS()
@anonymous
class Debuggee {
  external int get tabId;
  external String get extensionId;
  external String get targetId;
  external factory Debuggee({int tabId, String extensionId, String targetId});
}

@JS()
@anonymous
class Tab {
  external int get id;
  external String get url;
}

@JS()
@anonymous
class ActiveInfo {
  external int get tabId;
}

@JS()
@anonymous
class NavigationInfo {
  external String get transitionType;
  external int get tabId;
}

@JS()
@anonymous
class Request {
  external int get tabId;
  external String get name;
  external dynamic get options;
  external String get warning;
  external factory Request({int tabId, String name, dynamic options});
}

@JS()
@anonymous
class DebugEvent {
  external factory DebugEvent({String method, dynamic params});
}

@JS()
@anonymous
class RequestOptions {}

@JS()
@anonymous
class SendCommandOptions {
  external String get method;
  external Object get commandParams;
}

@JS()
@anonymous
class Sender {
  external String get id;
  external Tab get tab;
}

@JS()
@anonymous
class ErrorResponse {
  external set error(String error);
}

@JS()
@anonymous
class RemoteObject {
  external EvaluationResult get result;
}

@JS()
@anonymous
class EvaluationResult {
  external dynamic get value;
}

@JS()
@anonymous
class EmptyParam {
  external factory EmptyParam();
}

@JS()
@anonymous
class InjectedParams {
  external String get expresion;
  external bool get returnByValue;
  external int get contextId;
  external factory InjectedParams(
      {String expression, bool returnByValue, int contextId});
}

@JS()
@anonymous
class ScriptIdParam {
  external String get scriptId;
  external factory ScriptIdParam({String scriptId});
}

@JS()
@anonymous
class DetachReason {}

/// For testing only.
//
/// An automated click on the extension icon is not supported by WebDriver.
/// We initiate a fake click from the `debug_extension_test`
/// after the extension is loaded.
@JS('fakeClick')
external set onFakeClick(void Function() f);

@JS('window.isDartDebugExtension')
external set isDartDebugExtension(_);<|MERGE_RESOLUTION|>--- conflicted
+++ resolved
@@ -60,51 +60,15 @@
 }
 
 void main() {
-<<<<<<< HEAD
   // Start debugging when a user clicks the Dart Debug Extension:
   browserActionOnClickedAddListener(allowInterop(_startDebugging));
-=======
-  var startDebugging = allowInterop((_) {
-    var query = QueryInfo(active: true, currentWindow: true);
-    Tab currentTab;
-
-    // Sends commands to debugger attached to the current tab.
-    //
-    // Extracts the extension backend port from the injected JS.
-    var callback = allowInterop((List<Tab> tabs) async {
-      currentTab = tabs[0];
-      if (!_debuggableTabs.contains(currentTab.id)) return;
-
-      if (_tabIdToWarning.containsKey(currentTab.id)) {
-        alert(_tabIdToWarning[currentTab.id]);
-        return;
-      }
-
-      attach(Debuggee(tabId: currentTab.id), '1.3', allowInterop(() async {
-        if (lastError != null) {
-          String alertMessage;
-          if (lastError.message.contains('Cannot access') ||
-              lastError.message.contains('Cannot attach')) {
-            alertMessage = _notADartAppAlert;
-          } else {
-            alertMessage = 'DevTools is already opened on a different window.';
-          }
-          alert(alertMessage);
-          return;
-        }
-        _tabsToAttach.add(currentTab);
-        sendCommand(Debuggee(tabId: currentTab.id), 'Runtime.enable',
-            EmptyParam(), allowInterop((e) {}));
-      }));
-    });
->>>>>>> 40f82652
 
   // Marks the current tab as debuggable and changes the extension icon to blue
   // when it receives a message.
-  // TODO(elliette): Currently the only message this ever receives is from
-  // context.js, which sends a message when it receives a "dart-app-ready" event
-  // from DWDS. Consider making it explicit what message this is listening for.
-  onMessageAddListener(allowInterop(_markTabAsDebuggable));
+  // TODO(elliette): Currently the only messages this ever receives is from
+  // the context script. Consider making it explicit what messages this is
+  // listening for.
+  onMessageAddListener(allowInterop(_maybeMarkTabAsDebuggable));
 
   // Attaches a debug session to the app when the extension receives a
   // Runtime.executionContextCreated event from DWDS:
@@ -114,23 +78,9 @@
   // session:
   tabsOnRemovedAddListener(allowInterop(_maybeDetachDebugSessionForTab));
 
-<<<<<<< HEAD
   // When a debug session is detached, remove the reference to it:
   onDetachAddListener(allowInterop((Debuggee source, DetachReason reason) {
     _maybeRemoveDebugSessionForTab(source.tabId);
-=======
-  onMessageAddListener(allowInterop(
-      (Request request, Sender sender, Function sendResponse) async {
-    // Register any warnings for the tab:
-    if (request.warning != '') {
-      _tabIdToWarning[sender.tab.id] = request.warning;
-    }
-    _debuggableTabs.add(sender.tab.id);
-    _updateIcon();
-    // TODO(grouma) - We can conditionally auto start debugging here.
-    // For example: startDebugging(null);
-    sendResponse(true);
->>>>>>> 40f82652
   }));
 
   // Save the tab ID for the opened DevTools.
@@ -188,6 +138,12 @@
   // Extracts the extension backend port from the injected JS.
   var attachDebuggerToTab = allowInterop((Tab currentTab) async {
     if (!_debuggableTabs.contains(currentTab.id)) return;
+
+    if (_tabIdToWarning.containsKey(currentTab.id)) {
+      alert(_tabIdToWarning[currentTab.id]);
+      return;
+    }
+
     attach(Debuggee(tabId: currentTab.id), '1.3', allowInterop(() async {
       if (lastError != null) {
         String alertMessage;
@@ -211,8 +167,12 @@
   }));
 }
 
-void _markTabAsDebuggable(
+void _maybeMarkTabAsDebuggable(
     Request request, Sender sender, Function sendResponse) async {
+  // Register any warnings for the tab:
+  if (request.warning != '') {
+    _tabIdToWarning[sender.tab.id] = request.warning;
+  }
   _debuggableTabs.add(sender.tab.id);
   _updateIcon();
   // TODO(grouma) - We can conditionally auto start debugging here.
