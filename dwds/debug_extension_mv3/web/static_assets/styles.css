--- conflicted
+++ resolved
@@ -135,7 +135,6 @@
     bottom: 0px;
     opacity: 1;
   }
-<<<<<<< HEAD
 }
 
 @-webkit-keyframes fadeout {
@@ -189,6 +188,4 @@
   bottom: 0;
   right: 0;
   background: #ffffff;
-=======
->>>>>>> 3bb4a6a6
 }