// Copyright (c) 2022, the Dart project authors.  Please see the AUTHORS file
// for details. All rights reserved. Use of this source code is governed by a
// BSD-style license that can be found in the LICENSE file.

@JS()
library background;

<<<<<<< HEAD
import 'dart:async';
=======
>>>>>>> 72272dd0
import 'dart:html';

import 'package:dwds/data/debug_info.dart';
import 'package:js/js.dart';

import 'chrome_api.dart';
import 'data_types.dart';
<<<<<<< HEAD
import 'lifeline_ports.dart';
import 'messaging.dart';
import 'storage.dart';
import 'web_api.dart';

/// Switch to true for debug logging.
bool enableDebugLogging = false;
=======
import 'messaging.dart';
import 'storage.dart';
import 'web_api.dart';
>>>>>>> 72272dd0

void main() {
  _registerListeners();
}

void _registerListeners() {
  chrome.runtime.onMessage.addListener(allowInterop(_handleRuntimeMessages));
<<<<<<< HEAD
  chrome.tabs.onRemoved
      .addListener(allowInterop((tabId, _) => maybeRemoveLifelinePort(tabId)));

  // Detect clicks on the Dart Debug Extension icon.
  chrome.action.onClicked.addListener(allowInterop(_startDebugSession));

=======

  // Detect clicks on the Dart Debug Extension icon.
  chrome.action.onClicked.addListener(allowInterop(_startDebugSession));
}

Future<void> _startDebugSession(Tab _) async {
  // TODO(elliette): Start a debug session instead.
  final devToolsOpener = await fetchStorageObject<DevToolsOpener>(
      type: StorageObject.devToolsOpener);
  await _createTab('https://dart.dev/',
      inNewWindow: devToolsOpener?.newWindow ?? false);
>>>>>>> 72272dd0
}

void _handleRuntimeMessages(
    dynamic jsRequest, MessageSender sender, Function sendResponse) async {
  if (jsRequest is! String) return;

  interceptMessage<DebugInfo>(
      message: jsRequest,
      expectedType: MessageType.debugInfo,
      expectedSender: Script.detector,
      expectedRecipient: Script.background,
      messageHandler: (DebugInfo debugInfo) async {
        final currentTab = await _getTab();
<<<<<<< HEAD
        if (currentTab == null) return;
        final currentUrl = currentTab.url;
=======
        final currentUrl = currentTab?.url ?? '';
>>>>>>> 72272dd0
        final appUrl = debugInfo.appUrl ?? '';
        if (currentUrl.isEmpty || appUrl.isEmpty || currentUrl != appUrl) {
          console.warn(
              'Dart app detected at $appUrl but current tab is $currentUrl.');
<<<<<<< HEAD
        } else {
          // Update the icon to show that a Dart app has been detected:
          chrome.action.setIcon(IconInfo(path: 'dart.png'), /*callback*/ null);
        }
        setStorageObject<DebugInfo>(
          type: StorageObject.debugInfo,
          value: debugInfo,
          tabId: currentTab.id,
        );
      });
}

void _startDebugSession(Tab currentTab) async {
  // final debugInfo = await fetchStorageObject(
  //   type: StorageObject.debugInfo,
  //   tabId: currentTab.id,
  // );
  // if (debugInfo == null) {
  //   console.warn('Current tab is not a debuggable Dart app');
  //   return;
  // }

  maybeCreateLifelinePort(currentTab.id);
  // TODO(elliette): Start a debug session instead.
  final devToolsOpener = await fetchStorageObject<DevToolsOpener>(
      type: StorageObject.devToolsOpener);
  _createTab('https://dart.dev/',
      inNewWindow: devToolsOpener?.newWindow ?? false);
=======
          return;
        }
        // Update the icon to show that a Dart app has been detected:
        chrome.action.setIcon(IconInfo(path: 'dart.png'), /*callback*/ null);
      });
}

Future<Tab?> _getTab() async {
  final query = QueryInfo(active: true, currentWindow: true);
  final tabs = List<Tab>.from(await promiseToFuture(chrome.tabs.query(query)));
  return tabs.isNotEmpty ? tabs.first : null;
>>>>>>> 72272dd0
}

Future<Tab> _createTab(String url, {bool inNewWindow = false}) async {
  if (inNewWindow) {
    final windowPromise = chrome.windows.create(
      WindowInfo(focused: true, url: url),
    );
    final windowObj = await promiseToFuture<WindowObj>(windowPromise);
    return windowObj.tabs.first;
  }
  final tabPromise = chrome.tabs.create(TabInfo(
    active: true,
    url: url,
  ));
  return promiseToFuture<Tab>(tabPromise);
<<<<<<< HEAD
}

Future<Tab?> _getTab() async {
  final query = QueryInfo(active: true, currentWindow: true);
  final tabs = List<Tab>.from(await promiseToFuture(chrome.tabs.query(query)));
  return tabs.isNotEmpty ? tabs.first : null;
=======
>>>>>>> 72272dd0
}<|MERGE_RESOLUTION|>--- conflicted
+++ resolved
@@ -5,10 +5,7 @@
 @JS()
 library background;
 
-<<<<<<< HEAD
 import 'dart:async';
-=======
->>>>>>> 72272dd0
 import 'dart:html';
 
 import 'package:dwds/data/debug_info.dart';
@@ -16,7 +13,6 @@
 
 import 'chrome_api.dart';
 import 'data_types.dart';
-<<<<<<< HEAD
 import 'lifeline_ports.dart';
 import 'messaging.dart';
 import 'storage.dart';
@@ -24,11 +20,6 @@
 
 /// Switch to true for debug logging.
 bool enableDebugLogging = false;
-=======
-import 'messaging.dart';
-import 'storage.dart';
-import 'web_api.dart';
->>>>>>> 72272dd0
 
 void main() {
   _registerListeners();
@@ -36,14 +27,8 @@
 
 void _registerListeners() {
   chrome.runtime.onMessage.addListener(allowInterop(_handleRuntimeMessages));
-<<<<<<< HEAD
   chrome.tabs.onRemoved
       .addListener(allowInterop((tabId, _) => maybeRemoveLifelinePort(tabId)));
-
-  // Detect clicks on the Dart Debug Extension icon.
-  chrome.action.onClicked.addListener(allowInterop(_startDebugSession));
-
-=======
 
   // Detect clicks on the Dart Debug Extension icon.
   chrome.action.onClicked.addListener(allowInterop(_startDebugSession));
@@ -55,7 +40,6 @@
       type: StorageObject.devToolsOpener);
   await _createTab('https://dart.dev/',
       inNewWindow: devToolsOpener?.newWindow ?? false);
->>>>>>> 72272dd0
 }
 
 void _handleRuntimeMessages(
@@ -69,17 +53,11 @@
       expectedRecipient: Script.background,
       messageHandler: (DebugInfo debugInfo) async {
         final currentTab = await _getTab();
-<<<<<<< HEAD
-        if (currentTab == null) return;
-        final currentUrl = currentTab.url;
-=======
         final currentUrl = currentTab?.url ?? '';
->>>>>>> 72272dd0
         final appUrl = debugInfo.appUrl ?? '';
         if (currentUrl.isEmpty || appUrl.isEmpty || currentUrl != appUrl) {
           console.warn(
               'Dart app detected at $appUrl but current tab is $currentUrl.');
-<<<<<<< HEAD
         } else {
           // Update the icon to show that a Dart app has been detected:
           chrome.action.setIcon(IconInfo(path: 'dart.png'), /*callback*/ null);
@@ -108,19 +86,12 @@
       type: StorageObject.devToolsOpener);
   _createTab('https://dart.dev/',
       inNewWindow: devToolsOpener?.newWindow ?? false);
-=======
-          return;
-        }
-        // Update the icon to show that a Dart app has been detected:
-        chrome.action.setIcon(IconInfo(path: 'dart.png'), /*callback*/ null);
-      });
 }
 
 Future<Tab?> _getTab() async {
   final query = QueryInfo(active: true, currentWindow: true);
   final tabs = List<Tab>.from(await promiseToFuture(chrome.tabs.query(query)));
   return tabs.isNotEmpty ? tabs.first : null;
->>>>>>> 72272dd0
 }
 
 Future<Tab> _createTab(String url, {bool inNewWindow = false}) async {
@@ -136,13 +107,4 @@
     url: url,
   ));
   return promiseToFuture<Tab>(tabPromise);
-<<<<<<< HEAD
-}
-
-Future<Tab?> _getTab() async {
-  final query = QueryInfo(active: true, currentWindow: true);
-  final tabs = List<Tab>.from(await promiseToFuture(chrome.tabs.query(query)));
-  return tabs.isNotEmpty ? tabs.first : null;
-=======
->>>>>>> 72272dd0
 }