// Copyright (c) 2022, the Dart project authors.  Please see the AUTHORS file
// for details. All rights reserved. Use of this source code is governed by a
// BSD-style license that can be found in the LICENSE file.

@JS()
library background;

import 'dart:async';
import 'dart:html';

import 'package:dwds/data/debug_info.dart';
import 'package:js/js.dart';

import 'data_types.dart';
import 'debug_session.dart';
import 'chrome_api.dart';
import 'cross_extension_communication.dart';
import 'lifeline_ports.dart';
import 'logger.dart';
import 'messaging.dart';
import 'storage.dart';
import 'utils.dart';
import 'web_api.dart';

void main() {
  _registerListeners();
}

void _registerListeners() {
  chrome.runtime.onMessage.addListener(
    allowInterop(_handleRuntimeMessages),
  );
  // The only extension allowed to send messages to this extension is the
  // AngularDart DevTools extension. Its permission is set in the manifest.json
  // externally_connectable field.
  chrome.runtime.onMessageExternal.addListener(
    allowInterop(handleMessagesFromAngularDartDevTools),
  );
  chrome.tabs.onRemoved
      .addListener(allowInterop((tabId, _) => maybeRemoveLifelinePort(tabId)));
  // Update the extension icon on tab navigation:
  chrome.tabs.onActivated.addListener(allowInterop((ActiveInfo info) {
    _updateIcon(info.tabId);
  }));
  chrome.windows.onFocusChanged.addListener(allowInterop((_) async {
    final currentTab = await _getTab();
    if (currentTab?.id != null) {
      _updateIcon(currentTab!.id);
    }
  }));
  chrome.webNavigation.onCommitted
      .addListener(allowInterop(_detectNavigationAwayFromDartApp));

  // Detect clicks on the Dart Debug Extension icon.
  chrome.action.onClicked.addListener(allowInterop(
    (Tab tab) => _startDebugSession(
      tab.id,
      trigger: Trigger.extensionIcon,
    ),
  ));
}

<<<<<<< HEAD
Future<void> _startDebugSession(int tabId, {required Trigger trigger}) async {
  // Check if Dart DevTools is already opened:
  final existingDevToolsLocation = devToolsLocation(tabId);
  if (existingDevToolsLocation != null) {
    final location = existingDevToolsLocation == DevToolsLocation.chromeDevTools
        ? 'Chrome DevTools'
        : 'a separate tab';
    return _showWarningNotification('DevTools is already opened in $location.');
  }

  final debugInfo = await _fetchDebugInfo(tabId);
  final extensionUrl = debugInfo?.extensionUrl;
  if (extensionUrl == null) {
    _showWarningNotification('Can\'t debug Dart app. Extension URL not found.');
    sendConnectFailureMessage(
      ConnectFailureReason.noDartApp,
      dartAppTabId: tabId,
    );
    return;
  }
  final isAuthenticated = await _authenticateUser(extensionUrl, tabId);
  if (!isAuthenticated) {
    sendConnectFailureMessage(
      ConnectFailureReason.authentication,
      dartAppTabId: tabId,
    );
    return;
  }
=======
Future<void> _startDebugSession(
  int tabId, {
  required Trigger trigger,
}) async {
  final isAuthenticated = await _authenticateUser(tabId);
  if (!isAuthenticated) return;
>>>>>>> c2ef122f

  maybeCreateLifelinePort(tabId);
  attachDebugger(tabId, trigger: trigger);
}

Future<bool> _authenticateUser(int tabId) async {
  final isAlreadyAuthenticated = await _fetchIsAuthenticated(tabId);
  if (isAlreadyAuthenticated) return true;
  final debugInfo = await _fetchDebugInfo(tabId);
  final authUrl = debugInfo?.authUrl;
  if (authUrl == null) {
    _showWarningNotification('Cannot authenticate user.');
    return false;
  }
  final isAuthenticated = await _sendAuthRequest(authUrl);
  if (isAuthenticated) {
    await setStorageObject<String>(
      type: StorageObject.isAuthenticated,
      value: '$isAuthenticated',
      tabId: tabId,
    );
  } else {
    sendConnectFailureMessage(
      ConnectFailureReason.authentication,
      dartAppTabId: tabId,
    );
    await createTab(authUrl, inNewWindow: false);
  }
  return isAuthenticated;
}

void _handleRuntimeMessages(
    dynamic jsRequest, MessageSender sender, Function sendResponse) async {
  if (jsRequest is! String) return;

  interceptMessage<String>(
      message: jsRequest,
      expectedType: MessageType.isAuthenticated,
      expectedSender: Script.detector,
      expectedRecipient: Script.background,
      messageHandler: (String isAuthenticated) async {
        final dartTab = sender.tab;
        if (dartTab == null) {
          debugWarn('Received auth info but tab is missing.');
          return;
        }
        // Save the authentication info in storage:
        await setStorageObject<String>(
          type: StorageObject.isAuthenticated,
          value: isAuthenticated,
          tabId: dartTab.id,
        );
      });

  interceptMessage<DebugInfo>(
      message: jsRequest,
      expectedType: MessageType.debugInfo,
      expectedSender: Script.detector,
      expectedRecipient: Script.background,
      messageHandler: (DebugInfo debugInfo) async {
        final dartTab = sender.tab;
        if (dartTab == null) {
          debugWarn('Received debug info but tab is missing.');
          return;
        }
        // Save the debug info for the Dart app in storage:
        await setStorageObject<DebugInfo>(
            type: StorageObject.debugInfo, value: debugInfo, tabId: dartTab.id);
        // Update the icon to show that a Dart app has been detected:
        final currentTab = await _getTab();
        if (currentTab?.id == dartTab.id) {
          _setDebuggableIcon();
        }
      });

  interceptMessage<DebugStateChange>(
      message: jsRequest,
      expectedType: MessageType.debugStateChange,
      expectedSender: Script.debuggerPanel,
      expectedRecipient: Script.background,
      messageHandler: (DebugStateChange debugStateChange) {
        final newState = debugStateChange.newState;
        final tabId = debugStateChange.tabId;
        if (newState == DebugStateChange.startDebugging) {
          _startDebugSession(tabId, trigger: Trigger.extensionPanel);
        }
      });
}

void _detectNavigationAwayFromDartApp(NavigationInfo navigationInfo) async {
  final tabId = navigationInfo.tabId;
  final debugInfo = await _fetchDebugInfo(navigationInfo.tabId);
  if (debugInfo == null) return;
  if (debugInfo.appUrl != navigationInfo.url) {
    _setDefaultIcon();
    await removeStorageObject(type: StorageObject.debugInfo, tabId: tabId);
    detachDebugger(
      tabId,
      type: TabType.dartApp,
      reason: DetachReason.navigatedAwayFromApp,
    );
  }
}

void _updateIcon(int activeTabId) async {
  final debugInfo = await _fetchDebugInfo(activeTabId);
  if (debugInfo != null) {
    _setDebuggableIcon();
  } else {
    _setDefaultIcon();
  }
}

void _setDebuggableIcon() {
  chrome.action
      .setIcon(IconInfo(path: 'static_assets/dart.png'), /*callback*/ null);
}

void _setDefaultIcon() {
  final iconPath = isDevMode()
      ? 'static_assets/dart_dev.png'
      : 'static_assets/dart_grey.png';
  chrome.action.setIcon(IconInfo(path: iconPath), /*callback*/ null);
}

Future<DebugInfo?> _fetchDebugInfo(int tabId) {
  return fetchStorageObject<DebugInfo>(
    type: StorageObject.debugInfo,
    tabId: tabId,
  );
}

Future<bool> _fetchIsAuthenticated(int tabId) async {
  final authenticated = await fetchStorageObject<String>(
    type: StorageObject.isAuthenticated,
    tabId: tabId,
  );
  return authenticated == 'true';
}

Future<bool> _sendAuthRequest(String authUrl) async {
  final response = await fetchRequest(authUrl);
  final responseBody = response.body ?? '';
  return responseBody.contains('Dart Debug Authentication Success!');
}

void _showWarningNotification(String message) {
  chrome.notifications.create(
    /*notificationId*/ null,
    NotificationOptions(
      title: '[Error] Dart Debug Extension',
      message: message,
      iconUrl: 'static_assets/dart.png',
      type: 'basic',
    ),
    /*callback*/ null,
  );
}

Future<Tab?> _getTab() async {
  final query = QueryInfo(active: true, currentWindow: true);
  final tabs = List<Tab>.from(await promiseToFuture(chrome.tabs.query(query)));
  return tabs.isNotEmpty ? tabs.first : null;
}<|MERGE_RESOLUTION|>--- conflicted
+++ resolved
@@ -60,9 +60,9 @@
   ));
 }
 
-<<<<<<< HEAD
 Future<void> _startDebugSession(int tabId, {required Trigger trigger}) async {
   // Check if Dart DevTools is already opened:
+  // TODO: handle case where user is debugging from their IDE.
   final existingDevToolsLocation = devToolsLocation(tabId);
   if (existingDevToolsLocation != null) {
     final location = existingDevToolsLocation == DevToolsLocation.chromeDevTools
@@ -71,32 +71,9 @@
     return _showWarningNotification('DevTools is already opened in $location.');
   }
 
-  final debugInfo = await _fetchDebugInfo(tabId);
-  final extensionUrl = debugInfo?.extensionUrl;
-  if (extensionUrl == null) {
-    _showWarningNotification('Can\'t debug Dart app. Extension URL not found.');
-    sendConnectFailureMessage(
-      ConnectFailureReason.noDartApp,
-      dartAppTabId: tabId,
-    );
-    return;
-  }
-  final isAuthenticated = await _authenticateUser(extensionUrl, tabId);
-  if (!isAuthenticated) {
-    sendConnectFailureMessage(
-      ConnectFailureReason.authentication,
-      dartAppTabId: tabId,
-    );
-    return;
-  }
-=======
-Future<void> _startDebugSession(
-  int tabId, {
-  required Trigger trigger,
-}) async {
+  // Verifty that the user is authenticated:
   final isAuthenticated = await _authenticateUser(tabId);
   if (!isAuthenticated) return;
->>>>>>> c2ef122f
 
   maybeCreateLifelinePort(tabId);
   attachDebugger(tabId, trigger: trigger);
