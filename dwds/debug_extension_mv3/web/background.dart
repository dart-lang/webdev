// Copyright (c) 2022, the Dart project authors.  Please see the AUTHORS file
// for details. All rights reserved. Use of this source code is governed by a
// BSD-style license that can be found in the LICENSE file.

@JS()
library background;

import 'dart:async';
import 'dart:html';

import 'package:dwds/data/debug_info.dart';
import 'package:dwds/data/extension_request.dart';
import 'package:js/js.dart';

import 'chrome_api.dart';
import 'data_types.dart';
import 'lifeline_ports.dart';
import 'messaging.dart';
import 'storage.dart';
import 'web_api.dart';

const _authSuccessResponse = 'Dart Debug Authentication Success!';

void main() {
  _registerListeners();
}

void _registerListeners() {
  chrome.runtime.onMessage.addListener(allowInterop(_handleRuntimeMessages));
  chrome.tabs.onRemoved
      .addListener(allowInterop((tabId, _) => maybeRemoveLifelinePort(tabId)));
  // Update the extension icon on tab navigation:
  chrome.tabs.onActivated.addListener(allowInterop((ActiveInfo info) {
    _updateIcon(info.tabId);
  }));
  chrome.windows.onFocusChanged.addListener(allowInterop((_) async {
    final currentTab = await _getTab();
    if (currentTab?.id != null) {
      _updateIcon(currentTab!.id);
    }
  }));

  // Detect clicks on the Dart Debug Extension icon.
  chrome.action.onClicked.addListener(allowInterop(_startDebugSession));
}

// TODO(elliette): Start a debug session instead.
Future<void> _startDebugSession(Tab currentTab) async {
  final tabId = currentTab.id;
  final debugInfo = await _fetchDebugInfo(tabId);
  final extensionUrl = debugInfo?.extensionUrl;
  if (extensionUrl == null) {
    _showWarningNotification('Can\'t debug Dart app. Extension URL not found.');
    return;
  }
  final isAuthenticated = await _authenticateUser(extensionUrl, tabId);
  if (!isAuthenticated) return;

  maybeCreateLifelinePort(currentTab.id);
  final devToolsOpener = await fetchStorageObject<DevToolsOpener>(
      type: StorageObject.devToolsOpener);
  await _createTab('https://dart.dev/',
      inNewWindow: devToolsOpener?.newWindow ?? false);
}

Future<bool> _authenticateUser(String extensionUrl, int tabId) async {
  final authUrl = _constructAuthUrl(extensionUrl).toString();
  final response = await fetchRequest(authUrl);
  final responseBody = response.body ?? '';
  if (!responseBody.contains(_authSuccessResponse)) {
    _showWarningNotification('Please re-authenticate and try again.');
    await _createTab(authUrl, inNewWindow: false);
    return false;
  }
  return true;
}

Uri _constructAuthUrl(String extensionUrl) {
  final authUri = Uri.parse(extensionUrl).replace(path: authenticationPath);
  if (authUri.scheme == 'ws') {
    return authUri.replace(scheme: 'http');
  }
  if (authUri.scheme == 'wss') {
    return authUri.replace(scheme: 'https');
  }
  return authUri;
}

void _handleRuntimeMessages(
    dynamic jsRequest, MessageSender sender, Function sendResponse) async {
  if (jsRequest is! String) return;

  interceptMessage<DebugInfo>(
      message: jsRequest,
      expectedType: MessageType.debugInfo,
      expectedSender: Script.detector,
      expectedRecipient: Script.background,
      messageHandler: (DebugInfo debugInfo) async {
        final dartTab = sender.tab;
        if (dartTab == null) {
          console.warn('Received debug info but tab is missing.');
          return;
        }
        // Save the debug info for the Dart app in storage:
        await setStorageObject<DebugInfo>(
            type: StorageObject.debugInfo, value: debugInfo, tabId: dartTab.id);
        // Update the icon to show that a Dart app has been detected:
        final currentTab = await _getTab();
        if (currentTab?.id == dartTab.id) {
          _setDebuggableIcon();
        }
      });
}

<<<<<<< HEAD
void _updateIcon(int activeTabId) async {
  final debugInfo = await _fetchDebugInfo(activeTabId);
  if (debugInfo != null) {
    _setDebuggableIcon();
  } else {
    _setDefaultIcon();
  }
}

void _setDebuggableIcon() {
  chrome.action.setIcon(IconInfo(path: 'dart.png'), /*callback*/ null);
}

void _setDefaultIcon() {
  chrome.action.setIcon(IconInfo(path: 'dart_grey.png'), /*callback*/ null);
}

=======
>>>>>>> 4fb43283
Future<DebugInfo?> _fetchDebugInfo(int tabId) {
  return fetchStorageObject<DebugInfo>(
    type: StorageObject.debugInfo,
    tabId: tabId,
  );
}

<<<<<<< HEAD
=======
void _showWarningNotification(String message) {
  chrome.notifications.create(
    /*notificationId*/ null,
    NotificationOptions(
      title: '[Error] Dart Debug Extension',
      message: message,
      iconUrl: 'dart.png',
      type: 'basic',
    ),
    /*callback*/ null,
  );
}

>>>>>>> 4fb43283
Future<Tab?> _getTab() async {
  final query = QueryInfo(active: true, currentWindow: true);
  final tabs = List<Tab>.from(await promiseToFuture(chrome.tabs.query(query)));
  return tabs.isNotEmpty ? tabs.first : null;
}

Future<Tab> _createTab(String url, {bool inNewWindow = false}) async {
  if (inNewWindow) {
    final windowPromise = chrome.windows.create(
      WindowInfo(focused: true, url: url),
    );
    final windowObj = await promiseToFuture<WindowObj>(windowPromise);
    return windowObj.tabs.first;
  }
  final tabPromise = chrome.tabs.create(TabInfo(
    active: true,
    url: url,
  ));
  return promiseToFuture<Tab>(tabPromise);
}<|MERGE_RESOLUTION|>--- conflicted
+++ resolved
@@ -112,7 +112,6 @@
       });
 }
 
-<<<<<<< HEAD
 void _updateIcon(int activeTabId) async {
   final debugInfo = await _fetchDebugInfo(activeTabId);
   if (debugInfo != null) {
@@ -130,8 +129,6 @@
   chrome.action.setIcon(IconInfo(path: 'dart_grey.png'), /*callback*/ null);
 }
 
-=======
->>>>>>> 4fb43283
 Future<DebugInfo?> _fetchDebugInfo(int tabId) {
   return fetchStorageObject<DebugInfo>(
     type: StorageObject.debugInfo,
@@ -139,8 +136,6 @@
   );
 }
 
-<<<<<<< HEAD
-=======
 void _showWarningNotification(String message) {
   chrome.notifications.create(
     /*notificationId*/ null,
@@ -154,7 +149,6 @@
   );
 }
 
->>>>>>> 4fb43283
 Future<Tab?> _getTab() async {
   final query = QueryInfo(active: true, currentWindow: true);
   final tabs = List<Tab>.from(await promiseToFuture(chrome.tabs.query(query)));
