--- conflicted
+++ resolved
@@ -60,12 +60,7 @@
   ));
 }
 
-<<<<<<< HEAD
-Future<void> _startDebugSession(Tab currentTab) async {
-  final tabId = currentTab.id;
-=======
 Future<void> _startDebugSession(int tabId, {required Trigger trigger}) async {
->>>>>>> 4f62035f
   final debugInfo = await _fetchDebugInfo(tabId);
   final extensionUrl = debugInfo?.extensionUrl;
   if (extensionUrl == null) {
