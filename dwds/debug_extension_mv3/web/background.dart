--- conflicted
+++ resolved
@@ -13,10 +13,7 @@
 import 'chrome_api.dart';
 import 'data_types.dart';
 import 'messaging.dart';
-<<<<<<< HEAD
 import 'storage.dart';
-=======
->>>>>>> 829a74ba
 import 'web_api.dart';
 
 void main() {
@@ -28,14 +25,14 @@
 
   // Detect clicks on the Dart Debug Extension icon.
   chrome.action.onClicked.addListener(allowInterop(_startDebugSession));
-<<<<<<< HEAD
-=======
 }
 
 Future<void> _startDebugSession(Tab _) async {
   // TODO(elliette): Start a debug session instead.
-  await _createTab('https://dart.dev/');
->>>>>>> 829a74ba
+  final devToolsOpener = await fetchStorageObject<DevToolsOpener>(
+      type: StorageObject.devToolsOpener);
+  await _createTab('https://dart.dev/',
+      inNewWindow: devToolsOpener?.newWindow ?? false);
 }
 
 void _handleRuntimeMessages(
@@ -61,13 +58,10 @@
       });
 }
 
-<<<<<<< HEAD
-void _startDebugSession(Tab _) async {
-  // TODO(elliette): Start a debug session instead.
-  final devToolsOpener = await fetchStorageObject<DevToolsOpener>(
-      type: StorageObject.devToolsOpener);
-  _createTab('https://dart.dev/',
-      inNewWindow: devToolsOpener?.newWindow ?? false);
+Future<Tab?> _getTab() async {
+  final query = QueryInfo(active: true, currentWindow: true);
+  final tabs = List<Tab>.from(await promiseToFuture(chrome.tabs.query(query)));
+  return tabs.isNotEmpty ? tabs.first : null;
 }
 
 Future<Tab> _createTab(String url, {bool inNewWindow = false}) async {
@@ -78,27 +72,9 @@
     final windowObj = await promiseToFuture<WindowObj>(windowPromise);
     return windowObj.tabs.first;
   }
-=======
-Future<Tab?> _getTab() async {
-  final query = QueryInfo(active: true, currentWindow: true);
-  final tabs = List<Tab>.from(await promiseToFuture(chrome.tabs.query(query)));
-  return tabs.isNotEmpty ? tabs.first : null;
-}
-
-Future<Tab> _createTab(String url) async {
->>>>>>> 829a74ba
   final tabPromise = chrome.tabs.create(TabInfo(
     active: true,
     url: url,
   ));
   return promiseToFuture<Tab>(tabPromise);
-<<<<<<< HEAD
-}
-
-Future<Tab?> _getTab() async {
-  final query = QueryInfo(active: true, currentWindow: true);
-  final tabs = List<Tab>.from(await promiseToFuture(chrome.tabs.query(query)));
-  return tabs.isNotEmpty ? tabs.first : null;
-=======
->>>>>>> 829a74ba
 }