--- conflicted
+++ resolved
@@ -75,6 +75,7 @@
 }
 
 enum Trigger {
+  angularDartDevTools,
   extensionPanel,
   extensionIcon,
 }
@@ -240,23 +241,12 @@
   final message = serializers.deserialize(jsonDecode(eventData));
   if (message is ExtensionRequest) {
     _forwardDwdsEventToChromeDebugger(message, client, tabId);
-<<<<<<< HEAD
   }
   if (message is ExtensionEvent) {
     maybeForwardMessageToAngularDartDevTools(
         method: message.method, params: message.params, tabId: tabId);
     if (message.method == 'dwds.devtoolsUri') {
-      _openDevTools(message.params, dartTabId: tabId);
-=======
-  } else if (message is ExtensionEvent) {
-    switch (message.method) {
-      case 'dwds.encodedUri':
-        // TODO(elliette): Forward to external extensions.
-        break;
-      case 'dwds.devtoolsUri':
-        _openDevTools(message.params, dartAppTabId: tabId);
-        break;
->>>>>>> 4f62035f
+      _openDevTools(message.params, dartAppTabId: tabId);
     }
   }
 }
@@ -310,8 +300,10 @@
   }
   // Send the DevTools URL to the extension panels:
   _sendDevToolsUrlMessage(devToolsUrl, dartAppTabId: dartAppTabId);
-  // Open a separate tab / window if triggered through the extension icon:
-  if (debugSession.trigger == Trigger.extensionIcon) {
+  // Open a separate tab / window if triggered through the extension icon or
+  // through AngularDart DevTools:
+  if (debugSession.trigger == Trigger.extensionIcon ||
+      debugSession.trigger == Trigger.angularDartDevTools) {
     final devToolsOpener = await fetchStorageObject<DevToolsOpener>(
         type: StorageObject.devToolsOpener);
     final devToolsTab = await createTab(
