--- conflicted
+++ resolved
@@ -19,15 +19,7 @@
 Port? _lifelinePort;
 int? _lifelineTab;
 
-<<<<<<< HEAD
 Future<void> maybeCreateLifelinePort(int tabId) async {
-  // Keep track of current Dart tabs that are being debugged. This way if one of
-  // them is closed, we can reconnect the lifeline port to another one:
-  dartTabs.add(tabId);
-  debugLog('Dart tabs are: $dartTabs');
-=======
-void maybeCreateLifelinePort(int tabId) {
->>>>>>> 0bae2be4
   // Don't create a lifeline port if we already have one (meaning another Dart
   // app is currently being debugged):
   if (_lifelinePort != null) {
@@ -39,19 +31,8 @@
   // Inject the connection script into the current Dart tab, that way the tab
   // will connect to the port:
   debugLog('Creating lifeline port.');
-<<<<<<< HEAD
-  lifelineTab = tabId;
+  _lifelineTab = tabId;
   await injectScript('lifeline_connection.dart.js', tabId: tabId);
-=======
-  _lifelineTab = tabId;
-  chrome.scripting.executeScript(
-    InjectDetails(
-      target: Target(tabId: tabId),
-      files: ['lifeline_connection.dart.js'],
-    ),
-    /*callback*/ null,
-  );
->>>>>>> 0bae2be4
 }
 
 void maybeRemoveLifelinePort(int removedTabId) {
