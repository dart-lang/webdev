// Copyright (c) 2022, the Dart project authors.  Please see the AUTHORS file
// for details. All rights reserved. Use of this source code is governed by a
// BSD-style license that can be found in the LICENSE file.

@JS()
library utils;

import 'dart:async';
import 'dart:js_util';

import 'package:js/js.dart';

import 'chrome_api.dart';

Future<Tab> createTab(String url, {bool inNewWindow = false}) {
  final completer = Completer<Tab>();
  if (inNewWindow) {
    chrome.windows.create(
      WindowInfo(focused: true, url: url),
      allowInterop(
        (WindowObj windowObj) {
          completer.complete(windowObj.tabs.first);
        },
      ),
    );
  } else {
    chrome.tabs.create(
      TabInfo(
        active: true,
        url: url,
      ),
      allowInterop(completer.complete),
    );
  }
  return completer.future;
}

Future<Tab?> getTab(int tabId) {
  final completer = Completer<Tab?>();
  chrome.tabs.get(tabId, allowInterop(completer.complete));
  return completer.future;
}

Future<Tab?> get activeTab {
  final completer = Completer<Tab?>();
  final query = QueryInfo(active: true, currentWindow: true);
  chrome.tabs.query(
    query,
    allowInterop((List tabs) {
      if (tabs.isNotEmpty) {
        completer.complete(tabs.first as Tab);
      } else {
        completer.complete(null);
      }
    }),
  );
  return completer.future;
}

Future<bool> removeTab(int tabId) {
  final completer = Completer<bool>();
  chrome.tabs.remove(
    tabId,
    allowInterop(() {
      completer.complete(true);
    }),
  );
  return completer.future;
}

void displayNotification(
  String message, {
  bool isError = false,
  Function? callback,
}) {
  chrome.notifications.create(
    // notificationId
    null,
    NotificationOptions(
      title: '${isError ? '[Error] ' : ''}Dart Debug Extension',
      message: message,
      iconUrl:
          isError ? 'static_assets/dart_warning.png' : 'static_assets/dart.png',
      type: 'basic',
    ),
    callback,
  );
}

<<<<<<< HEAD
Future<bool> injectScript(String scriptName, {required int tabId}) async {
  if (isMV3) {
    await promiseToFuture(
      _executeScriptMV3(
        _InjectDetails(
          target: Target(tabId: tabId),
          files: [scriptName],
        ),
      ),
    );
    return true;
  } else {
    debugWarn('Script injection is only supported in Manifest V3.');
    return false;
=======
void onExtensionIconClicked(void Function(Tab) callback) {
  if (isMV3) {
    _onExtensionIconClickedMV3(callback);
  } else {
    _onExtensionIconClickedMV2(callback);
>>>>>>> 63e09e50
  }
}

void setExtensionIcon(IconInfo info) {
  if (isMV3) {
    _setExtensionIconMV3(
      info,
      // callback
      null,
    );
  } else {
    _setExtensionIconMV2(
      info,
      // callback
      null,
    );
  }
}

void setExtensionPopup(PopupDetails details) {
  if (isMV3) {
    _setExtensionPopupMV3(
      details,
      // callback
      null,
    );
  } else {
    _setExtensionPopupMV2(
      details,
      // callback
      null,
    );
  }
}

bool? _isDevMode;

bool get isDevMode {
  if (_isDevMode != null) {
    return _isDevMode!;
  }
  final extensionManifest = chrome.runtime.getManifest();
  final extensionName = getProperty(extensionManifest, 'name') ?? '';
  final isDevMode = extensionName.contains('DEV');
  _isDevMode = isDevMode;
  return isDevMode;
}

bool? _isMV3;

bool get isMV3 {
  if (_isMV3 != null) {
    return _isMV3!;
  }
  final extensionManifest = chrome.runtime.getManifest();
  final manifestVersion =
      getProperty(extensionManifest, 'manifest_version') ?? 2;
  final isMV3 = manifestVersion == 3;
  _isMV3 = isMV3;
  return isMV3;
}

String addQueryParameters(
  String uri, {
  required Map<String, String> queryParameters,
}) {
  final originalUri = Uri.parse(uri);
  final newUri = originalUri.replace(
    path: '', // Replace the /debugger path so that the inspector url works.
    queryParameters: {
      ...originalUri.queryParameters,
      ...queryParameters,
    },
  );
  return newUri.toString();
}

@JS('chrome.browserAction.setIcon')
external void _setExtensionIconMV2(IconInfo iconInfo, Function? callback);

@JS('chrome.action.setIcon')
external void _setExtensionIconMV3(IconInfo iconInfo, Function? callback);

@JS('chrome.browserAction.setPopup')
external void _setExtensionPopupMV2(PopupDetails details, Function? callback);

@JS('chrome.action.setPopup')
external void _setExtensionPopupMV3(PopupDetails details, Function? callback);

@JS()
@anonymous
class IconInfo {
  external String get path;
  external factory IconInfo({required String path});
<<<<<<< HEAD
}

@JS()
@anonymous
class PopupDetails {
  external int get tabId;
  external String get popup;
  external factory PopupDetails({required int tabId, required String popup});
}

@JS('chrome.scripting.executeScript')
external Object _executeScriptMV3(_InjectDetails details);

@JS()
@anonymous
class _InjectDetails {
  external Target get target;
  external List<String>? get files;
  external factory _InjectDetails({
    Target target,
    List<String>? files,
  });
=======
>>>>>>> 63e09e50
}<|MERGE_RESOLUTION|>--- conflicted
+++ resolved
@@ -85,31 +85,6 @@
     ),
     callback,
   );
-}
-
-<<<<<<< HEAD
-Future<bool> injectScript(String scriptName, {required int tabId}) async {
-  if (isMV3) {
-    await promiseToFuture(
-      _executeScriptMV3(
-        _InjectDetails(
-          target: Target(tabId: tabId),
-          files: [scriptName],
-        ),
-      ),
-    );
-    return true;
-  } else {
-    debugWarn('Script injection is only supported in Manifest V3.');
-    return false;
-=======
-void onExtensionIconClicked(void Function(Tab) callback) {
-  if (isMV3) {
-    _onExtensionIconClickedMV3(callback);
-  } else {
-    _onExtensionIconClickedMV2(callback);
->>>>>>> 63e09e50
-  }
 }
 
 void setExtensionIcon(IconInfo info) {
@@ -203,7 +178,6 @@
 class IconInfo {
   external String get path;
   external factory IconInfo({required String path});
-<<<<<<< HEAD
 }
 
 @JS()
@@ -212,20 +186,4 @@
   external int get tabId;
   external String get popup;
   external factory PopupDetails({required int tabId, required String popup});
-}
-
-@JS('chrome.scripting.executeScript')
-external Object _executeScriptMV3(_InjectDetails details);
-
-@JS()
-@anonymous
-class _InjectDetails {
-  external Target get target;
-  external List<String>? get files;
-  external factory _InjectDetails({
-    Target target,
-    List<String>? files,
-  });
-=======
->>>>>>> 63e09e50
 }