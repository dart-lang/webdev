// Copyright (c) 2022, the Dart project authors.  Please see the AUTHORS file
// for details. All rights reserved. Use of this source code is governed by a
// BSD-style license that can be found in the LICENSE file.

@JS()
library messaging;

import 'dart:convert';

import 'package:dwds/data/serializers.dart';
import 'package:js/js.dart';

import 'web_api.dart';

enum Script {
  background,
  detector;

  factory Script.fromString(String value) {
    return Script.values.byName(value);
  }
}

enum MessageType {
<<<<<<< HEAD
  debugInfo;
=======
  dartAppReady;
>>>>>>> daa154d1

  factory MessageType.fromString(String value) {
    return MessageType.values.byName(value);
  }
}

class Message {
  final MessageType type;
  final Script to;
  final Script from;
<<<<<<< HEAD
  final String encodedBody;
=======
  final MessageType type;
  final String body;
>>>>>>> daa154d1
  final String? error;

  Message({
    required this.type,
    required this.to,
    required this.from,
<<<<<<< HEAD
    required this.encodedBody,
=======
    required this.type,
    required this.body,
>>>>>>> daa154d1
    this.error,
  });

  factory Message.fromJSON(String json) {
    final decoded = jsonDecode(json) as Map<String, dynamic>;

    return Message(
      type: MessageType.fromString(decoded['type'] as String),
      to: Script.fromString(decoded['to'] as String),
      from: Script.fromString(decoded['from'] as String),
<<<<<<< HEAD
      encodedBody: decoded['encodedBody'] as String,
=======
      type: MessageType.fromString(decoded['type'] as String),
      body: decoded['body'] as String,
>>>>>>> daa154d1
      error: decoded['error'] as String?,
    );
  }

  String toJSON() {
    return jsonEncode({
      'type': type.name,
      'to': to.name,
      'from': from.name,
      'encodedBody': body,
      if (error != null) 'error': error,
    });
  }
}

void interceptMessage({
  required String? message,
  required MessageType expectedType,
  required Script expectedSender,
  required Script expectedRecipient,
  required void Function(String message) messageHandler,
}) {
  if (message == null) return;
  try {
    final decodedMessage = Message.fromJSON(message);
    if (decodedMessage.type != expectedType ||
        decodedMessage.to != expectedRecipient ||
        decodedMessage.from != expectedSender) {
      return;
    }
<<<<<<< HEAD
    messageHandler(
        serializers.deserialize(jsonDecode(decodedMessage.encodedBody)) as T);
  } catch (error) {
    console.warn(
        'Error intercepting $expectedType from $expectedSender to $expectedRecipient: $error');
=======
    messageHandler(decodedMessage.body);
  } catch (error) {
    console.warn(
        'Error intercepting $expectedType message from $expectedSender to $expectedRecipient: $error');
    return;
>>>>>>> daa154d1
  }
}<|MERGE_RESOLUTION|>--- conflicted
+++ resolved
@@ -22,11 +22,7 @@
 }
 
 enum MessageType {
-<<<<<<< HEAD
   debugInfo;
-=======
-  dartAppReady;
->>>>>>> daa154d1
 
   factory MessageType.fromString(String value) {
     return MessageType.values.byName(value);
@@ -37,24 +33,14 @@
   final MessageType type;
   final Script to;
   final Script from;
-<<<<<<< HEAD
-  final String encodedBody;
-=======
-  final MessageType type;
   final String body;
->>>>>>> daa154d1
   final String? error;
 
   Message({
     required this.type,
     required this.to,
     required this.from,
-<<<<<<< HEAD
-    required this.encodedBody,
-=======
-    required this.type,
     required this.body,
->>>>>>> daa154d1
     this.error,
   });
 
@@ -65,12 +51,7 @@
       type: MessageType.fromString(decoded['type'] as String),
       to: Script.fromString(decoded['to'] as String),
       from: Script.fromString(decoded['from'] as String),
-<<<<<<< HEAD
-      encodedBody: decoded['encodedBody'] as String,
-=======
-      type: MessageType.fromString(decoded['type'] as String),
       body: decoded['body'] as String,
->>>>>>> daa154d1
       error: decoded['error'] as String?,
     );
   }
@@ -80,18 +61,18 @@
       'type': type.name,
       'to': to.name,
       'from': from.name,
-      'encodedBody': body,
+      'body': body,
       if (error != null) 'error': error,
     });
   }
 }
 
-void interceptMessage({
+void interceptMessage<T>({
   required String? message,
   required MessageType expectedType,
   required Script expectedSender,
   required Script expectedRecipient,
-  required void Function(String message) messageHandler,
+  required void Function(T message) messageHandler,
 }) {
   if (message == null) return;
   try {
@@ -101,18 +82,10 @@
         decodedMessage.from != expectedSender) {
       return;
     }
-<<<<<<< HEAD
     messageHandler(
-        serializers.deserialize(jsonDecode(decodedMessage.encodedBody)) as T);
+        serializers.deserialize(jsonDecode(decodedMessage.body)) as T);
   } catch (error) {
     console.warn(
         'Error intercepting $expectedType from $expectedSender to $expectedRecipient: $error');
-=======
-    messageHandler(decodedMessage.body);
-  } catch (error) {
-    console.warn(
-        'Error intercepting $expectedType message from $expectedSender to $expectedRecipient: $error');
-    return;
->>>>>>> daa154d1
   }
 }