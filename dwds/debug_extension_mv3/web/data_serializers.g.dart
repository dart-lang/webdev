--- conflicted
+++ resolved
@@ -13,11 +13,8 @@
       ..add(DebugStateChange.serializer)
       ..add(DevToolsOpener.serializer)
       ..add(DevToolsRequest.serializer)
-<<<<<<< HEAD
+      ..add(DevToolsUrl.serializer)
       ..add(EncodedUri.serializer)
-=======
-      ..add(DevToolsUrl.serializer)
->>>>>>> 4f62035f
       ..add(ExtensionEvent.serializer)
       ..add(ExtensionRequest.serializer)
       ..add(ExtensionResponse.serializer)
