--- conflicted
+++ resolved
@@ -75,13 +75,8 @@
   await _maybeInjectDevToolsIframe();
 }
 
-<<<<<<< HEAD
-Future<void> _handleRuntimeMessages(
-    dynamic jsRequest, MessageSender sender, Function sendResponse) async {
-=======
 void _handleRuntimeMessages(
     dynamic jsRequest, MessageSender sender, Function sendResponse) {
->>>>>>> 705e0acc
   if (jsRequest is! String) return;
 
   interceptMessage<DebugStateChange>(
@@ -139,11 +134,7 @@
   );
 }
 
-<<<<<<< HEAD
-Future<void> _handleDebugInfoChanges(DebugInfo? debugInfo) async {
-=======
 void _handleDebugInfoChanges(DebugInfo? debugInfo) {
->>>>>>> 705e0acc
   if (debugInfo == null && _isDartApp) {
     _isDartApp = false;
     if (!_warningBannerIsVisible()) {
@@ -158,18 +149,12 @@
   }
 }
 
-<<<<<<< HEAD
-Future<void> _handleDevToolsUriChanges(String? devToolsUri) async {
-=======
 void _handleDevToolsUriChanges(String? devToolsUri) {
->>>>>>> 705e0acc
   if (devToolsUri != null) {
     _injectDevToolsIframe(devToolsUri);
   }
 }
 
-<<<<<<< HEAD
-=======
 void _maybeShowMultipleAppsWarning(String? multipleApps) {
   if (multipleApps != null) {
     _showWarningBanner(_multipleAppsMsg);
@@ -180,7 +165,6 @@
   }
 }
 
->>>>>>> 705e0acc
 Future<void> _maybeUpdateFileABugLink() async {
   final debugInfo = await fetchStorageObject<DebugInfo>(
     type: StorageObject.debugInfo,
@@ -195,11 +179,7 @@
   }
 }
 
-<<<<<<< HEAD
-Future<void> _setColorThemeToMatchChromeDevTools() async {
-=======
 void _setColorThemeToMatchChromeDevTools() {
->>>>>>> 705e0acc
   final chromeTheme = chrome.devtools.panels.themeName;
   final panelBody = document.getElementById(_panelBodyId);
   if (chromeTheme == 'dark') {
@@ -291,11 +271,7 @@
       body: json,
       sender: Script.debuggerPanel,
       recipient: Script.background);
-<<<<<<< HEAD
-  await _maybeHandleConnectionTimeout();
-=======
   unawaited(_maybeHandleConnectionTimeout().catchError((_) {}));
->>>>>>> 705e0acc
 }
 
 Future<void> _maybeHandleConnectionTimeout() async {
