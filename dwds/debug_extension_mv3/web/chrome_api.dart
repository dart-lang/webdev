// Copyright (c) 2022, the Dart project authors.  Please see the AUTHORS file
// for details. All rights reserved. Use of this source code is governed by a
// BSD-style license that can be found in the LICENSE file.

import 'package:js/js.dart';

@JS()
external Chrome get chrome;

@JS()
@anonymous
class Chrome {
  external Action get action;
  external Runtime get runtime;
<<<<<<< HEAD
  external Scripting get scripting;
=======
>>>>>>> 72272dd0
  external Storage get storage;
  external Tabs get tabs;
  external Windows get windows;
}

/// chrome.action APIs
/// https://developer.chrome.com/docs/extensions/reference/action

@JS()
@anonymous
class Action {
  external void setIcon(IconInfo iconInfo, Function? callback);

  external OnClickedHandler get onClicked;
}

@JS()
@anonymous
class OnClickedHandler {
  external void addListener(void Function(Tab tab) callback);
}

@JS()
@anonymous
class IconInfo {
  external String get path;
  external factory IconInfo({String path});
}

/// chrome.runtime APIs:
/// https://developer.chrome.com/docs/extensions/reference/runtime

@JS()
@anonymous
class Runtime {
  external void connect(String? extensionId, ConnectInfo info);

  external void sendMessage(
      String? id, Object? message, Object? options, Function? callback);

  external ConnectionHandler get onConnect;

  external OnMessageHandler get onMessage;
}

@JS()
@anonymous
class ConnectInfo {
  external String? get name;
  external factory ConnectInfo({String? name});
}

@JS()
@anonymous
class Port {
  external String? get name;

  external void disconnect();

  external ConnectionHandler get onDisconnect;
}

@JS()
@anonymous
class ConnectionHandler {
  external void addListener(void Function(Port) callback);
}

@JS()
@anonymous
class OnMessageHandler {
  external void addListener(
      void Function(dynamic, MessageSender, Function) callback);
}

@JS()
@anonymous
class MessageSender {
  external String? get id;
  external Tab? get tab;
  external String? get url;
  external factory MessageSender({String? id, String? url, Tab? tab});
}

<<<<<<< HEAD
/// chrome.scripting APIs
/// https://developer.chrome.com/docs/extensions/reference/scripting

@JS()
@anonymous
class Scripting {
  external executeScript(InjectDetails details, Function? callback);
}

@JS()
@anonymous
class InjectDetails<T, U> {
  external Target get target;
  external T? get func;
  external List<U?>? get args;
  external List<String>? get files;
  external factory InjectDetails({
    Target target,
    T? func,
    List<U>? args,
    List<String>? files,
  });
}

@JS()
@anonymous
class Target {
  external int get tabId;
  external factory Target({int tabId});
}

/// chrome.tabs APIs
=======
/// chrome.storage APIs
>>>>>>> 72272dd0
/// https://developer.chrome.com/docs/extensions/reference/storage

@JS()
@anonymous
class Storage {
  external StorageArea get local;
<<<<<<< HEAD

  external StorageArea get session;
=======
>>>>>>> 72272dd0
}

@JS()
@anonymous
class StorageArea {
  external Object get(List<String> keys, void Function(Object result) callback);

  external Object set(Object items, void Function()? callback);
}

/// chrome.tabs APIs
/// https://developer.chrome.com/docs/extensions/reference/tabs

@JS()
@anonymous
class Tabs {
  external Object query(QueryInfo queryInfo);

  external Object create(TabInfo tabInfo);
<<<<<<< HEAD

  external OnRemovedHandler get onRemoved;
}

@JS()
@anonymous
class OnRemovedHandler {
  external void addListener(void Function(int tabId, dynamic info) callback);
=======
>>>>>>> 72272dd0
}

@JS()
@anonymous
class TabInfo {
  external bool? get active;
  external bool? get pinned;
  external String? get url;
  external factory TabInfo({bool? active, bool? pinned, String? url});
}

@JS()
@anonymous
class QueryInfo {
  external bool get active;
  external bool get currentWindow;
  external String get url;
  external factory QueryInfo({bool? active, bool? currentWindow, String? url});
}

@JS()
@anonymous
class Tab {
  external int get id;
  external String get url;
}

/// chrome.windows APIs
/// https://developer.chrome.com/docs/extensions/reference/windows

@JS()
@anonymous
class Windows {
  external Object create(WindowInfo? createData);
}

@JS()
@anonymous
class WindowInfo {
  external bool? get focused;
  external String? get url;
  external factory WindowInfo({bool? focused, String? url});
}

@JS()
@anonymous
class WindowObj {
  external int get id;
  external List<Tab> get tabs;
}<|MERGE_RESOLUTION|>--- conflicted
+++ resolved
@@ -12,10 +12,7 @@
 class Chrome {
   external Action get action;
   external Runtime get runtime;
-<<<<<<< HEAD
   external Scripting get scripting;
-=======
->>>>>>> 72272dd0
   external Storage get storage;
   external Tabs get tabs;
   external Windows get windows;
@@ -100,7 +97,6 @@
   external factory MessageSender({String? id, String? url, Tab? tab});
 }
 
-<<<<<<< HEAD
 /// chrome.scripting APIs
 /// https://developer.chrome.com/docs/extensions/reference/scripting
 
@@ -133,20 +129,15 @@
 }
 
 /// chrome.tabs APIs
-=======
 /// chrome.storage APIs
->>>>>>> 72272dd0
 /// https://developer.chrome.com/docs/extensions/reference/storage
 
 @JS()
 @anonymous
 class Storage {
   external StorageArea get local;
-<<<<<<< HEAD
 
   external StorageArea get session;
-=======
->>>>>>> 72272dd0
 }
 
 @JS()
@@ -166,7 +157,6 @@
   external Object query(QueryInfo queryInfo);
 
   external Object create(TabInfo tabInfo);
-<<<<<<< HEAD
 
   external OnRemovedHandler get onRemoved;
 }
@@ -175,8 +165,6 @@
 @anonymous
 class OnRemovedHandler {
   external void addListener(void Function(int tabId, dynamic info) callback);
-=======
->>>>>>> 72272dd0
 }
 
 @JS()
