// Copyright (c) 2022, the Dart project authors.  Please see the AUTHORS file
// for details. All rights reserved. Use of this source code is governed by a
// BSD-style license that can be found in the LICENSE file.

import 'package:js/js.dart';

@JS()
external Chrome get chrome;

@JS()
@anonymous
class Chrome {
  external Action get action;
  external Debugger get debugger;
  external Notifications get notifications;
  external Runtime get runtime;
  external Scripting get scripting;
  external Storage get storage;
  external Tabs get tabs;
  external Windows get windows;
}

/// chrome.action APIs
/// https://developer.chrome.com/docs/extensions/reference/action

@JS()
@anonymous
class Action {
  external void setIcon(IconInfo iconInfo, Function? callback);

  external OnClickedHandler get onClicked;
}

@JS()
@anonymous
class OnClickedHandler {
  external void addListener(void Function(Tab tab) callback);
}

@JS()
@anonymous
class IconInfo {
  external String get path;
  external factory IconInfo({String path});
}

/// chrome.debugger APIs:
/// https://developer.chrome.com/docs/extensions/reference/debugger

@JS()
@anonymous
class Debugger {
  external void attach(
      Debuggee target, String requiredVersion, Function? callback);

  external void detach(Debuggee target, Function? callback);

  external void sendCommand(Debuggee target, String method,
      Object? commandParams, Function? callback);

  external OnDetachHandler get onDetach;

  external OnEventHandler get onEvent;
}

@JS()
@anonymous
class OnDetachHandler {
  external void addListener(
      void Function(Debuggee source, String reason) callback);
}

@JS()
@anonymous
class OnEventHandler {
  external void addListener(
      void Function(Debuggee source, String method, Object? params) callback);
}

@JS()
@anonymous
class Debuggee {
  external int get tabId;
  external String get extensionId;
  external String get targetId;
  external factory Debuggee({int tabId, String? extensionId, String? targetId});
}

/// chrome.notification APIs:
/// https://developer.chrome.com/docs/extensions/reference/notifications

@JS()
@anonymous
class Notifications {
  external void create(
      String? notificationId, NotificationOptions options, Function? callback);
}

@JS()
@anonymous
class NotificationOptions {
  external factory NotificationOptions({
    String title,
    String message,
    String iconUrl,
    String type,
  });
}

/// chrome.runtime APIs:
/// https://developer.chrome.com/docs/extensions/reference/runtime

@JS()
@anonymous
class Runtime {
  external void connect(String? extensionId, ConnectInfo info);

  external void sendMessage(
      String? id, Object? message, Object? options, Function? callback);

<<<<<<< HEAD
  // Note: Not checking the lastError when one occurs throws a runtime exception.
  external ChromeError? get lastError;
=======
  external Object getManifest();
>>>>>>> 12585104

  external ConnectionHandler get onConnect;

  external OnMessageHandler get onMessage;
}

@JS()
class ChromeError {
  external String get message;
}

@JS()
@anonymous
class ConnectInfo {
  external String? get name;
  external factory ConnectInfo({String? name});
}

@JS()
@anonymous
class Port {
  external String? get name;
  external void disconnect();
  external ConnectionHandler get onDisconnect;
}

@JS()
@anonymous
class ConnectionHandler {
  external void addListener(void Function(Port) callback);
}

@JS()
@anonymous
class OnMessageHandler {
  external void addListener(
      void Function(dynamic, MessageSender, Function) callback);
}

@JS()
@anonymous
class MessageSender {
  external String? get id;
  external Tab? get tab;
  external String? get url;
  external factory MessageSender({String? id, String? url, Tab? tab});
}

/// chrome.scripting APIs
/// https://developer.chrome.com/docs/extensions/reference/scripting

@JS()
@anonymous
class Scripting {
  external executeScript(InjectDetails details, Function? callback);
}

@JS()
@anonymous
class InjectDetails<T, U> {
  external Target get target;
  external T? get func;
  external List<U?>? get args;
  external List<String>? get files;
  external factory InjectDetails({
    Target target,
    T? func,
    List<U>? args,
    List<String>? files,
  });
}

@JS()
@anonymous
class Target {
  external int get tabId;
  external factory Target({int tabId});
}

/// chrome.storage APIs
/// https://developer.chrome.com/docs/extensions/reference/storage

@JS()
@anonymous
class Storage {
  external StorageArea get local;

  external StorageArea get session;
}

@JS()
@anonymous
class StorageArea {
  external Object get(List<String> keys, void Function(Object result) callback);

  external Object set(Object items, void Function()? callback);
}

/// chrome.tabs APIs
/// https://developer.chrome.com/docs/extensions/reference/tabs

@JS()
@anonymous
class Tabs {
  external Object query(QueryInfo queryInfo);

  external Object create(TabInfo tabInfo);

  external Object get(int tabId);

  external Object remove(int tabId);

  external OnActivatedHandler get onActivated;

  external OnRemovedHandler get onRemoved;
}

@JS()
@anonymous
class OnActivatedHandler {
  external void addListener(void Function(ActiveInfo activeInfo) callback);
}

@JS()
@anonymous
class OnRemovedHandler {
  external void addListener(void Function(int tabId, dynamic info) callback);
}

@JS()
@anonymous
class ActiveInfo {
  external int get tabId;
}

@JS()
@anonymous
class TabInfo {
  external bool? get active;
  external bool? get pinned;
  external String? get url;
  external factory TabInfo({bool? active, bool? pinned, String? url});
}

@JS()
@anonymous
class QueryInfo {
  external bool get active;
  external bool get currentWindow;
  external String get url;
  external factory QueryInfo({bool? active, bool? currentWindow, String? url});
}

@JS()
@anonymous
class Tab {
  external int get id;
  external String get url;
}

/// chrome.windows APIs
/// https://developer.chrome.com/docs/extensions/reference/windows

@JS()
@anonymous
class Windows {
  external Object create(WindowInfo? createData);

  external OnFocusChangedHandler get onFocusChanged;
}

@JS()
@anonymous
class OnFocusChangedHandler {
  external void addListener(void Function(int windowId) callback);
}

@JS()
@anonymous
class WindowInfo {
  external bool? get focused;
  external String? get url;
  external factory WindowInfo({bool? focused, String? url});
}

@JS()
@anonymous
class WindowObj {
  external int get id;
  external List<Tab> get tabs;
}<|MERGE_RESOLUTION|>--- conflicted
+++ resolved
@@ -118,12 +118,10 @@
   external void sendMessage(
       String? id, Object? message, Object? options, Function? callback);
 
-<<<<<<< HEAD
+  external Object getManifest();
+
   // Note: Not checking the lastError when one occurs throws a runtime exception.
   external ChromeError? get lastError;
-=======
-  external Object getManifest();
->>>>>>> 12585104
 
   external ConnectionHandler get onConnect;
 
