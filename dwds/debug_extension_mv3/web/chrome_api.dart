--- conflicted
+++ resolved
@@ -12,13 +12,9 @@
 class Chrome {
   external Action get action;
   external Runtime get runtime;
-<<<<<<< HEAD
   external Storage get storage;
   external Tabs get tabs;
   external Windows get windows;
-=======
-  external Tabs get tabs;
->>>>>>> 829a74ba
 }
 
 /// chrome.action APIs
@@ -73,8 +69,7 @@
   external factory MessageSender({String? id, String? url, Tab? tab});
 }
 
-/// chrome.tabs APIs
-<<<<<<< HEAD
+/// chrome.storage APIs
 /// https://developer.chrome.com/docs/extensions/reference/storage
 
 @JS()
@@ -92,8 +87,6 @@
 }
 
 /// chrome.tabs APIs
-=======
->>>>>>> 829a74ba
 /// https://developer.chrome.com/docs/extensions/reference/tabs
 
 @JS()
