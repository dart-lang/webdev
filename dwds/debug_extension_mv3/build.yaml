--- conflicted
+++ resolved
@@ -8,8 +8,6 @@
             - --csp
         generate_for:
           - web/**.dart
-<<<<<<< HEAD
-=======
       mv3_extension|client_js_copy_builder:
         enabled: true
       
@@ -28,5 +26,4 @@
         "web/manifest.json": ["compiled/manifest.json"],
       }
     auto_apply: none
-    build_to: source
->>>>>>> a16bc9f2
+    build_to: source