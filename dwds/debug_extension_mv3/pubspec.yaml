name: mv3_extension
publish_to: none
version: 1.30.0
homepage: https://github.com/dart-lang/webdev
description: >-
  A Chrome extension for Dart debugging.

environment:
  sdk: '>=2.18.0 <3.0.0'

dependencies:
  built_value: ^8.3.0
  js: ^0.6.1+1

dev_dependencies:
  build: ^2.0.0
  build_web_compilers: ^3.0.0
  build_runner: ^2.0.6
  built_value_generator: ^8.3.0
  dwds: ^16.0.0
<<<<<<< HEAD
  intl: ^0.16.1

dependency_overrides:
  dwds:
    path: ..
=======

dependency_overrides:
  dwds:
    path: ..
>>>>>>> 72272dd0
<|MERGE_RESOLUTION|>--- conflicted
+++ resolved
@@ -18,15 +18,8 @@
   build_runner: ^2.0.6
   built_value_generator: ^8.3.0
   dwds: ^16.0.0
-<<<<<<< HEAD
   intl: ^0.16.1
 
 dependency_overrides:
   dwds:
-    path: ..
-=======
-
-dependency_overrides:
-  dwds:
-    path: ..
->>>>>>> 72272dd0
+    path: ..