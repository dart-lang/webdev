--- conflicted
+++ resolved
@@ -16,16 +16,9 @@
   build: ^2.0.0
   build_web_compilers: ^3.0.0
   build_runner: ^2.0.6
-<<<<<<< HEAD
   built_value_generator: ^8.3.0
-=======
->>>>>>> 829a74ba
   dwds: ^16.0.0
 
 dependency_overrides:
   dwds:
-<<<<<<< HEAD
-    path: ..
-=======
-    path: ..
->>>>>>> 829a74ba
+    path: ..