name: _test_sound
version: 1.0.0
description: >-
  A fake package used for testing sound null-safety.
publish_to: none

environment:
  sdk: ">=3.1.0-254.0.dev <4.0.0"

dependencies:
  intl: ^0.17.0
  path: ^1.8.2

dev_dependencies:
  build_runner: ^2.4.0
<<<<<<< HEAD
  build_web_compilers: ^4.0.0

dependency_overrides:
  build_web_compilers: 
    path: ../../../build/build_web_compilers
=======
  build_web_compilers: ^4.0.4
>>>>>>> c65c4733
<|MERGE_RESOLUTION|>--- conflicted
+++ resolved
@@ -13,12 +13,8 @@
 
 dev_dependencies:
   build_runner: ^2.4.0
-<<<<<<< HEAD
-  build_web_compilers: ^4.0.0
+  build_web_compilers: ^4.0.4
 
 dependency_overrides:
   build_web_compilers: 
     path: ../../../build/build_web_compilers
-=======
-  build_web_compilers: ^4.0.4
->>>>>>> c65c4733
