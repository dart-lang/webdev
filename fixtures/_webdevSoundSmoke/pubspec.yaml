--- conflicted
+++ resolved
@@ -8,12 +8,4 @@
 
 dev_dependencies:
   build_runner: ^2.4.0
-<<<<<<< HEAD
-  build_web_compilers: ^4.0.0
-
-dependency_overrides:
-  build_web_compilers: 
-    path: ../../../build/build_web_compilers
-=======
-  build_web_compilers: ^4.0.4
->>>>>>> c65c4733
+  build_web_compilers: ^4.0.4