name: test_common
publish_to: none
description: >-
  Common test functionality.
environment:
  sdk: ">=3.0.0-134.0.dev <4.0.0"

dependencies:
<<<<<<< HEAD
  dwds: ^18.0.0
=======
  dwds: any
>>>>>>> afee8c74
  file: ^6.1.3
  logging: ^1.0.1
  path: ^1.8.1
  test: ^1.21.1

dev_dependencies:
  lints: ^2.0.0<|MERGE_RESOLUTION|>--- conflicted
+++ resolved
@@ -6,11 +6,7 @@
   sdk: ">=3.0.0-134.0.dev <4.0.0"
 
 dependencies:
-<<<<<<< HEAD
-  dwds: ^18.0.0
-=======
   dwds: any
->>>>>>> afee8c74
   file: ^6.1.3
   logging: ^1.0.1
   path: ^1.8.1
