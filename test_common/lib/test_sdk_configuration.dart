// Copyright (c) 2023, the Dart project authors.  Please see the AUTHORS file
// for details. All rights reserved. Use of this source code is governed by a
// BSD-style license that can be found in the LICENSE file.

import 'dart:io';

import 'package:dwds/sdk_configuration.dart';
import 'package:logging/logging.dart';

import 'package:test_common/sdk_asset_generator.dart';
import 'package:test_common/test_sdk_layout.dart';

/// Implementation for SDK configuration for tests that can generate
/// missing assets.
///
///  - Generate SDK js, source map, and full dill for weak and sound
///    modes (normally included in flutter SDK or produced by build).
///  - Need to generate SDK summary for weak null safety mode as it
///    is not provided by the SDK installation.
///
/// TODO(annagrin): update to only generating missing sound artifacts
/// for frontend server after we have no uses of weak null safety.
class TestSdkConfigurationProvider extends SdkConfigurationProvider {
  final _logger = Logger('TestSdkConfigurationProvider');

  final bool _verbose;
  late final Directory _sdkDirectory;
  SdkConfiguration? _configuration;

  late final TestSdkLayout sdkLayout;

  TestSdkConfigurationProvider({bool verbose = false}) : _verbose = verbose {
    _sdkDirectory = Directory.systemTemp.createTempSync('sdk copy');
    sdkLayout = TestSdkLayout.createDefault(_sdkDirectory.path);
  }

  @override
  Future<SdkConfiguration> get configuration async =>
      _configuration ??= await _create();

  /// Generate missing assets in the default SDK layout.
  ///
  /// Creates a copy of the SDK directory where all the missing assets
  /// are generated. Tests using this configuration run using the copy
  /// sdk layout to make sure the actual SDK is not modified.
  Future<SdkConfiguration> _create() async {
    try {
      await copyDirectory(
          TestSdkLayout.defaultSdkDirectory, _sdkDirectory.path);
    } catch (e, s) {
      _logger.severe('Failed to create SDK directory copy', e, s);
      dispose();
      rethrow;
    }

    try {
      final assetGenerator = SdkAssetGenerator(
        sdkLayout: sdkLayout,
        verbose: _verbose,
      );

      await assetGenerator.generateSdkAssets();
      return TestSdkLayout.createConfiguration(sdkLayout);
    } catch (e, s) {
      _logger.severe('Failed generate missing assets', e, s);
      dispose();
      rethrow;
    }
  }

  void dispose({bool retry = true}) {
    try {
      if (_sdkDirectory.existsSync()) {
        _sdkDirectory.deleteSync(recursive: true);
      }
    } catch (e, s) {
      _logger.warning('Failed delete SDK directory copy', e, s);
      dispose(retry: false);
    }
  }
}

/// Implementation for SDK configuration for tests that can generate
/// missing assets.
///
///  - Generate SDK js, source map, and full dill for weak and sound
///    modes (normally included in flutter SDK or produced by build).
///  - Need to generate SDK summary for weak null safety mode as it
///    is not provided by the SDK installation.
///
/// TODO(annagrin): update to only generating missing sound artifacts
/// for frontend server after we have no uses of weak null safety.
<<<<<<< HEAD
class TestSdkNoCopyConfigurationProvider extends SdkConfigurationProvider {
=======
class TestSdkConfigurationProvider extends SdkConfigurationProvider {
>>>>>>> b58d3eb8
  final bool _verbose;
  SdkConfiguration? _configuration;

  final sdkLayout = TestSdkLayout.defaultSdkLayout;

<<<<<<< HEAD
  TestSdkNoCopyConfigurationProvider({bool verbose = false})
      : _verbose = verbose;
=======
  TestSdkConfigurationProvider({bool verbose = false}) : _verbose = verbose;
>>>>>>> b58d3eb8

  @override
  Future<SdkConfiguration> get configuration async =>
      _configuration ??= await _create();

  /// Generate missing assets in the default SDK layout.
  Future<SdkConfiguration> _create() async {
    final assetGenerator = SdkAssetGenerator(
      sdkLayout: sdkLayout,
<<<<<<< HEAD
      verboseCompiler: _verbose,
=======
      verbose: _verbose,
>>>>>>> b58d3eb8
    );

    await assetGenerator.generateSdkAssets();
    return TestSdkLayout.defaultSdkConfiguration;
  }
}<|MERGE_RESOLUTION|>--- conflicted
+++ resolved
@@ -78,51 +78,4 @@
       dispose(retry: false);
     }
   }
-}
-
-/// Implementation for SDK configuration for tests that can generate
-/// missing assets.
-///
-///  - Generate SDK js, source map, and full dill for weak and sound
-///    modes (normally included in flutter SDK or produced by build).
-///  - Need to generate SDK summary for weak null safety mode as it
-///    is not provided by the SDK installation.
-///
-/// TODO(annagrin): update to only generating missing sound artifacts
-/// for frontend server after we have no uses of weak null safety.
-<<<<<<< HEAD
-class TestSdkNoCopyConfigurationProvider extends SdkConfigurationProvider {
-=======
-class TestSdkConfigurationProvider extends SdkConfigurationProvider {
->>>>>>> b58d3eb8
-  final bool _verbose;
-  SdkConfiguration? _configuration;
-
-  final sdkLayout = TestSdkLayout.defaultSdkLayout;
-
-<<<<<<< HEAD
-  TestSdkNoCopyConfigurationProvider({bool verbose = false})
-      : _verbose = verbose;
-=======
-  TestSdkConfigurationProvider({bool verbose = false}) : _verbose = verbose;
->>>>>>> b58d3eb8
-
-  @override
-  Future<SdkConfiguration> get configuration async =>
-      _configuration ??= await _create();
-
-  /// Generate missing assets in the default SDK layout.
-  Future<SdkConfiguration> _create() async {
-    final assetGenerator = SdkAssetGenerator(
-      sdkLayout: sdkLayout,
-<<<<<<< HEAD
-      verboseCompiler: _verbose,
-=======
-      verbose: _verbose,
->>>>>>> b58d3eb8
-    );
-
-    await assetGenerator.generateSdkAssets();
-    return TestSdkLayout.defaultSdkConfiguration;
-  }
 }