--- conflicted
+++ resolved
@@ -31,17 +31,10 @@
   late final TestSdkLayout sdkLayout;
 
   TestSdkConfigurationProvider({
-<<<<<<< HEAD
-    bool verbose = false,
-    bool canaryFeatures = false,
-  })  : _verbose = verbose,
-        _canaryFeatures = canaryFeatures {
-=======
     bool canaryFeatures = false,
     bool verbose = false,
   })  : _canaryFeatures = canaryFeatures,
         _verbose = verbose {
->>>>>>> 2fcc1ba9
     _sdkDirectory = Directory.systemTemp.createTempSync('sdk copy');
     sdkLayout = TestSdkLayout.createDefault(_sdkDirectory.path);
   }
