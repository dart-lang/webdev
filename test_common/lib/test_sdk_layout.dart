// Copyright (c) 2023, the Dart project authors.  Please see the AUTHORS file
// for details. All rights reserved. Use of this source code is governed by a
// BSD-style license that can be found in the LICENSE file.

import 'dart:io';

import 'package:dwds/sdk_configuration.dart';
import 'package:path/path.dart' as p;

/// Test Dart SDK layout.
///
/// Contains definition of the default SDK layout required for tests.
/// We keep all the path constants in one place for ease of update.
class TestSdkLayout {
  static final defaultSdkDirectory = SdkLayout.defaultSdkDirectory;
  static TestSdkLayout defaultSdkLayout =
      TestSdkLayout.createDefault(defaultSdkDirectory);
  static SdkConfiguration defaultSdkConfiguration =
      createConfiguration(defaultSdkLayout);

  factory TestSdkLayout.createDefault(String sdkDirectory) =>
      TestSdkLayout.createDefaultFromSdkLayout(
          SdkLayout.createDefault(sdkDirectory));

  factory TestSdkLayout.createDefaultFromSdkLayout(SdkLayout sdkLayout) =>
      TestSdkLayout(
        sdkDirectory: sdkLayout.sdkDirectory,
        soundSummaryPath: sdkLayout.soundSummaryPath,
        soundFullDillPath: p.join(
          sdkLayout.sdkDirectory,
          'lib',
          '_internal',
          'ddc_platform.dill',
        ),
        soundJsPath: p.join(
          sdkLayout.sdkDirectory,
          'lib',
          'dev_compiler',
          'kernel',
          'amd',
          'dart_sdk.js',
        ),
        soundJsMapPath: p.join(
          sdkLayout.sdkDirectory,
          'lib',
          'dev_compiler',
          'kernel',
          'amd',
          'dart_sdk.js.map',
        ),
        weakSummaryPath: sdkLayout.weakSummaryPath,
        weakFullDillPath: p.join(
          sdkLayout.sdkDirectory,
          'lib',
          '_internal',
          'ddc_platform_unsound.dill',
        ),
        weakJsPath: p.join(
          sdkLayout.sdkDirectory,
          'lib',
          'dev_compiler',
          'kernel',
          'amd',
          'dart_sdk_unsound.js',
        ),
        weakJsMapPath: p.join(
          sdkLayout.sdkDirectory,
          'lib',
          'dev_compiler',
          'kernel',
          'amd',
          'dart_sdk_unsound.js.map',
        ),
        requireJsPath: p.join(
          sdkLayout.sdkDirectory,
          'lib',
          'dev_compiler',
          'amd',
          'require.js',
        ),
        stackTraceMapperPath: p.join(
          sdkLayout.sdkDirectory,
          'lib',
          'dev_compiler',
          'web',
          'dart_stack_trace_mapper.js',
        ),
        dartPath: p.join(
          sdkLayout.sdkDirectory,
          'bin',
<<<<<<< HEAD
          'dart',
=======
          Platform.isWindows ? 'dart.exe' : 'dart',
>>>>>>> 1e7f9b7e
        ),
        frontendServerSnapshotPath: p.join(
          sdkLayout.sdkDirectory,
          'bin',
          'snapshots',
          'frontend_server.dart.snapshot',
        ),
        dartdevcSnapshotPath: sdkLayout.dartdevcSnapshotPath,
        kernelWorkerSnapshotPath: p.join(
          sdkLayout.sdkDirectory,
          'bin',
          'snapshots',
          'kernel_worker.dart.snapshot',
        ),
        devToolsDirectory: p.join(
          sdkLayout.sdkDirectory,
          'bin',
          'resources',
          'devtools',
        ),
      );

  final String sdkDirectory;

  String get soundJsFileName => p.basename(soundJsPath);
  String get soundJsMapFileName => p.basename(soundJsMapPath);
  String get soundSummaryFileName => p.basename(soundSummaryPath);
  String get soundFullDillFileName => p.basename(soundFullDillPath);

  final String soundJsPath;
  final String soundJsMapPath;
  final String soundSummaryPath;
  final String soundFullDillPath;

  String get weakJsFileName => p.basename(weakJsPath);
  String get weakJsMapFileName => p.basename(weakJsMapPath);
  String get weakSummaryFileName => p.basename(weakSummaryPath);
  String get weakFullDillFileName => p.basename(weakFullDillPath);

  final String weakJsPath;
  final String weakJsMapPath;
  final String weakSummaryPath;
  final String weakFullDillPath;

  final String requireJsPath;
  final String stackTraceMapperPath;

  final String dartPath;
  final String frontendServerSnapshotPath;
  final String dartdevcSnapshotPath;
  final String kernelWorkerSnapshotPath;
  final String devToolsDirectory;

  const TestSdkLayout({
    required this.sdkDirectory,
    required this.soundJsPath,
    required this.soundJsMapPath,
    required this.soundSummaryPath,
    required this.soundFullDillPath,
    required this.weakJsPath,
    required this.weakJsMapPath,
    required this.weakSummaryPath,
    required this.weakFullDillPath,
    required this.requireJsPath,
    required this.stackTraceMapperPath,
    required this.dartPath,
    required this.frontendServerSnapshotPath,
    required this.dartdevcSnapshotPath,
    required this.kernelWorkerSnapshotPath,
    required this.devToolsDirectory,
  });

  /// Creates configuration from sdk layout.
  static SdkConfiguration createConfiguration(TestSdkLayout sdkLayout) =>
      SdkConfiguration(
        sdkDirectory: sdkLayout.sdkDirectory,
        weakSdkSummaryPath: sdkLayout.weakSummaryPath,
        soundSdkSummaryPath: sdkLayout.soundSummaryPath,
        compilerWorkerPath: sdkLayout.dartdevcSnapshotPath,
      );
}

// Update modified files.
Future<void> copyDirectory(String from, String to) async {
  if (!Directory(from).existsSync()) return;
  await Directory(to).create(recursive: true);

  await for (final file in Directory(from).list(followLinks: false)) {
    final copyTo = p.join(to, p.relative(file.path, from: from));
    if (file is Directory) {
      await copyDirectory(file.path, copyTo);
    } else if (file is File) {
      await File(file.path).copy(copyTo);
    } else if (file is Link) {
      await Link(copyTo).create(await file.target(), recursive: true);
    }
  }
}<|MERGE_RESOLUTION|>--- conflicted
+++ resolved
@@ -88,11 +88,7 @@
         dartPath: p.join(
           sdkLayout.sdkDirectory,
           'bin',
-<<<<<<< HEAD
-          'dart',
-=======
           Platform.isWindows ? 'dart.exe' : 'dart',
->>>>>>> 1e7f9b7e
         ),
         frontendServerSnapshotPath: p.join(
           sdkLayout.sdkDirectory,
