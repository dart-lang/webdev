name: webdev
# Every time this changes you need to run `dart run build_runner build`.
version: 2.7.8-dev
# We should not depend on a dev SDK before publishing.
# publish_to: none
homepage: https://github.com/dart-lang/webdev
description: >-
  A CLI for Dart web development. Provides an easy and consistent set of
  features for users and tools to build and deploy web applications with Dart.

environment:
  sdk: ">=2.15.0 <3.0.0"

dependencies:
  args: ^2.0.0
  async: ^2.2.0
  build_daemon: '>=2.0.0 <4.0.0'
  browser_launcher: ^1.0.0
  crypto: ^3.0.0
  dds: ^2.1.6
  dwds: ^11.5.1
  http: ^0.13.0
  http_multi_server: ^3.0.0
  io: ^1.0.0
  logging: ^1.0.0
  meta: ^1.1.2
  path: ^1.5.1
  pool: ^1.4.0
  pubspec_parse: ^1.0.0
  pub_semver: ^2.0.0
  shelf: ^1.0.0
  shelf_proxy: ^1.0.0
  shelf_static: ^1.0.0
  stack_trace: ^1.10.0
  sse: ^4.1.0
  vm_service: '>=3.0.0 <9.0.0'
  webkit_inspection_protocol: '>=0.4.0 <2.0.0'
  yaml: ^3.0.0
  # devtools_server indirectly depends on devtools so keep this around.
  devtools: ^2.0.0
  devtools_server: ^2.0.0

dev_dependencies:
  build: ^2.0.0
  build_runner: ^2.0.0
  build_verify: ^2.0.0
  build_version: ^2.0.0
  test: ^1.15.0
  test_descriptor: ^2.0.0
  test_process: ^2.0.2
  webdriver: ^3.0.0

# Uncomment for development versions
dependency_overrides:
<<<<<<< HEAD
   dwds:
=======
  dwds:
>>>>>>> 02776ac5
    path: ../dwds

executables:
  webdev:<|MERGE_RESOLUTION|>--- conflicted
+++ resolved
@@ -52,11 +52,7 @@
 
 # Uncomment for development versions
 dependency_overrides:
-<<<<<<< HEAD
-   dwds:
-=======
   dwds:
->>>>>>> 02776ac5
     path: ../dwds
 
 executables:
