name: webdev
version: 2.2.0-dev
author: Dart Team <misc@dartlang.org>
homepage: https://github.com/dart-lang/webdev
description: >-
  A CLI for Dart web development. Provides an easy and consistent set of
  features for users and tools to build and deploy web applications with Dart.

environment:
  sdk: ">=2.3.0-dev.0.3 <3.0.0"

dependencies:
  args: ^1.5.0
  async: ^2.2.0
  build_daemon: ^1.0.0
  built_value: ^6.3.0
  crypto: ^2.0.6
  dwds: ^0.3.3
  devtools: ^0.0.15-dev.1
  http: ^0.12.0
  http_multi_server: ^2.1.0
  io: ^0.3.2+1
  logging: ^0.11.0
  pedantic: ^1.5.0
  meta: ^1.1.2
  path: ^1.5.1
  pubspec_parse: ^0.1.4
  pub_semver: ^1.3.2
  shelf: ^0.7.4
  shelf_proxy: ^0.1.0+5
  shelf_static: ^0.2.8
  stack_trace: ^1.9.2
  sse: ^2.0.0
  vm_service_lib: ^3.14.2
  webkit_inspection_protocol: ^0.4.0
  yaml: ^2.1.13

dev_dependencies:
  build: ^1.0.0
  build_runner: ^1.0.0
  build_web_compilers: '>=1.0.0 <3.0.0'
  build_verify: ^1.0.0
  build_version: ^2.0.0
  built_value_generator: ^6.4.0
  graphs: ^0.2.0
  js: ^0.6.1
  test: ^1.6.0
  test_descriptor: ^1.0.3
  test_process: ^1.0.1
  uuid: ^2.0.0
  webdriver: ^2.0.0

executables:
  webdev:

dependency_overrides:
  dwds:
<<<<<<< HEAD
    path:
      ../dwds
  devtools:
    path:
         /usr/local/google/home/alanknight/dart/devtools/packages/devtools
  webkit_inspection_protocol:
    path: /usr/local/google/home/alanknight/dart/webkit_inspection_protocol.dart
  build_runner:
    path:
      /usr/local/google/home/alanknight/dart/build/build_runner
  build_daemon:
    path:
      /usr/local/google/home/alanknight/dart/build/build_daemon
=======
    path: ../dwds
>>>>>>> f063c638
<|MERGE_RESOLUTION|>--- conflicted
+++ resolved
@@ -55,7 +55,6 @@
 
 dependency_overrides:
   dwds:
-<<<<<<< HEAD
     path:
       ../dwds
   devtools:
@@ -68,7 +67,4 @@
       /usr/local/google/home/alanknight/dart/build/build_runner
   build_daemon:
     path:
-      /usr/local/google/home/alanknight/dart/build/build_daemon
-=======
-    path: ../dwds
->>>>>>> f063c638
+      /usr/local/google/home/alanknight/dart/build/build_daemon