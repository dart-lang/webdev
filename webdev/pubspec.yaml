name: webdev
# Every time this changes you need to run `pub run build_runner build`.
<<<<<<< HEAD
version: 2.2.0
=======
version: 2.3.0
>>>>>>> 05d95d70
author: Dart Team <misc@dartlang.org>
homepage: https://github.com/dart-lang/webdev
description: >-
  A CLI for Dart web development. Provides an easy and consistent set of
  features for users and tools to build and deploy web applications with Dart.

environment:
  sdk: ">=2.3.2-dev.0.1 <3.0.0"

dependencies:
  args: ^1.5.0
  async: ^2.2.0
  build_daemon: ^2.0.0
  built_value: ^6.3.0
  crypto: ^2.0.6
  dwds: ^0.3.3
  devtools: ^0.1.0
  http: ^0.12.0
  http_multi_server: ^2.1.0
  io: ^0.3.2+1
  logging: ^0.11.0
  pedantic: ^1.5.0
  meta: ^1.1.2
  path: ^1.5.1
  pubspec_parse: ^0.1.4
  pub_semver: ^1.3.2
  shelf: ^0.7.4
  shelf_proxy: ^0.1.0+5
  shelf_static: ^0.2.8
  stack_trace: ^1.9.2
  sse: ^2.0.0
  vm_service_lib: '>3.17.0 <=4.0.0'
  webkit_inspection_protocol: ^0.4.0
  yaml: ^2.1.13

dev_dependencies:
  build: ^1.0.0
<<<<<<< HEAD
  build_runner: ^1.0.0
  build_web_compilers: '>=1.0.0 <3.0.0'
=======
  build_runner: ^1.6.2
>>>>>>> 05d95d70
  build_verify: ^1.0.0
  build_version: ^2.0.0
  built_value_generator: ^6.4.0
  graphs: ^0.2.0
  js: ^0.6.1
  test: ^1.6.0
  test_descriptor: ^1.0.3
  test_process: ^1.0.1
  uuid: ^2.0.0
  webdriver: ^2.0.0

executables:
<<<<<<< HEAD
  webdev:

dependency_overrides:
  dwds:
    path:
      ../dwds
  vm_service_lib:
    path:
      /usr/local/google/home/alanknight/dart/vm_service_drivers/dart
  # devtools:
  #   path:
  #        /usr/local/google/home/alanknight/dart/devtools/packages/devtools
  # webkit_inspection_protocol:
  #   path: /usr/local/google/home/alanknight/dart/webkit_inspection_protocol.dart
  # build_runner:
  #   path:
  #     /usr/local/google/home/alanknight/dart/build/build_runner
  # build_daemon:
  #   path:
  #     /usr/local/google/home/alanknight/dart/build/build_daemon
=======
  webdev:
>>>>>>> 05d95d70
<|MERGE_RESOLUTION|>--- conflicted
+++ resolved
@@ -1,10 +1,6 @@
 name: webdev
 # Every time this changes you need to run `pub run build_runner build`.
-<<<<<<< HEAD
-version: 2.2.0
-=======
 version: 2.3.0
->>>>>>> 05d95d70
 author: Dart Team <misc@dartlang.org>
 homepage: https://github.com/dart-lang/webdev
 description: >-
@@ -20,8 +16,7 @@
   build_daemon: ^2.0.0
   built_value: ^6.3.0
   crypto: ^2.0.6
-  dwds: ^0.3.3
-  devtools: ^0.1.0
+  dwds: ^0.4.0
   http: ^0.12.0
   http_multi_server: ^2.1.0
   io: ^0.3.2+1
@@ -42,45 +37,13 @@
 
 dev_dependencies:
   build: ^1.0.0
-<<<<<<< HEAD
-  build_runner: ^1.0.0
-  build_web_compilers: '>=1.0.0 <3.0.0'
-=======
   build_runner: ^1.6.2
->>>>>>> 05d95d70
   build_verify: ^1.0.0
   build_version: ^2.0.0
-  built_value_generator: ^6.4.0
-  graphs: ^0.2.0
-  js: ^0.6.1
   test: ^1.6.0
   test_descriptor: ^1.0.3
   test_process: ^1.0.1
-  uuid: ^2.0.0
   webdriver: ^2.0.0
 
 executables:
-<<<<<<< HEAD
-  webdev:
-
-dependency_overrides:
-  dwds:
-    path:
-      ../dwds
-  vm_service_lib:
-    path:
-      /usr/local/google/home/alanknight/dart/vm_service_drivers/dart
-  # devtools:
-  #   path:
-  #        /usr/local/google/home/alanknight/dart/devtools/packages/devtools
-  # webkit_inspection_protocol:
-  #   path: /usr/local/google/home/alanknight/dart/webkit_inspection_protocol.dart
-  # build_runner:
-  #   path:
-  #     /usr/local/google/home/alanknight/dart/build/build_runner
-  # build_daemon:
-  #   path:
-  #     /usr/local/google/home/alanknight/dart/build/build_daemon
-=======
-  webdev:
->>>>>>> 05d95d70
+  webdev: