## 3.4.0-wip

<<<<<<< HEAD
- Update `package:vm_service` constraint to `>=10.1.0 <15.0.0`. - [#2307](https://github.com/dart-lang/webdev/pull/2307)
=======
## 3.3.0

- Update `dwds` constraint to `23.0.0`.
>>>>>>> ebcd0340

## 3.2.0

- Add dependency on `package:vm_service_interface`. - [#2262](https://github.com/dart-lang/webdev/pull/2262)
- Update `package:vm_service` constraint to `>=10.1.0 <14.0.0`. - [#2235](https://github.com/dart-lang/webdev/pull/2265)
- Update `dwds` constraint to `21.1.0`.

## 3.1.0

- Update the parameters passed to `Dwds.start`. - [#2231](https://github.com/dart-lang/webdev/pull/2231)
- Update `package:vm_service` constraint to `>=10.1.0 <13.0.0`. - [#2248](https://github.com/dart-lang/webdev/pull/2248)
- Update `dwds` constraint to `21.0.0`.

## 3.0.8

- Hide and deprecate now unsupported `--null-safety` option. - [#2206](https://github.com/dart-lang/webdev/pull/2206)
- Update Dart SDK constraint to `>=3.2.0-36.0.dev <4.0.0`. - [#2207](https://github.com/dart-lang/webdev/pull/2207)
- Update `dwds` constraint to `21.0.0`.

## 3.0.7

- Update `build_web_compilers` constraint to `^4.0.4`.
- Update SDK constraint to `>=3.1.0-340.0.dev <4.0.0`.
- Update `dwds` constraint to `20.0.1`.

## 3.0.6

- Update `dwds` constraint to `19.0.2`.
- Update SDK constraint to `>=3.1.0-254.0.dev <4.0.0`.

## 3.0.5

- Update `dwds` constraint to `19.0.1`.

## 3.0.4

- Update `dwds` constraint to `19.0.0`.

## 3.0.3

- Update `dwds` constraint to `18.0.2`.

## 3.0.2

- Update `build_daemon` constraint to `^4.0.0`.

## 3.0.1

- Update SDK constraint to `>=3.0.0-188.0.dev <4.0.0`.
  - Supports records.
- Use dwds `18.0.0`.

## 3.0.0

- Add `--enable-experiment` flag to webdev commands and pass it
  to the build runner and the expression compiler service.
- Update SDK constraint to `>=3.0.0-134.0.dev <4.0.0`.
- Update `package:vm_service` constraint to `>=10.1.0 <12.0.0`.
- Make all tests use sound null safety fixtures.

**Breaking changes**

- Support Dart 3.0-alpha breaking changes:
  - Do not pass `--(no)-sound-null-safety` flag to build daemon.
  - Update `build_web_compilers` constraint to `^4.0.0`.
  - Update `build_runner` constraint to `^2.4.0`.
  - Support changes in the SDK layout for Dart 3.0.

## 2.7.12

- Migrate Webdev to null-safety.

## 2.7.11

- Remove no longer used `ExpressionCompilerService.handler`.
- Update the min SDK constraint to 2.18.0.
- Update DWDS to `16.0.0`.

## 2.7.10

- Pin DWDS version to avoid dependency conflicts with `package:vm_service`.

## 2.7.9

- Add an option to pass user data directory to chrome: `user-data-dir`. Auto
  detect user data directory based on the current OS if `auto` is given as a
  value. If `null` is given as a value (default), fall back to the existing
  behavior (i.e. creating/reusing a temp directory).

  Note: not supported for Windows yet due to flakiness it introduces.

  Example using user-specified directory:

  ```
    webdev serve \
      --debug --debug-extension \
      --user-data-dir='/Users/<user>/Library/Application Support/Google/Chrome'
  ```

  Example using auto-detected directory:

  ```
    webdev serve \
      --debug --debug-extension \
      --user-data-dir=auto
  ```

- Update the min SDK constraint to 2.17.0.

## 2.7.8

- Update `vm_service` to `^8.1.0`.
- Enable expression evaluation by default.
- Update the Dart minimum SDK to `>=2.16.0`.
- Depend on the latest DWDS (12.0.0)

## 2.7.7

- Handle and log http request serving errors.
- Update SDK constraint to `>=2.15.0 <3.0.0`.

## 2.7.6

- Update SDK constraint to `>=2.14.0 <3.0.0`

## 2.7.5

- Depend on the latest `package:dwds`.
- Update min sdk constraint to `>=2.13.0`.
- Support the latest `package:build_daemon`.

## 2.7.4

- Allow the latest build_runner, build_web_compilers, and build_daemon packages.

## 2.7.3

- Depend on the latest `package:dwds`.
- Update min sdk constraint to `>=2.13.0-144.0.dev`.

## 2.7.2

- Depend on the latest `package:dwds`.
- Support new `null-safety` flag. See README.
- Support latest `package:vm_service` version `6.x.x`.
- Opt all dart files out of null safety for min SDK constraint update.

## 2.7.1

- Depend on the latest `package:sse`.
- Remove references to Flutter Web as webdev is no longer used with Flutter.
  Users should be using Flutter Tools shipped with the Flutter SDK.

## 2.7.0

- Add support for the Dart Development Service (DDS).
- Expand `package:vm_service` to version `>=3.0.0 <6.0.0`.
- Require at least `build_web_compilers` version `2.12.0`.
- Depend on the latest `package:dwds`.
- Fix issue where open http connections prevent the process for exiting.
- Add expression evaluation feature under `--enable-expression-evaluation` flag
  passed to `webdev` commands. The feature is disabled by default.
- Update min sdk constraint to `>=2.10.0`.

## 2.6.2

- Update min sdk constraint to `>=2.8.1`.

## 2.6.1

- Rollback release so that we no longer require a dev version of
  `package:build_web_compilers`.

## 2.6.0

- Require at least `build_web_compilers` version `2.12.0-dev.1`.
- Depend on the latest `package:dwds`.

## 2.5.9

- Depend on the latest `package:dwds`.

## 2.5.8

- Depend on the latest `package:dwds`.
- Fix an issue where all directories were built when using the `serve` command.

## 2.5.7

- Update min sdk constraint to `>=2.7.0`.

## 2.5.6

- Expand `package:vm_service` to version `>=3.0.0 <5.0.0`

## 2.5.5

- Bump the min sdk constraint to `2.6.0`.
- Require at least `build_web_compilers` version `2.6.1`.
  - Versions `<2.0.0` are not supported by any dart sdk `>=2.6.0`.
  - Versions `<2.6.1` have bugs that we want to avoid users running into.
- Depend on `package:vm_service` version `^2.0.0`.
- Depend on the latest `package:dwds`.

## 2.5.4

- Fix support for `--output=NONE` when building.
- Properly error if not in a Dart root while running the `daemon` command.
- Depend on the latest `package:sse`.
- Serve DevTools if either `--debug` or `--debug-extension` is provided.
- Publicize the option `--debug-extension`.

## 2.5.3

- Added a new `--launch-app` command line option.
  - Expects a package relative path to an html file, such as `web/app.html`.
  - Launches the specified application in chrome on startup instead of the
    server root.
  - Allows multiple apps, and will launch all of them.
  - Supported for the `daemon` and `serve` commands.
- Depend on the latest `package:dwds`.

## 2.5.2

- Update SDK dependency to minimum of 2.5.0.
- Support absolute file: URIs for libraries.
- Depend on the latest `package:dwds`.

## 2.5.1

- Depend on the latest `package:dwds`.

## 2.5.0

- TLS support has been added to the `serve` command through the addition of two
  new options `tls-cert-chain` and `tls-cert-key`.
- Added an explicit error if asked to build or serve anything other than a top
  level directory under a package. This never worked before but silently didn't
  actually do what the user expected.

## 2.4.1

- Depend on the latest `package:webkit_inspection_protocol`.

## 2.4.0

- Add a `--no-injected-client` option which can be used to work around issues
  relating to the injected `client.js` file. All debugging features must be
  disabled if you use this option.
- Depend on the latest `package:dwds`.

## 2.3.0

- Depend on the latest `package:dwds`.
- Depend on the latest `package:build_daemon`.

## 2.2.0

- Added a `fullReload` service extension which performs a full page refresh.
- Handle shutdown notifications from latest `build_daemon` protocol.

## 2.1.0

- Add an explicit error if there are no directories to serve. Typically this
  would happen if the user doesn't have a `web` directory.
- Add support for specifying `--hostname any`.
- DevTools no longer launches in a new window. This prevents an issue where
  pausing your application also pauses DevTools.
- Fix some edge cases for hot restart:
  - All restarts will now fire isolate create/destroy events, regardless of how
    they are triggered.
  - Fix a bug in the module invalidation/reload logic.

## 2.0.7

- Update minimum `package:build_runner` version to `1.5.0`.
- Use `HttpMultiServer` to fix bind issues with IPv6 / IPv4.

## 2.0.6

- Use latest `package:build_daemon`.

## 2.0.5

- Use `HttpMultiServer` to fix bind issues with IPv6 / IPv4.

## 2.0.4

- Fix loading apps in non-chrome browsers in --debug mode
  - Add a nice error if attempting to launch devtools in non-chrome browsers.
- Detect `flutter` and `flutter_test` dependencies and fail with a nice message.

## 2.0.3

- Support latest `package:build_daemon`.
- Fix Chrome issues while running through VS Code.

## 2.0.2

- Support `package:dwds` version `0.3.0`.

## 2.0.1

- Fix launching Chrome on Windows.

## 2.0.0

## Breaking Changes

- The `serve` command will now only serve `web` by default.
- Deprecated the `--hot-reload` and `--live-reload` flags, in favor of the new
  `--auto=<action>` option which performs an action whenever a build completes.
  - The current supported actions are `restart` and `refresh`, which correspond
    to the old `--hot-reload` and `--live-reload` flags.
- Support building with `package:build_daemon`. This allows shared builds as
  long as the build arguments are compatible.
  - This should not affect most users but might break some workflows.
  - Prompts are not supported, so you may have to pass the
    `-- --delete-conflicting-outputs` argument if you used to hit `y` at the
    prompt.

### Features

- Added the `--debug` flag.
  - Runs a proxy dart vm service with limited functionality, which talks to the
    running in chrome.
  - Enables [devtools](https://github.com/flutter/devtools) for web apps.
    - For regular web apps currently this doesn't actually do anything yet,
      except for supported frameworks which will enable some tabs.
    - Use `alt+d` (or `option+d` on Mac) in the web app to launch devtools.
- Allow build_web_compilers 2.x.

## 1.0.1

- Support `package:build_web_compilers` `v1.0.0`.

## 1.0.0

- Support `package:build_runner` `v1.0.0`.
- Add `--version` to CLI.

## 0.2.5

- Added support for the --hot-reload flag, if on build_runner >=0.10.2.

## 0.2.4+1

- Print `Creating build script` on startup so the user is aware of what the
  process is doing.

## 0.2.4

- Added support for the --live-reload flag, if on build_runner >=0.10.1.

## 0.2.3+2

- Support latest `package:build_runner`.

## 0.2.3+1

- Support Dart 2 stable.

## 0.2.3

- Update required Dart SDK and `package:build_runner` to support latest
  versions.

## 0.2.2

- Add default value for `--output` to be `build:web` for the `build` command and
  `NONE` for the `serve` command.
- Update to use lower-case constants from Dart `^2.0.0-dev.54`.

## 0.2.1

- Support `package:build_web_compilers` `v0.4.0`.
- Always pass the argument `--fail-on-severe` to the `build` command.
- Exit with an error if unsupported arguments are passed to `build` command.

## 0.2.0

- Pass the arguments supporting `directory:port` for the `serve` command.
- Add the requirement for `build_web_compilers` to `build` command.
- Renamed `--require-build-web-compilers` flag to `--build-web-compilers`.

## 0.1.4

- Require and use features from `build_runner` 0.8.2.
  - Added a `--[no]-release` flag.
- Require `build_web_compliers` 0.3.6 when running `serve`.
  - Unless the `--no-require-build-web-compilers` flag is provided.

## 0.1.3+1

- Support running `pub` when it's not in the environment path.

## 0.1.3

- Now runs on Windows.

## 0.1.2

- Remove check for `build_web_compilers`. Allows general support for
  `build_runner` from tools.
- Use `pub deps` to validate target directory.

## 0.1.1

- Checks for a dependency on `build_web_compilers`.
- Gracefully handle exceptions.

## 0.1.0

- Initial release. Supports basic invocation of `build` and `serve` with
  `build_runner: ^0.8.0`.<|MERGE_RESOLUTION|>--- conflicted
+++ resolved
@@ -1,12 +1,10 @@
 ## 3.4.0-wip
 
-<<<<<<< HEAD
 - Update `package:vm_service` constraint to `>=10.1.0 <15.0.0`. - [#2307](https://github.com/dart-lang/webdev/pull/2307)
-=======
+
 ## 3.3.0
 
 - Update `dwds` constraint to `23.0.0`.
->>>>>>> ebcd0340
 
 ## 3.2.0
 
