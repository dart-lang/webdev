--- conflicted
+++ resolved
@@ -1,11 +1,8 @@
-<<<<<<< HEAD
-## 3.7.1-wip
+## 3.7.1
+
 - Support the `--hostname` flag when the `--tls-cert-key` and `--tls-cert-chain` flags are present.
-=======
-## 3.7.1
 - Update `dwds` constraint to `24.3.5`.
 - Added a utility method to locate `package_config.json` and set it in the `loadStrategy`.
->>>>>>> 718c39c3
 
 ## 3.7.0
 
