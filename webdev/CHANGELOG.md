--- conflicted
+++ resolved
@@ -1,13 +1,10 @@
 ## 3.7.2-wip
 
-- Adds `--offline` flag [#2483](https://github.com/dart-lang/webdev/pull/2483)
+- Adds `--offline` flag [#2483](https://github.com/dart-lang/webdev/pull/2483).
+- Support the `--hostname` flag when the `--tls-cert-key` and `--tls-cert-chain` flags are present [#2588](https://github.com/dart-lang/webdev/pull/2588).
 
 ## 3.7.1
 
-<<<<<<< HEAD
-- Support the `--hostname` flag when the `--tls-cert-key` and `--tls-cert-chain` flags are present.
-=======
->>>>>>> 697f2f7f
 - Update `dwds` constraint to `24.3.5`.
 - Added a utility method to locate `package_config.json` and set it in the `loadStrategy`.
 
