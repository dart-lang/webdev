## 2.5.5-dev

- Bump the min sdk constraint to `2.6.0`.
- Require at least `build_web_compilers` version `2.6.1`.
  - Versions `<2.0.0` are not supported by any dart sdk `>=2.6.0`.
  - Versions `<2.6.1` have bugs that we want to avoid users running into.
<<<<<<< HEAD
- Depend on `package:vm_service` version  `^2.0.0`.

## 2.5.5

=======
>>>>>>> baffd98a
- Depend on the latest `package:dwds`.

## 2.5.4

- Fix support for `--output=NONE` when building.
- Properly error if not in a Dart root while running the `daemon` command.
- Depend on the latest `package:sse`.
- Serve DevTools if either `--debug` or `--debug-extension` is provided.
- Publicize the option `--debug-extension`.

## 2.5.3

- Added a new `--launch-app` command line option.
  - Expects a package relative path to an html file, such as `web/app.html`.
  - Launches the specified application in chrome on startup instead of the
    server root.
  - Allows multiple apps, and will launch all of them.
  - Supported for the `daemon` and `serve` commands.
- Depend on the latest `package:dwds`.

## 2.5.2

- Update SDK dependency to minimum of 2.5.0.
- Support absolute file: URIs for libraries.
- Depend on the latest `package:dwds`.

## 2.5.1

- Depend on the latest `package:dwds`.

## 2.5.0

- TLS support has been added to the `serve` command through the addition of two
  new options `tls-cert-chain` and `tls-cert-key`.
- Added an explicit error if asked to build or serve anything other than a top
  level directory under a package. This never worked before but silently didn't
  actually do what the user expected.

## 2.4.1

- Depend on the latest `package:webkit_inspection_protocol`.

## 2.4.0

- Add a `--no-injected-client` option which can be used to work around issues
  relating to the injected `client.js` file. All debugging features must be
  disabled if you use this option.
- Depend on the latest `package:dwds`.

## 2.3.0

- Depend on the latest `package:dwds`.
- Depend on the latest `package:build_daemon`.

## 2.2.0

- Added a `fullReload` service extension which performs a full page refresh.
- Handle shutdown notifications from latest `build_daemon` protocol.

## 2.1.0

- Add an explicit error if there are no directories to serve. Typically this
  would happen if the user doesn't have a `web` directory.
- Add support for specifying `--hostname any`.
- DevTools no longer launches in a new window. This prevents an issue where
  pausing your application also pauses DevTools.
- Fix some edge cases for hot restart:
  - All restarts will now fire isolate create/destroy events, regardless of
    how they are triggered.
  - Fix a bug in the module invalidation/reload logic.

## 2.0.7

- Update minimum `package:build_runner` version to `1.5.0`.
- Use `HttpMultiServer` to fix bind issues with IPv6 / IPv4.

## 2.0.6

- Use latest `package:build_daemon`.

## 2.0.5

- Use `HttpMultiServer` to fix bind issues with IPv6 / IPv4.

## 2.0.4

- Fix loading apps in non-chrome browsers in --debug mode
  - Add a nice error if attempting to launch devtools in non-chrome browsers.
- Detect `flutter` and `flutter_test` dependencies and fail with a nice message.

## 2.0.3

- Support latest `package:build_daemon`.
- Fix Chrome issues while running through VS Code.

## 2.0.2

- Support `package:dwds` version `0.3.0`.

## 2.0.1

- Fix launching Chrome on Windows.

## 2.0.0

## Breaking Changes

- The `serve` command will now only serve `web` by default.
- Deprecated the `--hot-reload` and `--live-reload` flags, in favor of the new
  `--auto=<action>` option which performs an action whenever a build completes.
  - The current supported actions are `restart` and `refresh`, which correspond
    to the old `--hot-reload` and `--live-reload` flags.
- Support building with `package:build_daemon`. This allows shared builds as
  long as the build arguments are compatible.
  - This should not affect most users but might break some workflows.
  - Prompts are not supported, so you may have to pass the
    `-- --delete-conflicting-outputs` argument if you used to hit `y` at the
    prompt.

### Features

- Added the `--debug` flag.
  - Runs a proxy dart vm service with limited functionality, which talks to the
    running in chrome.
  - Enables [devtools](https://github.com/flutter/devtools) for web apps.
    - For regular web apps currently this doesn't actually do anything yet,
      except for supported frameworks which will enable some tabs.
    - Use `alt+d` (or `option+d` on Mac) in the web app to launch devtools.
- Allow build_web_compilers 2.x.

## 1.0.1

- Support `package:build_web_compilers` `v1.0.0`.

## 1.0.0

- Support `package:build_runner` `v1.0.0`.
- Add `--version` to CLI.

## 0.2.5

- Added support for the --hot-reload flag, if on build_runner >=0.10.2.

## 0.2.4+1

- Print `Creating build script` on startup so the user is aware of what the
  process is doing.

## 0.2.4

- Added support for the --live-reload flag, if on build_runner >=0.10.1.

## 0.2.3+2

- Support latest `package:build_runner`.

## 0.2.3+1

- Support Dart 2 stable.

## 0.2.3

- Update required Dart SDK and `package:build_runner` to support latest
  versions.

## 0.2.2

- Add default value for `--output` to be `build:web` for the `build` command
  and `NONE` for the `serve` command.
- Update to use lower-case constants from Dart `^2.0.0-dev.54`.

## 0.2.1

- Support `package:build_web_compilers` `v0.4.0`.
- Always pass the argument `--fail-on-severe` to the `build` command.
- Exit with an error if unsupported arguments are passed to `build` command.

## 0.2.0

- Pass the arguments supporting `directory:port` for the `serve` command.
- Add the requirement for `build_web_compilers` to `build` command.
- Renamed `--require-build-web-compilers` flag to `--build-web-compilers`.

## 0.1.4

- Require and use features from `build_runner` 0.8.2.
  - Added a `--[no]-release` flag.
- Require `build_web_compliers` 0.3.6 when running `serve`.
  - Unless the `--no-require-build-web-compilers` flag is provided.

## 0.1.3+1

- Support running `pub` when it's not in the environment path.

## 0.1.3

- Now runs on Windows.

## 0.1.2

- Remove check for `build_web_compilers`. Allows general support for
  `build_runner` from tools.
- Use `pub deps` to validate target directory.

## 0.1.1

- Checks for a dependency on `build_web_compilers`.
- Gracefully handle exceptions.

## 0.1.0

- Initial release. Supports basic invocation of `build` and `serve` with
  `build_runner: ^0.8.0`.<|MERGE_RESOLUTION|>--- conflicted
+++ resolved
@@ -4,13 +4,7 @@
 - Require at least `build_web_compilers` version `2.6.1`.
   - Versions `<2.0.0` are not supported by any dart sdk `>=2.6.0`.
   - Versions `<2.6.1` have bugs that we want to avoid users running into.
-<<<<<<< HEAD
 - Depend on `package:vm_service` version  `^2.0.0`.
-
-## 2.5.5
-
-=======
->>>>>>> baffd98a
 - Depend on the latest `package:dwds`.
 
 ## 2.5.4
