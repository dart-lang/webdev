--- conflicted
+++ resolved
@@ -19,10 +19,7 @@
 const _hostnameFlag = 'hostname';
 const _hotReloadFlag = 'hot-reload';
 const _hotRestartFlag = 'hot-restart';
-<<<<<<< HEAD
 const _launchInChrome = 'launch-in-chrome';
-=======
->>>>>>> c6e08a5c
 const _liveReloadFlag = 'live-reload';
 const _logRequestsFlag = 'log-requests';
 
@@ -51,14 +48,10 @@
 }
 
 /// Command to run a server for local web development with the build daemon.
-<<<<<<< HEAD
-class ServeCommand extends CommandBase {
+class ServeCommand extends Command<int> {
   ServerManager _serverManager;
   Chrome _chrome;
 
-=======
-class ServeCommand extends Command<int> {
->>>>>>> c6e08a5c
   @override
   final name = 'serve';
 
@@ -71,19 +64,6 @@
     argParser
       ..addOption(_hostnameFlag,
           help: 'Specify the hostname to serve on', defaultsTo: 'localhost')
-<<<<<<< HEAD
-      ..addFlag(_hotReloadFlag, defaultsTo: false, negatable: false, hide: true)
-      ..addFlag(_hotRestartFlag,
-          defaultsTo: false,
-          negatable: false,
-          help: 'Automatically reloads changed modules after each build '
-              'and restarts your application.\n'
-              "Can't be used with $_liveReloadFlag")
-      ..addFlag(_launchInChrome,
-          defaultsTo: false,
-          negatable: false,
-          help: 'Automatically launches your application in chrome')
-=======
       ..addFlag(_hotRestartFlag,
           defaultsTo: false,
           negatable: false,
@@ -91,7 +71,10 @@
               'and restarts your application.\n'
               "Can't be used with $_liveReloadFlag")
       ..addFlag(_hotReloadFlag, defaultsTo: false, negatable: false, hide: true)
->>>>>>> c6e08a5c
+      ..addFlag(_launchInChrome,
+          defaultsTo: false,
+          negatable: false,
+          help: 'Automatically launches your application in chrome')
       ..addFlag(_liveReloadFlag,
           defaultsTo: false,
           negatable: false,
@@ -113,15 +96,11 @@
 
     var hostname = argResults[_hostnameFlag] as String;
     var hotReload = argResults[_hotReloadFlag] as bool;
-<<<<<<< HEAD
     var hotRestart = argResults[_hotRestartFlag] as bool;
     var launchInChrome = argResults[_launchInChrome] as bool;
     var liveReload = argResults[_liveReloadFlag] as bool;
     var logRequests = argResults[_logRequestsFlag] as bool;
-    var verbose = argResults['verbose'] as bool;
-=======
     var verbose = argResults[verboseFlag] as bool;
->>>>>>> c6e08a5c
 
     if (hotReload) {
       print('Hot reload is not ready yet, using --$_hotRestartFlag');
@@ -129,7 +108,7 @@
     }
 
     if (liveReload && hotRestart) {
-      print("Can't use $liveReload and $hotRestart together\n\n");
+      print("Can't use $_liveReloadFlag and $_hotRestartFlag together\n\n");
       printUsage();
       return -1;
     }
