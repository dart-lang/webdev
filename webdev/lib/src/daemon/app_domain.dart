// Copyright (c) 2019, the Dart project authors.  Please see the AUTHORS file
// for details. All rights reserved. Use of this source code is governed by a
// BSD-style license that can be found in the LICENSE file.

import 'dart:async';
import 'dart:io';

import 'package:dwds/service.dart';

import '../serve/chrome.dart';
import '../serve/debugger/webdev_vm_client.dart';
import '../serve/server_manager.dart';
import 'daemon.dart';
import 'domain.dart';
import 'utilites.dart';

/// A collection of method and events relevant to the running application.
class AppDomain extends Domain {
  String _appId;
  WebdevVmClient _webdevVmClient;
  DebugService _debugService;
  bool _isShutdown = false;

  void _initialize(ServerManager serverManager) async {
    var devHandler = serverManager.servers.first.devHandler;
    // The connection is established right before `main()` is called.
    _appId = await devHandler.connectedApps.first;
    sendEvent('app.start', {
      'appId': _appId,
      'directory': Directory.current.path,
      'deviceId': 'chrome',
      'launchMode': 'run'
    });
    var chrome = await Chrome.connectedInstance;
    _debugService =
        await devHandler.startDebugService(chrome.chromeConnection, _appId);
    _webdevVmClient = await WebdevVmClient.create(_debugService);
    sendEvent('app.debugPort', {
      'appId': _appId,
      'port': _debugService.port,
      'wsUri': _debugService.wsUri,
    });
    sendEvent('app.started', {
      'appId': _appId,
    });
    // Shutdown could have been triggered while awaiting above.
    // ignore: invariant_booleans
    if (_isShutdown) dispose();
  }

  AppDomain(Daemon daemon, ServerManager serverManager) : super(daemon, 'app') {
    registerHandler('restart', _restart);
    registerHandler('callServiceExtension', _callServiceExtension);
    registerHandler('stop', _stop);

<<<<<<< HEAD
    futureServerManager.then((serverManager) async {
      if (_isShutdown) return;
      sendEvent('app.start', {
        'appId': _appId,
        'directory': Directory.current.path,
        'deviceId': 'chrome',
        'launchMode': 'run'
      });

      // TODO(https://github.com/dart-lang/webdev/issues/202) - Embed the appID
      // in the WebServer.
      var server = serverManager.servers.firstWhere((s) => s.target == 'web');
      var devHandler = server.devHandler;
      await devHandler.connections.next;
      // TODO(https://github.com/dart-lang/webdev/issues/202) - Remove.
      await Future.delayed(Duration(seconds: 2));

      var chrome = await Chrome.connectedInstance;
      // TODO(https://github.com/dart-lang/webdev/issues/202) - Run an eval to
      // get the appId.
      var appUrl = (await chrome.chromeConnection.getTabs())
          .firstWhere(
              (tab) => tab.url.startsWith('http://localhost:${server.port}'))
          .url;

      sendEvent('daemon.logMessage',
          {'level': 'info', 'message': 'Connecting to $appUrl'});

      _debugService = await server.devHandler
          .startDebugService(chrome.chromeConnection, appUrl);
      _webdevVmClient = await WebdevVmClient.create(_debugService);

      sendEvent('app.debugPort', {
        'appId': _appId,
        'port': _debugService.port,
        'wsUri': _debugService.wsUri,
      });

      // Shutdown could have been triggered while awaiting above.
      if (_isShutdown) dispose();

      // TODO(grouma) - Add an event for when the application is started.
    });
=======
    _initialize(serverManager);
>>>>>>> 0f894940
  }

  Future<String> _callServiceExtension(Map<String, dynamic> args) {
    throw UnimplementedError();
  }

  Future<String> _restart(Map<String, dynamic> args) async {
    throw UnimplementedError();
  }

  Future<bool> _stop(Map<String, dynamic> args) async {
    var appId = getStringArg(args, 'appId', required: true);
    if (_appId != appId) throw ArgumentError("app '$appId' not found");
    var chrome = await Chrome.connectedInstance;
    await chrome.close();
    return true;
  }

  @override
  void dispose() {
    _isShutdown = true;
    _debugService?.close();
    _webdevVmClient?.close();
  }
}<|MERGE_RESOLUTION|>--- conflicted
+++ resolved
@@ -44,7 +44,6 @@
       'appId': _appId,
     });
     // Shutdown could have been triggered while awaiting above.
-    // ignore: invariant_booleans
     if (_isShutdown) dispose();
   }
 
@@ -53,53 +52,7 @@
     registerHandler('callServiceExtension', _callServiceExtension);
     registerHandler('stop', _stop);
 
-<<<<<<< HEAD
-    futureServerManager.then((serverManager) async {
-      if (_isShutdown) return;
-      sendEvent('app.start', {
-        'appId': _appId,
-        'directory': Directory.current.path,
-        'deviceId': 'chrome',
-        'launchMode': 'run'
-      });
-
-      // TODO(https://github.com/dart-lang/webdev/issues/202) - Embed the appID
-      // in the WebServer.
-      var server = serverManager.servers.firstWhere((s) => s.target == 'web');
-      var devHandler = server.devHandler;
-      await devHandler.connections.next;
-      // TODO(https://github.com/dart-lang/webdev/issues/202) - Remove.
-      await Future.delayed(Duration(seconds: 2));
-
-      var chrome = await Chrome.connectedInstance;
-      // TODO(https://github.com/dart-lang/webdev/issues/202) - Run an eval to
-      // get the appId.
-      var appUrl = (await chrome.chromeConnection.getTabs())
-          .firstWhere(
-              (tab) => tab.url.startsWith('http://localhost:${server.port}'))
-          .url;
-
-      sendEvent('daemon.logMessage',
-          {'level': 'info', 'message': 'Connecting to $appUrl'});
-
-      _debugService = await server.devHandler
-          .startDebugService(chrome.chromeConnection, appUrl);
-      _webdevVmClient = await WebdevVmClient.create(_debugService);
-
-      sendEvent('app.debugPort', {
-        'appId': _appId,
-        'port': _debugService.port,
-        'wsUri': _debugService.wsUri,
-      });
-
-      // Shutdown could have been triggered while awaiting above.
-      if (_isShutdown) dispose();
-
-      // TODO(grouma) - Add an event for when the application is started.
-    });
-=======
     _initialize(serverManager);
->>>>>>> 0f894940
   }
 
   Future<String> _callServiceExtension(Map<String, dynamic> args) {
