// Copyright (c) 2019, the Dart project authors.  Please see the AUTHORS file
// for details. All rights reserved. Use of this source code is governed by a
// BSD-style license that can be found in the LICENSE file.

import 'dart:async';
import 'dart:io';
import 'package:http/http.dart';

import 'package:http/http.dart' as http;
import 'package:build_daemon/data/build_status.dart' as daemon;
import 'package:dwds/data/build_result.dart';
import 'package:dwds/dwds.dart';
import 'package:http_multi_server/http_multi_server.dart';
import 'package:shelf/shelf.dart';
import 'package:shelf/shelf_io.dart' as shelf_io;
import 'package:shelf_proxy/shelf_proxy.dart';

import '../command/configuration.dart';
import '../logging.dart';
import 'chrome.dart';
import 'handlers/favicon_handler.dart';

class ServerOptions {
  final Configuration configuration;
  final int port;
  final String target;
  final int daemonPort;

  ServerOptions(
    this.configuration,
    this.port,
    this.target,
    this.daemonPort,
  );
}

class WebDevServer {
  final HttpServer _server;
  final http.Client _client;
  final String _protocol;

  final Stream<BuildResult> buildResults;

  /// Can be null if client.js injection is disabled.
  final Dwds dwds;

  final ExpressionCompilerService ddcService;

  final String target;

  WebDevServer._(
    this.target,
    this._server,
    this._client,
    this._protocol,
    this.buildResults,
    bool autoRun, {
    this.dwds,
    this.ddcService,
  }) {
    if (autoRun) {
      dwds?.connectedApps?.listen((connection) {
        connection.runMain();
      });
    }
  }

  String get host => _server.address.host;
  int get port => _server.port;
  String get protocol => _protocol;

  Future<void> stop() async {
    await dwds?.stop();
    await ddcService?.stop();
    await _server.close(force: true);
    _client?.close();
  }

  static Future<WebDevServer> start(
      ServerOptions options, Stream<daemon.BuildResults> buildResults) async {
    var pipeline = const Pipeline();

    if (options.configuration.logRequests) {
      pipeline = pipeline.addMiddleware(logRequests());
    }

    pipeline = pipeline.addMiddleware(interceptFavicon);

    // Only provide relevant build results
    var filteredBuildResults = buildResults.asyncMap<BuildResult>((results) {
      var result = results.results
          .firstWhere((result) => result.target == options.target);
      switch (result.status) {
        case daemon.BuildStatus.started:
          return BuildResult((b) => b.status = BuildStatus.started);
        case daemon.BuildStatus.failed:
          return BuildResult((b) => b.status = BuildStatus.failed);
        case daemon.BuildStatus.succeeded:
          return BuildResult((b) => b.status = BuildStatus.succeeded);
      }
      throw StateError('Unexpected Daemon build result: $result');
    });

    var cascade = Cascade();
    var client = Client();
    var assetHandler = proxyHandler(
        'http://localhost:${options.daemonPort}/${options.target}/',
        client: client);
    var ddcAssetHandler =
        proxyHandler('http://localhost:${options.daemonPort}/', client: client);
    Dwds dwds;
    ExpressionCompilerService ddcService;
    if (options.configuration.enableInjectedClient) {
      var assetReader = ProxyServerAssetReader(
        options.daemonPort,
        logWriter,
        root: options.target,
      );
<<<<<<< HEAD
=======

      ddcService = options.configuration.enableExpressionEvaluation
          ? await ExpressionCompilerService.start(
              options.configuration.hostname,
              options.port,
              options.target,
              ddcAssetHandler,
              logWriter,
              options.configuration.verbose,
            )
          : null;

      var metadataProvider =
          MetadataProvider(assetReader, ddcService, logWriter);

      var loadStrategy = BuildRunnerRequireStrategyProvider(
              assetHandler, options.configuration.reload, metadataProvider)
          .strategy;

>>>>>>> b5445b50
      dwds = await Dwds.start(
        hostname: options.configuration.hostname,
        assetReader: assetReader,
        buildResults: filteredBuildResults,
        chromeConnection: () async =>
            (await Chrome.connectedInstance).chromeConnection,
        logWriter: logWriter,
<<<<<<< HEAD
        loadStrategy: BuildRunnerRequireStrategyProvider(assetHandler,
                options.configuration.reload, assetReader, logWriter)
            .strategy,
=======
        loadStrategy: loadStrategy,
>>>>>>> b5445b50
        serveDevTools:
            options.configuration.debug || options.configuration.debugExtension,
        verbose: options.configuration.verbose,
        enableDebugExtension: options.configuration.debugExtension,
        enableDebugging: options.configuration.debug,
        spawnDds: !options.configuration.disableDds,
        expressionCompiler: ddcService,
      );
      pipeline = pipeline.addMiddleware(dwds.middleware);
      cascade = cascade.add(dwds.handler);
      cascade = cascade.add(assetHandler);
      if (ddcService != null) {
        cascade = cascade.add(ddcService.handler);
      }
    } else {
      cascade = cascade.add(assetHandler);
    }

    var hostname = options.configuration.hostname;
    var tlsCertChain = options.configuration.tlsCertChain;
    var tlsCertKey = options.configuration.tlsCertKey;

    HttpServer server;
    var protocol =
        (tlsCertChain != null && tlsCertKey != null) ? 'https' : 'http';
    if (protocol == 'https') {
      var serverContext = SecurityContext()
        ..useCertificateChain(tlsCertChain)
        ..usePrivateKey(tlsCertKey);
      server =
          await HttpMultiServer.loopbackSecure(options.port, serverContext);
    } else {
      server = await HttpMultiServer.bind(hostname, options.port);
    }

    shelf_io.serveRequests(server, pipeline.addHandler(cascade.handler));
    return WebDevServer._(
      options.target,
      server,
      client,
      protocol,
      filteredBuildResults,
      options.configuration.autoRun,
      dwds: dwds,
      ddcService: ddcService,
    );
  }
}<|MERGE_RESOLUTION|>--- conflicted
+++ resolved
@@ -4,12 +4,12 @@
 
 import 'dart:async';
 import 'dart:io';
-import 'package:http/http.dart';
 
-import 'package:http/http.dart' as http;
 import 'package:build_daemon/data/build_status.dart' as daemon;
 import 'package:dwds/data/build_result.dart';
 import 'package:dwds/dwds.dart';
+import 'package:http/http.dart';
+import 'package:http/http.dart' as http;
 import 'package:http_multi_server/http_multi_server.dart';
 import 'package:shelf/shelf.dart';
 import 'package:shelf/shelf_io.dart' as shelf_io;
@@ -116,8 +116,6 @@
         logWriter,
         root: options.target,
       );
-<<<<<<< HEAD
-=======
 
       ddcService = options.configuration.enableExpressionEvaluation
           ? await ExpressionCompilerService.start(
@@ -130,14 +128,10 @@
             )
           : null;
 
-      var metadataProvider =
-          MetadataProvider(assetReader, ddcService, logWriter);
-
-      var loadStrategy = BuildRunnerRequireStrategyProvider(
-              assetHandler, options.configuration.reload, metadataProvider)
+      var loadStrategy = BuildRunnerRequireStrategyProvider(assetHandler,
+              options.configuration.reload, assetReader, logWriter)
           .strategy;
 
->>>>>>> b5445b50
       dwds = await Dwds.start(
         hostname: options.configuration.hostname,
         assetReader: assetReader,
@@ -145,13 +139,7 @@
         chromeConnection: () async =>
             (await Chrome.connectedInstance).chromeConnection,
         logWriter: logWriter,
-<<<<<<< HEAD
-        loadStrategy: BuildRunnerRequireStrategyProvider(assetHandler,
-                options.configuration.reload, assetReader, logWriter)
-            .strategy,
-=======
         loadStrategy: loadStrategy,
->>>>>>> b5445b50
         serveDevTools:
             options.configuration.debug || options.configuration.debugExtension,
         verbose: options.configuration.verbose,
