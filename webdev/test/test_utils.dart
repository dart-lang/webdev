--- conflicted
+++ resolved
@@ -50,14 +50,8 @@
   }
 
   Future<String> prepareWorkspace() async {
-<<<<<<< HEAD
-    final exampleDirectory = p.absolute(
-      p.join(p.current, '..', 'fixtures', '_webdevSoundSmoke'),
-    );
-=======
     final exampleDirectory =
         p.absolute(p.join(p.current, '..', 'fixtures', '_webdev_smoke'));
->>>>>>> 23aefebe
 
     final process = await TestProcess.start(
       sdkLayout.dartPath,
