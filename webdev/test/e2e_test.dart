--- conflicted
+++ resolved
@@ -213,13 +213,9 @@
         final stdoutDone = Completer<void>();
         final stderrDone = Completer<void>();
         final process = await testRunner.runWebDev(args,
-<<<<<<< HEAD
-            workingDirectory: soundExampleDirectory);
+            workingDirectory: exampleDirectory);
         process.stdoutStream().listen((_) => {}, onDone: stdoutDone.complete);
         process.stderrStream().listen((_) => {}, onDone: stderrDone.complete);
-=======
-            workingDirectory: exampleDirectory);
->>>>>>> 7ff2d079
 
         final hostUrl = 'http://localhost:$openPort';
 
