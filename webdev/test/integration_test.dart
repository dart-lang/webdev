// Copyright (c) 2017, the Dart project authors.  Please see the AUTHORS file
// for details. All rights reserved. Use of this source code is governed by a
// BSD-style license that can be found in the LICENSE file.

import 'dart:async';

import 'package:test/test.dart';
import 'package:test_descriptor/test_descriptor.dart' as d;

import 'test_utils.dart';

void main() {
  test('non-existant commands create errors', () async {
    var process = await runWebDev(['monkey']);

    await expectLater(
        process.stdout, emits('Could not find a command named "monkey".'));

    await process.shouldExit(64);
  });

  test('passing extra args to build fails with bad usage', () async {
    var process = await runWebDev(['build', 'extra', 'args']);

    await expectLater(process.stdout,
        emits('Arguments were provided that are not supported: "extra args".'));

    await process.shouldExit(64);
  });

  var invalidRanges = <String, List<String>>{
    'build_runner': ['0.8.9', '2.0.0'],
    'build_web_compilers': ['0.3.5', '2.0.0'],
    'build_daemon': ['0.3.0', '0.3.1'],
  };

  for (var command in ['build', 'serve']) {
    group('`$command` command', () {
      group('missing dependency on', () {
        test('`build_runner` should fail', () async {
          await d.file('pubspec.yaml', '''
name: sample
''').create();

          await d
              .file('pubspec.lock', _pubspecLock(runnerVersion: null))
              .create();

          await d.file('.packages', '''
''').create();

          var process = await runWebDev([command], workingDirectory: d.sandbox);

          await checkProcessStdout(process, [
            'webdev could not run for this project.',
            'You must have a dependency on `build_runner` in `pubspec.yaml`.'
          ]);
          await process.shouldExit(78);
        });

        test('`build_web_compilers` should fail', () async {
          await d.file('pubspec.yaml', '''
name: sample
''').create();

          await d
              .file('pubspec.lock', _pubspecLock(webCompilersVersion: null))
              .create();

          await d.file('.packages', '''
''').create();

          var process = await runWebDev(['serve'], workingDirectory: d.sandbox);

          await checkProcessStdout(process, [
            'webdev could not run for this project.',
            'You must have a dependency on `build_web_compilers` in `pubspec.yaml`.'
          ]);
          await process.shouldExit(78);
        });

        test(
            '`build_web_compilers` should be ignored with '
            '--no-build-web-compilers', () async {
          await d.file('pubspec.yaml', '''
name: sample
''').create();

          await d
              .file('pubspec.lock', _pubspecLock(webCompilersVersion: null))
              .create();

          await d.file('.packages', '''
''').create();

          var process = await runWebDev(['serve', '--no-build-web-compilers'],
              workingDirectory: d.sandbox);

          // Fails since this is a fake package
          await process.shouldExit(255);
        });
      });

      for (var entry in invalidRanges.entries) {
        group('with package `${entry.key}`', () {
          for (var version in entry.value) {
            test('at invalid version `$version` should fail', () async {
              var buildRunnerVersion = _supportedBuildRunnerVersion;
              var webCompilersVersion = _supportedWebCompilersVersion;
              var buildDaemonVersion = _supportedBuildDaemonVersion;

              String supportedRange;
<<<<<<< HEAD
              switch (entry.key) {
                case 'build_runner':
                  buildRunnerVersion = version;
                  supportedRange = '>=1.2.2 <2.0.0';
                  break;
                case 'build_web_compilers':
                  webCompilersVersion = version;
                  supportedRange = '>=1.2.0 <2.0.0';
                  break;
                case 'build_daemon':
                  buildDaemonVersion = version;
                  supportedRange = '^0.4.0';
=======
              if (entry.key == 'build_runner') {
                buildRunnerVersion = version;
                supportedRange = '>=1.3.0 <2.0.0';
              } else {
                assert(entry.key == 'build_web_compilers');
                webCompilersVersion = version;
                supportedRange = '>=1.2.0 <2.0.0';
>>>>>>> 4e12ba86
              }

              await d.file('pubspec.yaml', '''
name: sample
''').create();

              await d
                  .file(
                      'pubspec.lock',
                      _pubspecLock(
                          runnerVersion: buildRunnerVersion,
                          webCompilersVersion: webCompilersVersion,
                          daemonVersion: buildDaemonVersion))
                  .create();

              await d.file('.packages', '''
''').create();

              var process =
                  await runWebDev(['serve'], workingDirectory: d.sandbox);

              if (entry.key == 'build_daemon') {
                await checkProcessStdout(process, [
                  'webdev could not run for this project.',
                  'This version of webdev does not support the `build_daemon`'
                ]);
              } else {
                await checkProcessStdout(process, [
                  'webdev could not run for this project.',
                  // See https://github.com/dart-lang/linter/issues/965
                  // ignore: prefer_adjacent_string_concatenation
                  'The `${entry.key}` version – $version – ' +
                      'is not within the allowed constraint – $supportedRange.'
                ]);
              }

              await process.shouldExit(78);
            });
          }
        });
      }

      test('no pubspec.yaml', () async {
        var process = await runWebDev(['serve'], workingDirectory: d.sandbox);

        await checkProcessStdout(process, [
          'webdev could not run for this project.',
          'Could not find a file named "pubspec.yaml"'
        ]);
        await process.shouldExit(78);
      });

      test('pubspec.yaml, no pubspec.lock', () async {
        await d.file('pubspec.yaml', '''
name: sample
''').create();

        var process = await runWebDev(['serve'], workingDirectory: d.sandbox);

        await checkProcessStdout(process, [
          'webdev could not run for this project.',
          'No pubspec.lock file found, please run "pub get" first.'
        ]);
        await process.shouldExit(78);
      });

      test('pubspec.yaml, pubspec.lock, no .packages', () async {
        await d.file('pubspec.yaml', '''
name: sample
''').create();

        await d.file('pubspec.lock', _pubspecLock()).create();

        var process = await runWebDev(['serve'], workingDirectory: d.sandbox);

        await checkProcessStdout(process, [
          'webdev could not run for this project.',
          'No .packages file found, please run "pub get" first.'
        ]);
        await process.shouldExit(78);
      });

      test('should fail if there has been a dependency change', () async {
        await d.file('pubspec.lock', _pubspecLock()).create();

        await d.file('.packages', '').create();

        // Ensure there is a noticeable delta in the creation times
        await Future.delayed(const Duration(milliseconds: 1100));

        await d.file('pubspec.yaml', '''
name: sample
dependencies:
  args: ^1.0.0
''').create();

        var process = await runWebDev(['serve'], workingDirectory: d.sandbox);

        await checkProcessStdout(process, [
          'webdev could not run for this project.',
          // See https://github.com/dart-lang/linter/issues/965
          // ignore: prefer_adjacent_string_concatenation
          'The pubspec.yaml file has changed since the pubspec.lock file ' +
              'was generated, please run "pub get" again.'
        ]);
        await process.shouldExit(78);
      });
    });
  }
}

const _supportedBuildRunnerVersion = '1.3.0';
const _supportedWebCompilersVersion = '1.2.0';
const _supportedBuildDaemonVersion = '0.4.0';

String _pubspecLock(
    {String runnerVersion = _supportedBuildRunnerVersion,
    String webCompilersVersion = _supportedWebCompilersVersion,
    String daemonVersion = _supportedBuildDaemonVersion}) {
  var buffer = StringBuffer('''
# Copy-pasted from a valid run
packages:
''');

  if (runnerVersion != null) {
    buffer.writeln('''
  build_runner:
    dependency: "direct dev"
    description:
      name: build_runner
      url: "https://pub.dartlang.org"
    source: hosted
    version: "$runnerVersion"
''');
  }

  if (webCompilersVersion != null) {
    buffer.writeln('''
  build_web_compilers:
    dependency: "direct dev"
    description:
      name: build_web_compilers
      url: "https://pub.dartlang.org"
    source: hosted
    version: "$webCompilersVersion"
''');
  }

  if (daemonVersion != null) {
    buffer.writeln('''
  build_daemon:
    dependency: "direct transitive"
    description:
      name: build_daemon
      url: "https://pub.dartlang.org"
    source: hosted
    version: "$daemonVersion"
''');
  }

  return buffer.toString();
}<|MERGE_RESOLUTION|>--- conflicted
+++ resolved
@@ -110,11 +110,10 @@
               var buildDaemonVersion = _supportedBuildDaemonVersion;
 
               String supportedRange;
-<<<<<<< HEAD
               switch (entry.key) {
                 case 'build_runner':
                   buildRunnerVersion = version;
-                  supportedRange = '>=1.2.2 <2.0.0';
+                  supportedRange = '>=1.3.0 <2.0.0';
                   break;
                 case 'build_web_compilers':
                   webCompilersVersion = version;
@@ -123,15 +122,6 @@
                 case 'build_daemon':
                   buildDaemonVersion = version;
                   supportedRange = '^0.4.0';
-=======
-              if (entry.key == 'build_runner') {
-                buildRunnerVersion = version;
-                supportedRange = '>=1.3.0 <2.0.0';
-              } else {
-                assert(entry.key == 'build_web_compilers');
-                webCompilersVersion = version;
-                supportedRange = '>=1.2.0 <2.0.0';
->>>>>>> 4e12ba86
               }
 
               await d.file('pubspec.yaml', '''
