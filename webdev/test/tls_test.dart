// Copyright (c) 2025, the Dart project authors.  Please see the AUTHORS file
// for details. All rights reserved. Use of this source code is governed by a
// BSD-style license that can be found in the LICENSE file.

import 'dart:io';

import 'package:collection/collection.dart';
import 'package:logging/logging.dart';
import 'package:path/path.dart' as p;
import 'package:test/test.dart';
import 'package:test_descriptor/test_descriptor.dart' as d;
import 'package:test_process/test_process.dart';

import 'package:webdev/src/logging.dart';
import 'package:webdev/src/serve/utils.dart';

import 'test_utils.dart';

void main() {
  group('serve app with TLS options', () {
    // Change to true for debugging.
    const debug = false;

    final testRunner = TestRunner();
    late String exampleDirectory;

    setUpAll(() async {
      configureLogWriter(debug);
      await testRunner.setUpAll();
<<<<<<< HEAD
      exampleDirectory = p.absolute(
        p.join(p.current, '..', 'fixtures', '_webdevSoundSmoke'),
      );
=======
      exampleDirectory =
          p.absolute(p.join(p.current, '..', 'fixtures', '_webdev_smoke'));
>>>>>>> 23aefebe

      final process = await TestProcess.start(
        'dart',
        ['pub', 'upgrade'],
        workingDirectory: exampleDirectory,
        environment: getPubEnvironment(),
      );

      await process.shouldExit(0);

      await d
          .file('.dart_tool/package_config.json', isNotEmpty)
          .validate(exampleDirectory);
      await d.file('pubspec.lock', isNotEmpty).validate(exampleDirectory);
    });

    test('listens on a loopback interface', () async {
      final port = await findUnusedPort();
      final args = [
        'serve',
        'web:$port',
        '--hostname=0.0.0.0',
        '--tls-cert-chain=localhost+2.pem',
        '--tls-cert-key=localhost+2-key.pem',
      ];

      final process = await testRunner.runWebDev(
        args,
        workingDirectory: exampleDirectory,
      );
      await expectLater(
        process.stdout,
        emitsThrough(contains('Built with build_runner')),
      );

      final client = HttpClient()
        ..badCertificateCallback = (_, __, ___) => true;
      try {
        final request = await client.getUrl(
          Uri.parse('https://localhost:$port'),
        );
        final response = await request.close();
        expect(response.statusCode, equals(200));
      } finally {
        client.close(force: true);
      }

      await process.kill();
      await process.shouldExit();
    });

    test('listens on a non-loopback interface', () async {
      final port = await findUnusedPort();
      final args = [
        'serve',
        'web:$port',
        '--hostname=0.0.0.0',
        '--tls-cert-chain=localhost+2.pem',
        '--tls-cert-key=localhost+2-key.pem',
        '--enable-experiment=dot-shorthands',
      ];

      final process = await testRunner.runWebDev(
        args,
        workingDirectory: exampleDirectory,
      );
      await expectLater(
        process.stdout,
        emitsThrough(contains('Built with build_runner')),
      );

      final interfaces = await NetworkInterface.list(
        type: InternetAddressType.IPv4,
        includeLoopback: false,
      );
      final nonLoopback = interfaces.expand((i) => i.addresses).firstOrNull;

      if (nonLoopback == null) {
        Logger.root.info(
          'No non-loopback IPv4 address available, skipping hostname test.',
        );
      } else {
        final client = HttpClient()
          ..badCertificateCallback = (_, __, ___) => true;
        try {
          final request = await client.getUrl(
            Uri.parse('https://${nonLoopback.address}:$port'),
          );
          final response = await request.close();
          expect(response.statusCode, equals(200));
        } finally {
          client.close(force: true);
        }
      }

      await process.kill();
      await process.shouldExit();
    });
  });
}<|MERGE_RESOLUTION|>--- conflicted
+++ resolved
@@ -27,14 +27,8 @@
     setUpAll(() async {
       configureLogWriter(debug);
       await testRunner.setUpAll();
-<<<<<<< HEAD
-      exampleDirectory = p.absolute(
-        p.join(p.current, '..', 'fixtures', '_webdevSoundSmoke'),
-      );
-=======
       exampleDirectory =
           p.absolute(p.join(p.current, '..', 'fixtures', '_webdev_smoke'));
->>>>>>> 23aefebe
 
       final process = await TestProcess.start(
         'dart',
