--- conflicted
+++ resolved
@@ -38,16 +38,11 @@
                                   (defaults to on)
 
 -v, --verbose                     Enables verbose logging.
-<<<<<<< HEAD
-    --chrome-debug-port           Specify which port the Chrome debugger is listenting on. If used with launch-in-chrome Chrome will be started with the debugger listening on this port.
-    --[no-]debugger               Enable the launching of DevTools (Alt + D). Must use with either --launch-in-chrome or --chrome-debug-port.
-=======
     --chrome-debug-port           Specify which port the Chrome debugger is
                                   listenting on. If used with launch-in-chrome
                                   Chrome will be started with the debugger
                                   listening on this port.
 
->>>>>>> 925701b6
     --hostname                    Specify the hostname to serve on.
                                   (defaults to "localhost")
 
