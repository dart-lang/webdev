[![Build Status](https://travis-ci.org/dart-lang/webdev.svg?branch=master)](https://travis-ci.org/dart-lang/webdev)

A CLI for Dart web development.

See the [Dart 2 Web Migration Guide](https://webdev.dartlang.org/dart-2) for
more information.

## Installation

```console
$ pub global activate webdev
```

## Usage

`webdev` provides two commands: `serve` and `build`.

### `webdev serve`

```console
$ webdev help serve
Run a local web development server and a file system watcher that re-builds on changes.

Usage: webdev serve [arguments] [<directory>[:<port>]]...
-h, --help                        Print this usage information.
-o, --output                      A directory to write the result of a build to. Or a mapping from a top-level directory in the package to the directory to write a filtered build output to. For example "web:deploy".
                                  A value of "NONE" indicates that no "--output" value should be passed to `build_runner`.
                                  (defaults to "NONE")

-r, --[no-]release                Build with release mode defaults for builders.
    --[no-]build-web-compilers    If a dependency on `build_web_compilers` is required to run.
                                  (defaults to on)

-v, --verbose                     Enables verbose logging.
    --hostname                    Specify the hostname to serve on
                                  (defaults to "localhost")

    --hot-restart                 Automatically reloads changed modules after each build and restarts your application.
                                  Can't be used with live-reload

<<<<<<< HEAD
    --launch-in-chrome            Automatically launches your application in chrome
=======
>>>>>>> c6e08a5c
    --live-reload                 Automatically refreshes the page after each successful build.
                                  Can't be used with hot-restart

    --log-requests                Enables logging for each request to the server.

Run "webdev help" to see global options.
```

### `webdev build`

```console
$ webdev help build
Run builders to build a package.

Usage: webdev build [arguments]
-h, --help                        Print this usage information.
-o, --output                      A directory to write the result of a build to. Or a mapping from a top-level directory in the package to the directory to write a filtered build output to. For example "web:deploy".
                                  A value of "NONE" indicates that no "--output" value should be passed to `build_runner`.
                                  (defaults to "web:build")

-r, --[no-]release                Build with release mode defaults for builders.
                                  (defaults to on)

    --[no-]build-web-compilers    If a dependency on `build_web_compilers` is required to run.
                                  (defaults to on)

-v, --verbose                     Enables verbose logging.

Run "webdev help" to see global options.
```<|MERGE_RESOLUTION|>--- conflicted
+++ resolved
@@ -38,10 +38,7 @@
     --hot-restart                 Automatically reloads changed modules after each build and restarts your application.
                                   Can't be used with live-reload
 
-<<<<<<< HEAD
     --launch-in-chrome            Automatically launches your application in chrome
-=======
->>>>>>> c6e08a5c
     --live-reload                 Automatically refreshes the page after each successful build.
                                   Can't be used with hot-restart
 
